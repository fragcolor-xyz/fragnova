--- conflicted
+++ resolved
@@ -356,8 +356,6 @@
 		ProtoNotFound,
 		/// Proto already uploaded
 		ProtoExists,
-<<<<<<< HEAD
-=======
 		/// Proto data is empty
 		ProtoDataIsEmpty,
 		/// Duplicate Proto tag found
@@ -366,9 +364,6 @@
 		MetadataKeyIsEmpty,
 		/// Detach Request's Target Account is empty
 		DetachAccountIsEmpty,
-		/// Detach Request Already Submitted
-		DetachRequestAlreadyExists,
->>>>>>> afce5a7d
 		/// Already detached
 		Detached,
 		/// Not the owner of the proto
@@ -837,7 +832,8 @@
 		) -> DispatchResult {
 			let who = ensure_signed(origin)?;
 
-<<<<<<< HEAD
+			ensure!(!target_account.is_empty(), Error::<T>::DetachAccountIsEmpty);
+
 			proto_hashes.iter().try_for_each(|proto_hash| -> DispatchResult {
 				// make sure the proto exists
 				let proto: Proto<T::AccountId, T::BlockNumber> =
@@ -851,25 +847,12 @@
 							ensure!(false, Error::<T>::Unauthorized)
 						},
 				};
-=======
-			ensure!(!target_account.is_empty(), Error::<T>::DetachAccountIsEmpty);
-
-			// make sure the proto exists
-			let proto: Proto<T::AccountId, T::BlockNumber> =
-				<Protos<T>>::get(&proto_hash).ok_or(Error::<T>::ProtoNotFound)?;
->>>>>>> afce5a7d
 
 				let detach_hash = DetachHash::Proto(*proto_hash);
 				ensure!(!<DetachedHashes<T>>::contains_key(&detach_hash), Error::<T>::Detached);
 
-<<<<<<< HEAD
 				Ok(())
 			})?;
-=======
-			let detach_hash = DetachHash::Proto(proto_hash);
-			let detach_request =
-				DetachRequest { hash: detach_hash.clone(), target_chain, target_account: target_account.into() };
->>>>>>> afce5a7d
 
 			let detach_request = DetachRequest {
 				hashes: proto_hashes.into_iter().map(|proto_hash| DetachHash::Proto(proto_hash)).collect::<Vec<DetachHash>>(),
