//! This pallet `protos` performs logic related to Proto-Fragments.
//!
//! IMPORTANT STUFF TO KNOW:
//!
//! A Proto-Fragment is a digital asset that can be used to build a game or application

#![cfg_attr(not(feature = "std"), no_std)]

#[cfg(test)]
mod dummy_data;

#[cfg(test)]
mod mock;

#[cfg(feature = "runtime-benchmarks")]
mod benchmarking;

#[cfg(test)]
mod tests;

mod weights;

use protos::{categories::Categories, traits::Trait};

use sp_core::{crypto::UncheckedFrom, ecdsa, H160, U256};

use codec::{Compact, Decode, Encode};
pub use pallet::*;

#[cfg(feature = "std")]
use serde::{Deserialize, Serialize};

use sp_io::{
	hashing::{blake2_256, twox_64},
	transaction_index,
};
use sp_std::{collections::btree_map::BTreeMap, vec, vec::Vec};

pub use weights::WeightInfo;

use sp_clamor::{Hash256, Hash64};

use scale_info::prelude::{
	format,
	string::{String, ToString},
};
use serde_json::{json, Map, Value};

use base58::ToBase58;

use frame_support::traits::tokens::fungibles::{Inspect, Mutate};

/// ¿
#[derive(Encode, Decode, Clone, PartialEq, Debug, Eq, scale_info::TypeInfo)]
pub enum LinkSource {
	// Generally we just store this data, we don't verify it as we assume auth service did it.
	// (Link signature, Linked block number, EIP155 Chain ID)
	Evm(ecdsa::Signature, u64, U256),
}

/// **Types** of **Assets that are linked to a Proto-Fragment** (e.g an ERC-721 Contract etc.)
#[derive(Encode, Decode, Clone, PartialEq, Debug, Eq, scale_info::TypeInfo)]
pub enum LinkedAsset {
	// Ethereum (ERC721 Contract address, Token ID, Link source)
	Erc721(H160, U256, LinkSource),
}

/// **Types** of **Proto-Fragment Owners**
#[derive(Encode, Decode, Clone, PartialEq, Debug, Eq, scale_info::TypeInfo)]
pub enum ProtoOwner<TAccountId> {
	// A **regular account** on **this chain**
	User(TAccountId),
	// An **external asset** not on this chain
	ExternalAsset(LinkedAsset),
}

/// **Data Type** used to **Query and Filter for Proto-Fragments**
#[derive(Encode, Decode, Clone, scale_info::TypeInfo)]
#[cfg_attr(feature = "std", derive(Serialize, Deserialize))]
pub struct GetProtosParams<TAccountId, TString> {
	pub desc: bool,
	pub from: u64,
	pub limit: u64,
	pub metadata_keys: Vec<TString>,
	pub owner: Option<TAccountId>,
	pub return_owners: bool,
	pub categories: Vec<Categories>,
	pub tags: Vec<TString>,
	/// The returned Proto-Fragments must not have any tag that is specified in the `tags` field
	pub exclude_tags: bool,
	pub available: Option<bool>,
}

/// **Struct** of a **Proto-Fragment Patch**
#[derive(Encode, Decode, Clone, scale_info::TypeInfo, Debug, PartialEq, Eq)]
pub struct ProtoPatch<TBlockNumber> {
	/// **Block Number** in which the **patch was created**
	pub block: TBlockNumber,
	/// **Hash** of patch data
	pub data_hash: Hash256,
	/// **List of New Proto-Fragments** that was **used** to **create** the **patch** (INCDT)
	pub references: Vec<Hash256>,
}

#[derive(Default, Encode, Decode, Clone, scale_info::TypeInfo, Debug, PartialEq, Eq)]
pub struct AccountsInfo {
	pub active_accounts: u128,
	pub lifetime_accounts: u128,
}

/// **Enum** that indicates **how a Proto-Fragment can be used**
#[derive(Encode, Decode, Clone, scale_info::TypeInfo, Debug, PartialEq, Eq)]
pub enum UsageLicense<TContractAddress> {
	/// Proto-Fragment is not available for use (owners can always use it)
	Closed,
	/// Proto-Fragment is available for use freely
	Open,
	/// Proto-Fragment is available for use if an amount of tickets is under curation
	Tickets(Compact<u64>),
	/// Proto-Fragment is available for use if a custom contract returns true
	Contract(TContractAddress),
}

/// **Struct** of a **Proto-Fragment**
#[derive(Encode, Decode, Clone, scale_info::TypeInfo, Debug, PartialEq, Eq)]
pub struct Proto<TAccountId, TBlockNumber> {
	/// **Block Number** in which the **Proto-Fragment was minted in**
	pub block: TBlockNumber,
	/// **List of *ProtoPatch* structs** of the **Proto-Fragment**
	pub patches: Vec<ProtoPatch<TBlockNumber>>,
	/// **License** details of the **Proto-Fragment**
	pub license: UsageLicense<TAccountId>,
	/// **Original Creator** of the **Proto-Fragment**
	pub creator: TAccountId,
	/// *Current Owner** of the **Proto-Fragment**
	pub owner: ProtoOwner<TAccountId>,
	/// **List of other Proto-Fragments** used to create the **Proto-Fragment**
	pub references: Vec<Hash256>,
	/// **Category** of the **Proto-Fragment**
	pub category: Categories,
	/// **List of Tags** associated with the **Proto-Fragment**
	pub tags: Vec<Compact<u64>>,
	/// **Map** that maps the **Key of a Proto-Fragment's Metadata Object** to the **Hash of the
	/// aforementioned Metadata Object**
	pub metadata: BTreeMap<Compact<u64>, Hash256>,
	/// Accounts information for this proto.
	pub accounts_info: AccountsInfo,
}

#[frame_support::pallet]
pub mod pallet {
	use super::*;
	use frame_support::{dispatch::DispatchResult, pallet_prelude::*, Twox64Concat};
	use frame_system::pallet_prelude::*;
	use pallet_detach::{DetachRequest, DetachRequests, DetachedHashes, SupportedChains};
	use sp_clamor::CID_PREFIX;
	use sp_runtime::SaturatedConversion;

	/// Configure the pallet by specifying the parameters and types on which it depends.
	#[pallet::config]
	pub trait Config:
		frame_system::Config
		+ pallet_detach::Config
		+ pallet_accounts::Config
		+ pallet_assets::Config
		+ pallet_contracts::Config
	{
		/// Because this pallet emits events, it depends on the runtime's definition of an event.
		type Event: From<Event<Self>> + IsType<<Self as frame_system::Config>::Event>;

		type WeightInfo: WeightInfo;

		/// Const per byte multiplier
		#[pallet::constant]
		type StorageBytesMultiplier: Get<u64>;

		/// The number of blocks after which a curation period is over
		#[pallet::constant]
		type CurationExpiration: Get<u64>;

		// Asset ID of the fungible asset "TICKET"
		#[pallet::constant]
		type TicketsAssetId: Get<<Self as pallet_assets::Config>::AssetId>;
	}

	#[pallet::pallet]
	#[pallet::generate_store(pub(super) trait Store)]
	#[pallet::without_storage_info]
	pub struct Pallet<T>(_);

	/// **StorageMap** that maps a **Tag (of type `Vec<u8>`)** to an **index number**
	#[pallet::storage]
	pub type Tags<T: Config> = StorageMap<_, Twox64Concat, Vec<u8>, u64>;

	/// **StorageValue** that **equals** the **total number of unique tags in the blockchain**
	#[pallet::storage]
	pub type TagsIndex<T: Config> = StorageValue<_, u64, ValueQuery>;

	/// **StorageMap** that maps a **Metadata Key (of type `Vec<u8>`)** to an **index number**
	#[pallet::storage]
	pub type MetaKeys<T: Config> = StorageMap<_, Twox64Concat, Vec<u8>, u64>;

	/// **StorageValue** that **equals** the **total number of unique Metadata Keys in the
	/// blockchain**
	#[pallet::storage]
	pub type MetaKeysIndex<T: Config> = StorageValue<_, u64, ValueQuery>;

	/// **StorageMap** that maps a **Trait ID** to the name of the Trait itself
	#[pallet::storage]
	pub type Traits<T: Config> = StorageMap<_, Identity, Hash64, Vec<u8>, ValueQuery>;

	/// **StorageMap** that maps a **Proto-Fragment's data's hash** to a ***Proto* struct (of the
	/// aforementioned Proto-Fragment)**
	#[pallet::storage]
	pub type Protos<T: Config> =
		StorageMap<_, Identity, Hash256, Proto<T::AccountId, T::BlockNumber>>;

	/// **StorageMap** that maps a **variant of the *Category* enum** to a **list of Proto-Fragment
	/// hashes (that have the aforementioned variant)**
	// Not ideal but to have it iterable...
	#[pallet::storage]
	pub type ProtosByCategory<T: Config> = StorageMap<_, Twox64Concat, Categories, Vec<Hash256>>;

	/// **StorageMap** that maps a **variant of the *ProtoOwner* enum** to a **list of
	/// Proto-Fragment hashes (that have the aforementioned variant)**
	#[pallet::storage]
	pub type ProtosByOwner<T: Config> =
		StorageMap<_, Twox64Concat, ProtoOwner<T::AccountId>, Vec<Hash256>>;

	/// **StorageDoubleMap** that maps a **Proto-Fragment and a Clamor Account ID** to a **tuple
	/// that contains the Curated Amount (tickets burned by the aforementioned Clamor Account ID)
	/// and the Block Number**
	// Curation management
	// (Amount burned, Last burn time)
	#[pallet::storage]
	pub type ProtoCurations<T: Config> = StorageDoubleMap<
		_,
		Identity,
		Hash256,
		Twox64Concat,
		T::AccountId,
		(<T as pallet_assets::Config>::Balance, T::BlockNumber),
	>;

	/// **StorageMap** that maps a **Clamor Account ID** to a **list of Proto-Fragments that was
	/// staked on by the aforementioned Clamor Account ID**
	#[pallet::storage]
	pub type AccountCurations<T: Config> = StorageMap<_, Twox64Concat, T::AccountId, Vec<Hash256>>;

	/// **StorageMap** that maps a **Block number** to a list of accounts that have curations
	/// expiring on that block number
	#[pallet::storage]
	pub type ExpiringCurations<T: Config> =
		StorageMap<_, Twox64Concat, T::BlockNumber, Vec<T::AccountId>>;

	#[pallet::event]
	#[pallet::generate_deposit(pub(super) fn deposit_event)]
	pub enum Event<T: Config> {
		/// A Proto-Fragment was uploaded
		Uploaded { proto_hash: Hash256, cid: Vec<u8> },
		/// A Proto-Fragment was patched
		Patched { proto_hash: Hash256, cid: Vec<u8> },
		/// A Proto-Fragment metadata has changed
		MetadataChanged { proto_hash: Hash256, cid: Vec<u8> },
		/// A Proto-Fragment was detached
		Detached { proto_hash: Hash256, cid: Vec<u8> },
		/// A Proto-Fragment was transferred
		Transferred { proto_hash: Hash256, owner_id: T::AccountId },
		/// Stake was created
		Staked {
			proto_hash: Hash256,
			account_id: T::AccountId,
			balance: <T as pallet_assets::Config>::Balance,
		},
		/// Stake was unlocked
		Unstaked {
			proto_hash: Hash256,
			account_id: T::AccountId,
			balance: <T as pallet_assets::Config>::Balance,
		},
	}

	// Errors inform users that something went wrong.
	#[pallet::error]
	pub enum Error<T> {
		/// Systematic failure - those errors should not happen.
		SystematicFailure,
		/// Proto not found
		ProtoNotFound,
		/// Proto already uploaded
		ProtoExists,
		/// Already detached
		Detached,
		/// Not the owner of the proto
		Unauthorized,
		/// Not enough tickets burned on the proto
		NotEnoughTickets,
		/// Curation not found
		CurationNotFound,
		/// Reference not found
		ReferenceNotFound,
		/// Not enough tokens to stake
		InsufficientBalance,
	}

	// Dispatchable functions allows users to interact with the pallet and invoke state changes.
	// These functions materialize as "extrinsics", which are often compared to transactions.
	// Dispatchable functions must be annotated with a weight and must return a DispatchResult.
	#[pallet::call]
	impl<T: Config> Pallet<T>
	where
		T::AccountId: UncheckedFrom<T::Hash> + AsRef<[u8]>,
	{
		/// **Upload** a **Proto-Fragment** onto the **Blockchain**.
		/// Furthermore, this function also indexes `data` in the Blockchain's Database and makes it
		/// available via bitswap (IPFS) directly from every chain node permanently.
		///
		/// # Arguments
		///
		/// * `origin` - The origin of the extrinsic function
		/// * `references` - **List of other Proto-Fragments** used to create the **Proto-Fragment**
		/// * `categories` - **Category type** of the **Proto-Fragment**
		/// * `tags` - **List of tags** to **tag** the **Proto-Fragment** **with**
		/// * `linked_asset` (*optional*) - An **asset that is linked with the Proto-Fragment** (e.g
		///   an ERC-721 Contract)
		/// * `license` - **Enum** indicating **how the Proto-Fragment can be used**. NOTE: If None, the
		///   **Proto-Fragment** *<u>can't be included</u>* into **other protos**
		/// * `data` - **Data** of the **Proto-Fragment**
		#[pallet::weight(<T as pallet::Config>::WeightInfo::upload() + (data.len() as u64 * <T as pallet::Config>::StorageBytesMultiplier::get()))]
		pub fn upload(
			origin: OriginFor<T>,
			// we store this in the state as well
			references: Vec<Hash256>,
			category: Categories,
			tags: Vec<Vec<u8>>,
			linked_asset: Option<LinkedAsset>,
			license: UsageLicense<T::AccountId>,
			// let data come last as we record this size in blocks db (storage chain)
			// and the offset is calculated like
			// https://github.com/paritytech/substrate/blob/a57bc4445a4e0bfd5c79c111add9d0db1a265507/client/db/src/lib.rs#L1678
			data: Vec<u8>,
		) -> DispatchResult {
			let who = ensure_signed(origin)?;

			let current_block_number = <frame_system::Pallet<T>>::block_number();

			// hash the immutable data, this is also the unique proto id
			// to compose the V1 Cid add this prefix to the hash: (str "z" (base58
			// "0x0155a0e40220"))
			let proto_hash = blake2_256(&data);
			let data_len = data.len();

			// make sure the proto does not exist already!
			ensure!(!<Protos<T>>::contains_key(&proto_hash), Error::<T>::ProtoExists);

			// we need this to index transactions
			let extrinsic_index = <frame_system::Pallet<T>>::extrinsic_index()
				.ok_or(Error::<T>::SystematicFailure)?;

			// Check license requirements
			Self::check_license(&references, &who)?;

			// Store Trait if trait, also hash properly the data and decode name
			let category = match category {
				Categories::Trait(_) => {
					let trait_id = twox_64(&data);
					ensure!(!<Traits<T>>::contains_key(&trait_id), Error::<T>::ProtoExists);

					let info =
						Trait::decode(&mut &data[..]).map_err(|_| Error::<T>::SystematicFailure)?;

					ensure!(info.name.len() > 0, Error::<T>::SystematicFailure);

					// Write STATE from now, ensure no errors from now...
					<Traits<T>>::insert(trait_id, info.name.encode());

					Categories::Trait(Some(trait_id))
				},
				_ => category,
			};

			let owner = if let Some(link) = linked_asset {
				ProtoOwner::ExternalAsset(link)
			} else {
				ProtoOwner::User(who.clone())
			};

			let tags = tags
				.iter()
				.map(|s| {
					let tag_index = <Tags<T>>::get(s);
					if let Some(tag_index) = tag_index {
						<Compact<u64>>::from(tag_index)
					} else {
						let next_index = <TagsIndex<T>>::try_get().unwrap_or_default() + 1;
						<Tags<T>>::insert(s, next_index);
						// storing is dangerous inside a closure
						// but after this call we start storing..
						// so it's fine here
						<TagsIndex<T>>::put(next_index);
						<Compact<u64>>::from(next_index)
					}
				})
				.collect();

			// store in the state the proto
			let proto = Proto {
				block: current_block_number,
				patches: vec![],
				license,
				creator: who.clone(),
				owner: owner.clone(),
				references,
				category: category.clone(),
				tags,
				metadata: BTreeMap::new(),
				accounts_info: AccountsInfo::default(),
			};

			// store proto
			<Protos<T>>::insert(proto_hash, proto);

			// store by category
			<ProtosByCategory<T>>::append(category, proto_hash);

			<ProtosByOwner<T>>::append(owner, proto_hash);

			// index immutable data for IPFS discovery
			transaction_index::index(extrinsic_index, data_len as u32, proto_hash);

			let cid = [&CID_PREFIX[..], &proto_hash[..]].concat();
			let cid = cid.to_base58();
			let cid = [&b"z"[..], cid.as_bytes()].concat();

			// also emit event
			Self::deposit_event(Event::Uploaded { proto_hash, cid });

			log::debug!("Uploaded proto: {:?}", proto_hash);

			Ok(())
		}

		/// **Patch** an **existing Proto-Fragment** (*by appending the hash of `data` to the Vector
		/// field `patches` of the existing Proto-Fragment's Struct Instance*) Furthermore, this
		/// function also indexes `data` in the Blockchain's Database and stores it in the IPFS
		///
		/// # Arguments
		///
		/// * `origin` - The origin of the extrinsic function
		/// * `proto_hash` - Existing Proto-Fragment's hash
		/// * `license` (optional) - If **this value** is **not None**, the **existing Proto-Fragment's current license** is overwritten to **this value**
		/// * `new_references` - **List of New Proto-Fragments** that was **used** to **create** the
		///   **patch**
		/// * `new_tags` - **List of Tags**, notice: it will replace previous tags if not None
		/// * `data` - **Data** of the **Proto-Fragment**
		#[pallet::weight(<T as pallet::Config>::WeightInfo::patch() + data.len() as u64 * <T as pallet::Config>::StorageBytesMultiplier::get())]
		pub fn patch(
			origin: OriginFor<T>,
			// proto hash we want to patch
			proto_hash: Hash256,
			license: Option<UsageLicense<T::AccountId>>,
			new_references: Vec<Hash256>,
			new_tags: Option<Vec<Vec<u8>>>,
			// data we want to patch last because of the way we store blocks (storage chain)
			data: Vec<u8>,
		) -> DispatchResult {
			let who = ensure_signed(origin)?;

			let proto: Proto<T::AccountId, T::BlockNumber> =
				<Protos<T>>::get(&proto_hash).ok_or(Error::<T>::ProtoNotFound)?;

			match proto.owner {
				ProtoOwner::User(owner) => ensure!(owner == who, Error::<T>::Unauthorized),
				ProtoOwner::ExternalAsset(_ext_asset) =>
				// We don't allow updating external assets
				{
					ensure!(false, Error::<T>::Unauthorized)
				},
			};

			ensure!(!<DetachedHashes<T>>::contains_key(&proto_hash), Error::<T>::Detached);

			let data_hash = blake2_256(&data);

			let current_block_number = <frame_system::Pallet<T>>::block_number();

			// we need this to index transactions
			let extrinsic_index = <frame_system::Pallet<T>>::extrinsic_index()
				.ok_or(Error::<T>::SystematicFailure)?;

			// Write STATE from now, ensure no errors from now...

			// Check license requirements
			Self::check_license(&new_references, &who)?;

			<Protos<T>>::mutate(&proto_hash, |proto| {
				let proto = proto.as_mut().unwrap();

				// Add a data patch if not empty
				if !data.is_empty() {
					// No failures from here on out
					proto.patches.push(ProtoPatch {
						block: current_block_number,
						data_hash,
						references: new_references,
					});
					// index mutable data for IPFS discovery as well
					transaction_index::index(extrinsic_index, data.len() as u32, data_hash);
				}

				// Overwrite license if not None
				if let Some(license) = license {
					proto.license = license;
				}

				// Replace previous tags if not None
				if let Some(new_tags) = new_tags {
					let tags = new_tags
						.iter()
						.map(|s| {
							let tag_index = <Tags<T>>::get(s);
							if let Some(tag_index) = tag_index {
								<Compact<u64>>::from(tag_index)
							} else {
								let next_index = <TagsIndex<T>>::try_get().unwrap_or_default() + 1;
								<Tags<T>>::insert(s, next_index);
								// storing is dangerous inside a closure
								// but after this call we start storing..
								// so it's fine here
								<TagsIndex<T>>::put(next_index);
								<Compact<u64>>::from(next_index)
							}
						})
						.collect();

					proto.tags = tags;
				}
			});

			let cid = [&CID_PREFIX[..], &data_hash[..]].concat();
			let cid = cid.to_base58();
			let cid = [&b"z"[..], cid.as_bytes()].concat();

			// also emit event
			Self::deposit_event(Event::Patched { proto_hash, cid });

			log::debug!("Updated proto: {:?}", proto_hash);

			Ok(())
		}

		/// **Transfer** the **ownership** of a **Proto-Fragment** from **`origin`** to
		/// **`new_owner`**
		///
		/// # Arguments
		///
		/// * `origin` - The origin of the extrinsic function
		/// * `proto_hash` - The **hash of the data of the Proto-Fragment** to **transfer**
		/// * `new_owner` - The **Account ID** to **transfer the Proto-Fragment to**
		#[pallet::weight(<T as pallet::Config>::WeightInfo::transfer())]
		pub fn transfer(
			origin: OriginFor<T>,
			proto_hash: Hash256,
			new_owner: T::AccountId,
		) -> DispatchResult {
			let who = ensure_signed(origin)?;

			// make sure the proto exists
			let proto: Proto<T::AccountId, T::BlockNumber> =
				<Protos<T>>::get(&proto_hash).ok_or(Error::<T>::ProtoNotFound)?;

			// make sure the caller is the owner
			match proto.owner.clone() {
				ProtoOwner::User(owner) => ensure!(owner == who, Error::<T>::Unauthorized),
				ProtoOwner::ExternalAsset(_ext_asset) =>
				// We don't allow updating external assets
				{
					ensure!(false, Error::<T>::Unauthorized)
				},
			};

			// make sure the proto is not detached
			ensure!(!<DetachedHashes<T>>::contains_key(&proto_hash), Error::<T>::Detached);

			// collect new owner
			let new_owner_s = ProtoOwner::User(new_owner.clone());

			// WRITING STATE FROM NOW

			// remove proto from old owner
			<ProtosByOwner<T>>::mutate(proto.owner, |proto_by_owner| {
				if let Some(list) = proto_by_owner {
					list.retain(|current_hash| proto_hash != *current_hash);
				}
			});

			// add proto to new owner
			<ProtosByOwner<T>>::append(new_owner_s.clone(), proto_hash);

			// update proto
			<Protos<T>>::mutate(&proto_hash, |proto| {
				let proto = proto.as_mut().unwrap();
				proto.owner = new_owner_s;
			});

			// emit event
			Self::deposit_event(Event::Transferred { proto_hash, owner_id: new_owner });

			Ok(())
		}

		/// **Alters** the **metadata** of a **Proto-Fragment** (whose hash is `proto_hash`) by
		/// **adding or modifying a key-value pair**
		/// (`metadata_key.clone`,`blake2_256(&data.encode())`) to the **BTreeMap field `metadata`**
		/// of the **existing Proto-Fragment's Struct Instance**. Furthermore, this function also
		/// indexes `data` in the Blockchain's Database and stores it in the IPFS To successfully
		/// patch a Proto-Fragment, the `auth` provided must be valid. Otherwise, an error is
		/// returned (问Gio - what happened to auth?)
		///
		/// # Arguments
		///
		/// * `origin` - The origin of the extrinsic / dispatchable function
		/// * `proto_hash` - The **hash of the Proto-Fragment**
		/// * `metadata_key` - The key (of the key-value pair) that is added in the BTreeMap field
		///   `metadata` of the existing Proto-Fragment's Struct Instance
		/// * `data` - The hash of `data` is used as the value (of the key-value pair) that is added
		///   in the BTreeMap field `metadata` of the existing Proto-Fragment's Struct Instance
		#[pallet::weight(<T as pallet::Config>::WeightInfo::patch() + (data.len() as u64 * <T as pallet::Config>::StorageBytesMultiplier::get()))]
		pub fn set_metadata(
			origin: OriginFor<T>,
			// proto hash we want to update
			proto_hash: Hash256,
			// Think of "Vec<u8>" as String (something to do with WASM - that's why we use Vec<u8>)
			metadata_key: Vec<u8>,
			// data we want to update last because of the way we store blocks (storage chain)
			data: Vec<u8>,
		) -> DispatchResult {
			let who = ensure_signed(origin)?;

			let proto: Proto<T::AccountId, T::BlockNumber> =
				<Protos<T>>::get(&proto_hash).ok_or(Error::<T>::ProtoNotFound)?;

			match proto.owner {
				ProtoOwner::User(owner) => ensure!(owner == who, Error::<T>::Unauthorized),
				ProtoOwner::ExternalAsset(_ext_asset) =>
				// We don't allow updating external assets
				{
					ensure!(false, Error::<T>::Unauthorized)
				},
			};

			ensure!(!<DetachedHashes<T>>::contains_key(&proto_hash), Error::<T>::Detached);

			let data_hash = blake2_256(&data);

			// we need this to index transactions
			let extrinsic_index = <frame_system::Pallet<T>>::extrinsic_index()
				.ok_or(Error::<T>::SystematicFailure)?;

			let metadata_key_index = {
				let index = <MetaKeys<T>>::get(metadata_key.clone());
				if let Some(index) = index {
					<Compact<u64>>::from(index)
				} else {
					let next_index = <MetaKeysIndex<T>>::try_get().unwrap_or_default() + 1;
					<MetaKeys<T>>::insert(metadata_key.clone(), next_index);
					// storing is dangerous inside a closure
					// but after this call we start storing..
					// so it's fine here
					<MetaKeysIndex<T>>::put(next_index);
					<Compact<u64>>::from(next_index)
				}
			};

			// Write STATE from now, ensure no errors from now...

			<Protos<T>>::mutate(&proto_hash, |proto| {
				let proto = proto.as_mut().unwrap();
				// update metadata
				proto.metadata.insert(metadata_key_index, data_hash);
			});

			// index data
			transaction_index::index(extrinsic_index, data.len() as u32, data_hash);

			// also emit event
			Self::deposit_event(Event::MetadataChanged { proto_hash, cid: metadata_key.clone() });

			log::debug!("Added metadata to proto: {:x?} with key: {:x?}", proto_hash, metadata_key);

			Ok(())
		}

		/// **Detach** a **Proto-Fragment** from **this blockchain** to an **external blockchain**
		/// by ***initiating*** an **event** that **includes a signature**. (NC) The **owner of this
		/// Proto-Fragment** can then **attach this Proto-Fragment** to the **external blockchain**
		/// by **using the aforementioned signature**.
		///
		///
		/// # Arguments
		///
		/// * `origin` - The origin of the extrinsic function
		/// * `proto_hash` - **Hash of the Proto-Fragment** to **detach**
		/// * `target_chain` - **External Blockchain** that we **want to attach the **Proto-Fragment
		///   into**
		/// * `target_account` - **Public account address** of the **blockchain `target_chain`**
		///   that we **want to detach the Proto-Fragment into**
		#[pallet::weight(<T as pallet::Config>::WeightInfo::detach())]
		pub fn detach(
			origin: OriginFor<T>,
			proto_hash: Hash256,
			target_chain: SupportedChains,
			target_account: Vec<u8>, // an eth address or so
		) -> DispatchResult {
			let who = ensure_signed(origin)?;

			// make sure the proto exists
			let proto: Proto<T::AccountId, T::BlockNumber> =
				<Protos<T>>::get(&proto_hash).ok_or(Error::<T>::ProtoNotFound)?;

			match proto.owner {
				ProtoOwner::User(owner) => ensure!(owner == who, Error::<T>::Unauthorized),
				ProtoOwner::ExternalAsset(_ext_asset) =>
				// We don't allow detaching external assets
				{
					ensure!(false, Error::<T>::Unauthorized)
				},
			};

			ensure!(!<DetachedHashes<T>>::contains_key(&proto_hash), Error::<T>::Detached);

			<DetachRequests<T>>::mutate(|requests| {
				requests.push(DetachRequest { hash: proto_hash, target_chain, target_account });
			});

			Ok(())
		}

		/// Curate, burning tickets on a Proto-Fragment
		///
		/// # Arguments
		///
		/// * `origin` - The origin of the extrinsic function
		/// * `proto_hash` - **Hash of the Proto-Fragment** to **stake on**
		/// * `amount` - **Amount of tickets** to **burn**
		#[pallet::weight(50_000)]
		pub fn curate(
			origin: OriginFor<T>,
			proto_hash: Hash256,
			amount: <T as pallet_assets::Config>::Balance,
		) -> DispatchResult {
			let who = ensure_signed(origin.clone())?;

			// make sure the proto exists
			ensure!(<Protos<T>>::contains_key(&proto_hash), Error::<T>::ProtoNotFound);

			// make sure the user has enough tickets
			let balance = <pallet_assets::Pallet<T> as Inspect<T::AccountId>>::balance(
				T::TicketsAssetId::get(),
				&who,
			);
			ensure!(balance >= amount, Error::<T>::InsufficientBalance);

			let current_block_number = <frame_system::Pallet<T>>::block_number();

			// ! from now we write...

			// Burn tickets from account and record the stake locally
			let _ = <pallet_assets::Pallet<T> as Mutate<T::AccountId>>::burn_from(
				T::TicketsAssetId::get(),
				&who,
				amount.saturated_into(),
			)?;

			// take record of the stake
			<ProtoCurations<T>>::insert(proto_hash, &who, (amount, current_block_number));
			<AccountCurations<T>>::append(who.clone(), proto_hash.clone());

			// also emit event
			Self::deposit_event(Event::Staked { proto_hash, account_id: who, balance: amount }); // 问Gio

			Ok(())
		}
	}

	#[pallet::hooks]
	impl<T: Config> Hooks<BlockNumberFor<T>> for Pallet<T> {
		/// During the block finalization phase
		fn on_finalize(n: T::BlockNumber) {
			// drain expired curations
			let expiring = <ExpiringCurations<T>>::take(n);
			if let Some(expiring) = expiring {
				for account in &expiring {
					let curations = <AccountCurations<T>>::get(account);
					if let Some(curations) = curations {
						for proto in curations {
							let curation = <ProtoCurations<T>>::get(proto, account);
							if let Some(curation) = curation {
								if curation.1 + T::CurationExpiration::get().saturated_into() >= n {
									<ProtoCurations<T>>::remove(proto, account);
									<AccountCurations<T>>::mutate(account, |curations| {
										if let Some(curations) = curations {
											curations.retain(|p| p != &proto);
										}
									});
								}
							}
						}
					}
				}
			}
		}
	}

	impl<T: Config> Pallet<T>
	where
		T::AccountId: UncheckedFrom<T::Hash> + AsRef<[u8]>,
	{
		fn check_license(references: &[Hash256], who: &T::AccountId) -> DispatchResult {
			// TODO this is not tested properly
			for reference in references.iter() {
				let proto = <Protos<T>>::get(reference);
				if let Some(proto) = proto {
					let owner = match proto.owner {
						ProtoOwner::User(owner) => Some(owner),
						_ => None,
					};

					if let Some(owner) = owner {
						if owner == *who {
							// owner can include freely
							continue;
						}
					}

					let license = proto.license;
					match license {
						UsageLicense::Closed => return Err(Error::<T>::Unauthorized.into()),
						UsageLicense::Open => continue,
						UsageLicense::Tickets(amount) => {
							let amount: u64 = amount.into();
							let amount = amount.saturated_into();

							let curation = <ProtoCurations<T>>::get(reference, who.clone());
							if let Some(curation) = curation {
								// Check if the user curated enough tickets
								ensure!(curation.0 >= amount, Error::<T>::NotEnoughTickets);
							} else {
								// Curation not found
								return Err(Error::<T>::CurationNotFound.into());
							}
						},
						UsageLicense::Contract(contract_address) => {
							let data = (reference, who.clone()).encode();
							let res: Result<pallet_contracts_primitives::ExecReturnValue, _> =
								<pallet_contracts::Pallet<T>>::bare_call(
									who.clone(),
									contract_address,
									0u32.saturated_into(),
									1_000_000, // TODO determine this limit better should not be too high indeed
									None,
									data,
									false,
								)
								.result
								.map_err(|e| {
									log::debug!("UsageLicense::Contract error: {:?}", e);
									e
								});

							if let Ok(res) = res {
								let allowed = bool::decode(&mut &res.data.0[..]);
								if let Ok(allowed) = allowed {
									if !allowed {
										return Err(Error::<T>::Unauthorized.into());
									}
								} else {
									return Err(Error::<T>::Unauthorized.into());
								}
							} else {
								return Err(Error::<T>::Unauthorized.into());
							}
						},
					}
				} else {
					// Proto not found
					return Err(Error::<T>::ReferenceNotFound.into());
				}
			}
			Ok(())
		}

		fn filter_proto(
			proto_id: &Hash256,
			tags: &[Vec<u8>],
			categories: &[Categories],
			avail: Option<bool>,
			exclude_tags: bool,
		) -> bool {
			if let Some(struct_proto) = <Protos<T>>::get(proto_id) {
				if let Some(avail) = avail {
					if avail && struct_proto.license == UsageLicense::Closed {
						return false;
					} else if !avail && struct_proto.license != UsageLicense::Closed {
						return false;
					}
				}

				if categories.len() == 0 {
					return Self::filter_tags(tags, &struct_proto, exclude_tags);
				} else {
					return Self::filter_category(tags, &struct_proto, categories, exclude_tags);
				}
			} else {
				false
			}
		}

		fn filter_category(
			tags: &[Vec<u8>],
			struct_proto: &Proto<T::AccountId, T::BlockNumber>,
			categories: &[Categories],
			exclude_tags: bool,
		) -> bool {
			let found: Vec<_> = categories
				.into_iter()
				.filter(|cat| match cat {
					Categories::Shards(param_script_info) => {
						if let Categories::Shards(stored_script_info) = &struct_proto.category {
							let implementing_diffs: Vec<_> = param_script_info
								.implementing
								.clone()
								.into_iter()
								.filter(|item| stored_script_info.implementing.contains(item))
								.collect();
							let requiring_diffs: Vec<_> = param_script_info
								.requiring
								.clone()
								.into_iter()
								.filter(|item| stored_script_info.requiring.contains(item))
								.collect();

<<<<<<< HEAD
							if !implementing_diffs.is_empty()
								|| !requiring_diffs.is_empty() || (param_script_info.format
								== stored_script_info.format) || (param_script_info
								== stored_script_info)
							{
								return Self::filter_tags(tags, struct_proto, exclude_tags);
							} else {
=======
							let zero_vec = [0u8; 8];

							// Specific query:
							// Partial or full match {requiring, implementing}. Same format {Edn|Binary}. 
							if !implementing_diffs.is_empty() || !requiring_diffs.is_empty(){
								if param_script_info.format == stored_script_info.format {
									return Self::filter_tags(tags, struct_proto);
								} else { return false; }
							}
							// Generic query:
							// Get all with same format. {Edn|Binary}. No match {requiring, implementing}.
							else if param_script_info.implementing.contains(&zero_vec) && 
									param_script_info.requiring.contains(&zero_vec) && 
									param_script_info.format == stored_script_info.format {
									return Self::filter_tags(tags, struct_proto);
							}
							else {
>>>>>>> 36116f68
								return false;
							}
						} else {
							// it should never go here
							return false;
						}
					},
					_ => {
						if *cat == &struct_proto.category {
							return Self::filter_tags(tags, struct_proto, exclude_tags);
						} else {
							return false;
						}
					},
				})
				.collect();

			if found.is_empty() {
				return false;
			} else {
				return true;
			}
		}

		fn filter_tags(
			tags: &[Vec<u8>],
			struct_proto: &Proto<T::AccountId, T::BlockNumber>,
			exclude_tags: bool,
		) -> bool {
			if tags.len() == 0 {
				true
			} else {
				tags.into_iter().all(|tag| {
					let tag_idx = <Tags<T>>::get(tag);
					if let Some(tag_idx) = tag_idx {
						if struct_proto.tags.contains(&Compact::from(tag_idx)) {
							!exclude_tags
						} else {
							exclude_tags
						}
					} else {
						false
					}
				})
			}
		}

		fn get_list_of_matching_categories(
			params: &GetProtosParams<T::AccountId, Vec<u8>>,
			category: &Categories,
		) -> Vec<Categories> {
			let found: Vec<Categories> = params
				.categories
				.clone()
				.into_iter()
				.filter(|cat| match cat {
					Categories::Shards(param_script_info) => {
						if let Categories::Shards(stored_script_info) = &category {
							let implementing_diffs: Vec<_> = param_script_info
								.implementing
								.clone()
								.into_iter()
								.filter(|item| stored_script_info.implementing.contains(item))
								.collect();
							let requiring_diffs: Vec<_> = param_script_info
								.requiring
								.clone()
								.into_iter()
								.filter(|item| stored_script_info.requiring.contains(item))
								.collect();
							
								let zero_vec = [0u8; 8];

								// Specific query:
								// Partial or full match {requiring, implementing}. Same format {Edn|Binary}. 
								if !implementing_diffs.is_empty() || !requiring_diffs.is_empty(){
									if param_script_info.format == stored_script_info.format {
										return true;
									} else { return false; }
								}
								// Generic query:
								// Get all with same format. {Edn|Binary}. No match {requiring, implementing}.
								else if param_script_info.implementing.contains(&zero_vec) && 
										param_script_info.requiring.contains(&zero_vec) && 
										param_script_info.format == stored_script_info.format {
										return true;
								}
								else if !(&cat == &category) {
									return false;
							} else {
								return false;
							}
						} else {
							return false;
						}
					},
					// for all other types of Categories
					_ => {
						if !(&cat == &category) {
							return false;
						} else {
							return true;
						}
					},
				})
				.collect();

			return found;
		}

		/// **Query** and **Return** **Proto-Fragment(s)** based on **`params`**. The **return
		/// type** is a **JSON string** Furthermore, this function also indexes `data` in the
		/// Blockchain's Database and makes it available via bitswap (IPFS) directly from every
		/// chain node permanently.
		///
		/// # Arguments
		///
		/// * `params` - A ***GetProtosParams* struct**
		pub fn get_protos(
			params: GetProtosParams<T::AccountId, Vec<u8>>,
		) -> Result<Vec<u8>, Vec<u8>> {
			let mut map = Map::new();

			let list_protos_final: Vec<Hash256> = if let Some(owner) = params.owner {
				// `owner` exists
				if let Some(list_protos_owner) =
					<ProtosByOwner<T>>::get(ProtoOwner::<T::AccountId>::User(owner))
				{
					// `owner` exists in `ProtosByOwner`
					if params.desc {
						// Sort in descending order
						list_protos_owner
							.into_iter()
							.rev()
							.filter(|proto_id| {
								Self::filter_proto(
									proto_id,
									&params.tags,
									&params.categories,
									params.available,
									params.exclude_tags
								)
							})
							.skip(params.from as usize)
							.take(params.limit as usize)
							.collect::<Vec<Hash256>>()
					} else {
						// Sort in ascending order
						list_protos_owner
							.into_iter()
							.filter(|proto_id| {
								Self::filter_proto(
									proto_id,
									&params.tags,
									&params.categories,
									params.available,
									params.exclude_tags
								)
							})
							.skip(params.from as usize)
							.take(params.limit as usize)
							.collect::<Vec<Hash256>>()
					}
				} else {
					// `owner` doesn't exist in `ProtosByOwner`
					return Err("Owner not found".into());
				}
			} else {
				// Notice this wastes time and memory and needs a better implementation
				let mut flat = Vec::<Hash256>::new();

				let cats = <ProtosByCategory<T>>::iter_keys().collect::<Vec<Categories>>();
				let cats: Vec<Categories> =
					if params.desc { cats.iter().rev().map(|x| x.clone()).collect() } else { cats };

				for category in cats {
					if params.categories.len() != 0 {
						let found: Vec<Categories> =
							Self::get_list_of_matching_categories(&params, &category);
						// if the current stored category does not match with any of the categories
						// in input, it can be discarded from this search.
						if found.is_empty() {
							continue;
						}
					}
					// Found the category.
					// Now collect all the protos linked to the category type in input
					let protos = <ProtosByCategory<T>>::get(category);
					if let Some(protos) = protos {
						let collection: Vec<Hash256> = if params.desc {
							// Sort in descending order
							protos
								.into_iter()
								.rev()
								.filter(|proto_id| {
									Self::filter_proto(
										proto_id,
										&params.tags,
										&params.categories,
										params.available,
										params.exclude_tags
									)
								})
								.collect()
						} else {
							// Sort in ascending order
							protos
								.into_iter()
								.filter(|proto_id| {
									Self::filter_proto(
										proto_id,
										&params.tags,
										&params.categories,
										params.available,
										params.exclude_tags
									)
								})
								.collect()
						};
						flat.extend(collection);
					}
				}
				flat.iter()
					.skip(params.from as usize)
					.take(params.limit as usize)
					.map(|x| *x)
					.collect()
			};

			for proto_id in list_protos_final.into_iter() {
				map.insert(hex::encode(proto_id), Value::Object(Map::new()));
			}

			if params.return_owners || !params.metadata_keys.is_empty() {
				for (proto_id, map_proto) in map.iter_mut() {
					let array_proto_id: Hash256 = if let Ok(array_proto_id) = hex::decode(proto_id)
					{
						if let Ok(array_proto_id) = array_proto_id.try_into() {
							array_proto_id
						} else {
							return Err("Failed to convert proto_id to Hash256".into());
						}
					} else {
						return Err("Failed to decode proto_id".into());
					};

					let (owner, map_metadata, license) =
						if let Some(proto) = <Protos<T>>::get(array_proto_id) {
							(proto.owner, proto.metadata, proto.license)
						} else {
							return Err("Failed to get proto".into());
						};

					let map_proto = match map_proto {
						Value::Object(map_proto) => map_proto,
						_ => return Err("Failed to get map_proto".into()),
					};

					match license {
						UsageLicense::Tickets(amount) => {
							let n: u64 = amount.into();
							(*map_proto).insert(String::from("tickets"), Value::Number(n.into()));
						},
						_ => {
							(*map_proto).insert(String::from("tickets"), Value::Null);
						},
					}

					if params.return_owners {
						let owner = match owner {
							ProtoOwner::User(account_id) => json!({
								"type": "internal",
								"value": hex::encode(account_id)
							}),
							ProtoOwner::ExternalAsset(linked_asset) => {
								let value = match linked_asset {
									LinkedAsset::Erc721(contract, token_id, source) => {
										let chain_id = match source {
											LinkSource::Evm(_sig, _block, chain_id) => chain_id,
										};
										json!({
											"type": "erc721",
											"value": {
												"contract": format!("0x{:x}", contract),
												"token_id": format!("0x{:x}", token_id),
												"chain_id": format!("0x{:x}", chain_id)
											}
										})
									},
								};
								json!({
									"type": "external",
									"value": value,
								})
							},
						};

						(*map_proto).insert(String::from("owner"), owner);
					}

					if !params.metadata_keys.is_empty() {
						for metadata_key in params.metadata_keys.iter() {
							let metadata_key_index = <MetaKeys<T>>::get(metadata_key.clone());
							let metadata_value = if let Some(metadata_key_index) =
								metadata_key_index
							{
								let metadata_key_index = <Compact<u64>>::from(metadata_key_index);

								if let Some(data_hash) = map_metadata.get(&metadata_key_index) {
									Value::String(hex::encode(data_hash))
								} else {
									Value::Null
								}
							} else {
								Value::Null
							};

							if let Ok(key) = String::from_utf8(metadata_key.clone()) {
								(*map_proto).insert(key, metadata_value);
							}
						}
					}
				}
			}

			let result = json!(map).to_string();

			Ok(result.into_bytes())
		}
	}
}<|MERGE_RESOLUTION|>--- conflicted
+++ resolved
@@ -940,22 +940,13 @@
 								.filter(|item| stored_script_info.requiring.contains(item))
 								.collect();
 
-<<<<<<< HEAD
-							if !implementing_diffs.is_empty()
-								|| !requiring_diffs.is_empty() || (param_script_info.format
-								== stored_script_info.format) || (param_script_info
-								== stored_script_info)
-							{
-								return Self::filter_tags(tags, struct_proto, exclude_tags);
-							} else {
-=======
 							let zero_vec = [0u8; 8];
 
 							// Specific query:
 							// Partial or full match {requiring, implementing}. Same format {Edn|Binary}. 
 							if !implementing_diffs.is_empty() || !requiring_diffs.is_empty(){
 								if param_script_info.format == stored_script_info.format {
-									return Self::filter_tags(tags, struct_proto);
+									return Self::filter_tags(tags, struct_proto, exclude_tags);
 								} else { return false; }
 							}
 							// Generic query:
@@ -963,10 +954,9 @@
 							else if param_script_info.implementing.contains(&zero_vec) && 
 									param_script_info.requiring.contains(&zero_vec) && 
 									param_script_info.format == stored_script_info.format {
-									return Self::filter_tags(tags, struct_proto);
+									return Self::filter_tags(tags, struct_proto, exclude_tags);
 							}
 							else {
->>>>>>> 36116f68
 								return false;
 							}
 						} else {
