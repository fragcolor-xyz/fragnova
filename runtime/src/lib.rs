--- conflicted
+++ resolved
@@ -107,14 +107,8 @@
 
 use scale_info::prelude::string::String;
 
-<<<<<<< HEAD
 use codec::{Encode, Decode};
-use sp_runtime::traits::{SaturatedConversion, StaticLookup};
-=======
-use codec::Encode;
-
 use sp_runtime::traits::{ConstU8, SaturatedConversion, StaticLookup};
->>>>>>> 1c2618b9
 
 use pallet_fragments::{GetDefinitionsParams, GetInstanceOwnerParams, GetInstancesParams};
 use pallet_protos::{GetGenealogyParams, GetProtosParams};
@@ -122,7 +116,7 @@
 pub use pallet_contracts::Schedule;
 use pallet_oracle::OracleProvider;
 
-// IMPORTS BELOW ARE USED IN `validate_transaction`
+// IMPORTS BELOW ARE USED IN the module `validation_logic`
 use protos::traits::Trait;
 use protos::categories::{
 	Categories,
@@ -162,15 +156,6 @@
 /// A hash of some data used by the chain.
 pub type Hash = sp_core::H256;
 
-<<<<<<< HEAD
-=======
-/// Unchecked extrinsic type as expected by this runtime.
-pub type UncheckedExtrinsic = generic::UncheckedExtrinsic<Address, Call, Signature, SignedExtra>;
-
-/// The payload being signed in transactions.
-pub type SignedPayload = generic::SignedPayload<Call, SignedExtra>;
-
->>>>>>> 1c2618b9
 /// Related to Index pallet
 pub type AccountIndex = u64;
 
@@ -1594,28 +1579,9 @@
 			tx: <Block as BlockT>::Extrinsic,
 			block_hash: <Block as BlockT>::Hash,
 		) -> TransactionValidity {
-<<<<<<< HEAD
 			// We want to prevent nodes from gossiping extrinsics that have invalid calls.
 			if validation_logic::is_the_immediate_call_valid(&tx.function) {
 				return Err(TransactionValidityError::Invalid(InvalidTransaction::Call)); // TODO Review - Maybe change `InvalidTransaction::Call` to `InvalidTransaction::Custom(u8)`
-=======
-			match tx.function {
-				// We want to prevent polluting blocks with a lot of useless invalid data.
-				// TODO perform quick and preliminary data validation
-				#[allow(unused_variables)]
-				Call::Protos(ProtosCall::upload{ref data, ref category, ref tags, ..}) => {
-					// TODO
-				},
-				#[allow(unused_variables)]
-				Call::Protos(ProtosCall::patch{ref data, ..}) => {
-					// TODO
-				},
-				#[allow(unused_variables)]
-				Call::Protos(ProtosCall::set_metadata{ref data, ..}) => {
-					// TODO
-				},
-				_ => {},
->>>>>>> 1c2618b9
 			}
 			// Always run normally anyways
 			Executive::validate_transaction(source, tx, block_hash)
