use crate as pallet_protos;
use crate::*;

use frame_support::{
	parameter_types,
	traits::{ConstU32, ConstU64},
};
use frame_system;

<<<<<<< HEAD
use sp_core::{

	ed25519::Signature,

	H256
};

use sp_runtime::{
	traits::{BlakeTwo256, Extrinsic as ExtrinsicT, IdentifyAccount, IdentityLookup, Verify}
};

use sp_runtime::testing::{
	Header, TestXt, 
};



type UncheckedExtrinsic = frame_system::mocking::MockUncheckedExtrinsic<Test>;
type Block = frame_system::mocking::MockBlock<Test>;

=======
use sp_core::{ed25519::Signature, H256};

use sp_runtime::traits::{
	BlakeTwo256, Extrinsic as ExtrinsicT, IdentifyAccount, IdentityLookup, Verify,
};

use sp_runtime::testing::{Header, TestXt};

type UncheckedExtrinsic = frame_system::mocking::MockUncheckedExtrinsic<Test>;
type Block = frame_system::mocking::MockBlock<Test>;
>>>>>>> ae07e425

// Construct a mock runtime environment.
frame_support::construct_runtime!(
	// The **configuration type `Test`** is defined as a **Rust enum** with **implementations**
	// for **each of the pallet configuration trait** that are **used in the mock runtime**. (https://docs.substrate.io/v3/runtime/testing/)
	//
	// Basically the **enum `Test`** is mock-up of **`Runtime` in pallet-protos (i.e in `pallet/protos/src/lib.rs`)
	// NOTE: The aforementioned `T` is bound by **trait `pallet:Config`**, if you didn't know
	pub enum Test where
		Block = Block, //  Block is the block type that is used in the runtime
		NodeBlock = Block, // NodeBlock is the block type that is used in the node
		UncheckedExtrinsic = UncheckedExtrinsic,
	{
		System: frame_system::{Pallet, Call, Config, Storage, Event<T>},
		ProtosPallet: pallet_protos::{Pallet, Call, Storage, Event<T>},
		Detach: pallet_detach::{Pallet, Call, Storage, Event<T>},
		CollectiveFlip: pallet_randomness_collective_flip::{Pallet, Storage},
		Balances: pallet_balances::{Pallet, Call, Storage, Config<T>, Event<T>},
		AccountsPallet: pallet_accounts::{Pallet, Call, Storage, Event<T>},
		Proxy: pallet_proxy::{Pallet, Call, Storage, Event<T>},
		Timestamp: pallet_timestamp::{Pallet, Call, Storage, Inherent},
	}
);

// When to use:
//
// To declare parameter types for a pallet's relevant associated types during runtime construction.
//
// What it does:
//
// The macro replaces each parameter specified into a struct type with a get() function returning its specified value.
// Each parameter struct type also implements the frame_support::traits::Get<I> trait to convert the type to its specified value.
//
// Source: https://docs.substrate.io/v3/runtime/macros/
parameter_types! {
	pub const BlockHashCount: u64 = 250;
	pub const SS58Prefix: u8 = 42;
	pub StorageBytesMultiplier: u64 = 10;
}

impl frame_system::Config for Test {
	type BaseCallFilter = frame_support::traits::Everything;
	type BlockWeights = ();
	type BlockLength = ();
	type DbWeight = ();
	type Origin = Origin;
	type Call = Call;
	type Index = u64;
	type BlockNumber = u64;
	type Hash = H256;
	type Hashing = BlakeTwo256;
	type AccountId = sp_core::ed25519::Public;
	type Lookup = IdentityLookup<Self::AccountId>;
	type Header = Header;
	type Event = Event;
	type BlockHashCount = BlockHashCount;
	type Version = ();
	type PalletInfo = PalletInfo;
	type AccountData = pallet_balances::AccountData<u64>;
	type OnNewAccount = ();
	type OnKilledAccount = ();
	type SystemWeightInfo = ();
	type SS58Prefix = SS58Prefix;
	type OnSetCode = ();
	type MaxConsumers = ConstU32<2>;
}

pub type Extrinsic = TestXt<Call, ()>;
type AccountId = <<Signature as Verify>::Signer as IdentifyAccount>::AccountId;

impl frame_system::offchain::SigningTypes for Test {
	type Public = <Signature as Verify>::Signer;
	type Signature = Signature;
}

impl<LocalCall> frame_system::offchain::SendTransactionTypes<LocalCall> for Test
where
	Call: From<LocalCall>,
{
	type OverarchingCall = Call;
	type Extrinsic = Extrinsic;
}


impl<LocalCall> frame_system::offchain::CreateSignedTransaction<LocalCall> for Test
where
	Call: From<LocalCall>,
{
	fn create_transaction<C: frame_system::offchain::AppCrypto<Self::Public, Self::Signature>>(
		call: Call,
		_public: <Signature as Verify>::Signer,
		_account: AccountId,
		nonce: u64,
	) -> Option<(Call, <Extrinsic as ExtrinsicT>::SignaturePayload)> {
		Some((call, (nonce, ())))
	}
}

impl pallet_randomness_collective_flip::Config for Test {}

/// If `Test` implements `pallet_balances::Config`, the assignment might use `u64` for the `Balance` type. (https://docs.substrate.io/v3/runtime/testing/)
///
/// By assigning `pallet_balances::Balance` and `frame_system::AccountId` (see implementation block `impl system::Config for Test` above) to `u64`,
/// mock runtimes ease the mental overhead of comprehensive, conscientious testers.
/// Reasoning about accounts and balances only requires tracking a `(AccountId: u64, Balance: u64)` mapping. (https://docs.substrate.io/v3/runtime/testing/)
impl pallet_balances::Config for Test {
	type Balance = u64;
	type DustRemoval = ();
	type Event = Event;
	type ExistentialDeposit = ConstU64<1>;
	type AccountStore = System;
	type WeightInfo = ();
	type MaxLocks = ();
	type MaxReserves = ();
	type ReserveIdentifier = [u8; 8];
}

impl pallet_accounts::Config for Test {
	type Event = Event;
	type WeightInfo = ();
	type EthChainId = ConstU64<5>; // goerli
	type EthFragContract = ();
	type EthConfirmations = ConstU64<1>;
	type Threshold = ConstU64<1>;
	type AuthorityId = pallet_accounts::crypto::FragAuthId;
}

impl pallet_protos::Config for Test {
	type Event = Event;
	type WeightInfo = ();
	type StorageBytesMultiplier = StorageBytesMultiplier;
	type StakeLockupPeriod = ConstU64<5>; // one week
}

impl pallet_detach::Config for Test {
	type Event = Event;
	type WeightInfo = ();
	type AuthorityId = pallet_detach::crypto::DetachAuthId;
}

impl pallet_timestamp::Config for Test {
	/// A timestamp: milliseconds since the unix epoch.
	type Moment = u64;
	type OnTimestampSet = ();
	type MinimumPeriod = ();
	type WeightInfo = ();
}

impl pallet_proxy::Config for Test {
	type Event = Event;
	type Call = Call;
	type Currency = ();
	type ProxyType = ();
	type ProxyDepositBase = ConstU32<1>;
	type ProxyDepositFactor = ConstU32<1>;
	type MaxProxies = ConstU32<4>;
	type WeightInfo = ();
	type MaxPending = ConstU32<2>;
	type CallHasher = BlakeTwo256;
	type AnnouncementDepositBase = ConstU32<1>;
	type AnnouncementDepositFactor = ConstU32<1>;
}

pub fn new_test_ext() -> sp_io::TestExternalities {
	let t = frame_system::GenesisConfig::default().build_storage::<Test>().unwrap();

	let mut ext = sp_io::TestExternalities::new(t);

	ext.execute_with(|| System::set_block_number(1)); // if we don't execute this line, Events are not emitted from extrinsics (I don't know why this is the case though)

	ext
}

<<<<<<< HEAD

/// Simulate block production
/// 
/// A simple way of doing this is by incrementing the System module's block number between `on_initialize` and `on_finalize` calls 
/// from all modules with `System::block_number()` as the sole input. 
/// While it is important for runtime code to cache calls to storage or the system module, the test environment scaffolding should 
/// prioritize readability to facilitate future maintenance.
/// 
/// Source: https://docs.substrate.io/v3/runtime/testing/
pub fn run_to_block(n: u64) {
    while System::block_number() < n {

		use frame_support::traits::{OnInitialize, OnFinalize}; 

        if System::block_number() > 0 {
            ProtosPallet::on_finalize(System::block_number());
            System::on_finalize(System::block_number());
        }
        System::set_block_number(System::block_number() + 1);
        System::on_initialize(System::block_number());
        // ProtosPallet::on_initialize(System::block_number()); // Commented out since this function (`on_finalize`) doesn't exist in pallets/protos/src/lib.rs
    }
=======
/// Simulate block production
///
/// A simple way of doing this is by incrementing the System module's block number between `on_initialize` and `on_finalize` calls
/// from all modules with `System::block_number()` as the sole input.
/// While it is important for runtime code to cache calls to storage or the system module, the test environment scaffolding should
/// prioritize readability to facilitate future maintenance.
///
/// Source: https://docs.substrate.io/v3/runtime/testing/
pub fn run_to_block(n: u64) {
	while System::block_number() < n {
		use frame_support::traits::{OnFinalize, OnInitialize};

		if System::block_number() > 0 {
			ProtosPallet::on_finalize(System::block_number());
			System::on_finalize(System::block_number());
		}
		System::set_block_number(System::block_number() + 1);
		System::on_initialize(System::block_number());
		// ProtosPallet::on_initialize(System::block_number()); // Commented out since this function (`on_finalize`) doesn't exist in pallets/protos/src/lib.rs
	}
>>>>>>> ae07e425
}<|MERGE_RESOLUTION|>--- conflicted
+++ resolved
@@ -7,28 +7,6 @@
 };
 use frame_system;
 
-<<<<<<< HEAD
-use sp_core::{
-
-	ed25519::Signature,
-
-	H256
-};
-
-use sp_runtime::{
-	traits::{BlakeTwo256, Extrinsic as ExtrinsicT, IdentifyAccount, IdentityLookup, Verify}
-};
-
-use sp_runtime::testing::{
-	Header, TestXt, 
-};
-
-
-
-type UncheckedExtrinsic = frame_system::mocking::MockUncheckedExtrinsic<Test>;
-type Block = frame_system::mocking::MockBlock<Test>;
-
-=======
 use sp_core::{ed25519::Signature, H256};
 
 use sp_runtime::traits::{
@@ -39,7 +17,6 @@
 
 type UncheckedExtrinsic = frame_system::mocking::MockUncheckedExtrinsic<Test>;
 type Block = frame_system::mocking::MockBlock<Test>;
->>>>>>> ae07e425
 
 // Construct a mock runtime environment.
 frame_support::construct_runtime!(
@@ -213,30 +190,6 @@
 	ext
 }
 
-<<<<<<< HEAD
-
-/// Simulate block production
-/// 
-/// A simple way of doing this is by incrementing the System module's block number between `on_initialize` and `on_finalize` calls 
-/// from all modules with `System::block_number()` as the sole input. 
-/// While it is important for runtime code to cache calls to storage or the system module, the test environment scaffolding should 
-/// prioritize readability to facilitate future maintenance.
-/// 
-/// Source: https://docs.substrate.io/v3/runtime/testing/
-pub fn run_to_block(n: u64) {
-    while System::block_number() < n {
-
-		use frame_support::traits::{OnInitialize, OnFinalize}; 
-
-        if System::block_number() > 0 {
-            ProtosPallet::on_finalize(System::block_number());
-            System::on_finalize(System::block_number());
-        }
-        System::set_block_number(System::block_number() + 1);
-        System::on_initialize(System::block_number());
-        // ProtosPallet::on_initialize(System::block_number()); // Commented out since this function (`on_finalize`) doesn't exist in pallets/protos/src/lib.rs
-    }
-=======
 /// Simulate block production
 ///
 /// A simple way of doing this is by incrementing the System module's block number between `on_initialize` and `on_finalize` calls
@@ -257,5 +210,4 @@
 		System::on_initialize(System::block_number());
 		// ProtosPallet::on_initialize(System::block_number()); // Commented out since this function (`on_finalize`) doesn't exist in pallets/protos/src/lib.rs
 	}
->>>>>>> ae07e425
 }