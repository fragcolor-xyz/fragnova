//! This pallet `protos` performs logic related to Proto-Fragments.
//!
//! IMPORTANT STUFF TO KNOW:
//!
//! A Proto-Fragment is a digital asset that can be used to build a game or application

#![cfg_attr(not(feature = "std"), no_std)]

#[cfg(test)]
mod dummy_data;

#[cfg(test)]
mod mock;

#[cfg(feature = "runtime-benchmarks")]
mod benchmarking;

#[cfg(test)]
mod tests;

#[allow(missing_docs)]
mod weights;

use protos::{categories::Categories, traits::Trait};

use sp_core::{crypto::UncheckedFrom, ecdsa, H160, U256};

use codec::{Compact, Decode, Encode};
pub use pallet::*;

#[cfg(feature = "std")]
use serde::{Deserialize, Serialize};

use sp_io::{
	hashing::{blake2_256, twox_64},
	transaction_index,
};
use sp_std::{collections::btree_map::BTreeMap, vec, vec::Vec};

pub use weights::WeightInfo;

use sp_clamor::{Hash256, Hash64};

use scale_info::prelude::{
	format,
	string::{String, ToString},
};
use serde_json::{json, Map, Value};

use base58::ToBase58;

<<<<<<< HEAD
/// TODO: Documentation
=======
use frame_support::traits::tokens::fungibles::{Inspect, Mutate};

/// ¿
>>>>>>> 20b73b1e
#[derive(Encode, Decode, Clone, PartialEq, Debug, Eq, scale_info::TypeInfo)]
pub enum LinkSource {
	// Generally we just store this data, we don't verify it as we assume auth service did it.
	// (Link signature, Linked block number, EIP155 Chain ID)
	/// TODO: Documentation
	Evm(ecdsa::Signature, u64, U256),
}

/// **Types** of **Assets that are linked to a Proto-Fragment** (e.g an ERC-721 Contract etc.)
#[derive(Encode, Decode, Clone, PartialEq, Debug, Eq, scale_info::TypeInfo)]
pub enum LinkedAsset {
	/// Ethereum (ERC721 Contract address, Token ID, Link source)
	Erc721(H160, U256, LinkSource),
}

/// **Types** of **Proto-Fragment Owners**
#[derive(Encode, Decode, Clone, PartialEq, Debug, Eq, scale_info::TypeInfo)]
pub enum ProtoOwner<TAccountId> {
	/// A **regular account** on **this chain**
	User(TAccountId),
	/// An **external asset** not on this chain
	ExternalAsset(LinkedAsset),
}

/// **Data Type** used to **Query and Filter for Proto-Fragments**
#[derive(Encode, Decode, Clone, scale_info::TypeInfo)]
#[cfg_attr(feature = "std", derive(Serialize, Deserialize))]
pub struct GetProtosParams<TAccountId, TString> {
	/// Whether to order the results in descending or ascending order
	pub desc: bool,
	/// Number of Proto-Fragment Results to skip
	pub from: u64,
	/// Number of Proto-Fragments to retrieve
	pub limit: u64,
	/// List of Metadata Keys of the Proto-Fragment that should also be returned
	pub metadata_keys: Vec<TString>,
	/// Owner of the Proto-Fragment
	pub owner: Option<TAccountId>,
	/// Whether to return the owner(s) of all the returned Proto-Fragments
	pub return_owners: bool,
	/// List of categories to filter by
	pub categories: Vec<Categories>,
	/// List of tags to filter by
	pub tags: Vec<TString>,
	/// Whether the Proto-Fragments should be available or not
	pub available: Option<bool>,
}

/// **Struct** of a **Proto-Fragment Patch**
#[derive(Encode, Decode, Clone, scale_info::TypeInfo, Debug, PartialEq, Eq)]
pub struct ProtoPatch<TBlockNumber> {
	/// **Block Number** in which the **patch was created**
	pub block: TBlockNumber,
	/// **Hash** of patch data
	pub data_hash: Hash256,
	/// **List of New Proto-Fragments** that was **used** to **create** the **patch** (INCDT)
	pub references: Vec<Hash256>,
}

/// Struct that represents the account information of a Proto-Fragment
#[derive(Default, Encode, Decode, Clone, scale_info::TypeInfo, Debug, PartialEq, Eq)]
pub struct AccountsInfo {
	/// TODO: Documentation
	pub active_accounts: u128,
	/// TODO: Documentation
	pub lifetime_accounts: u128,
}

/// **Enum** that indicates **how a Proto-Fragment can be used**
#[derive(Encode, Decode, Clone, scale_info::TypeInfo, Debug, PartialEq, Eq)]
pub enum UsageLicense<TContractAddress> {
	/// Proto-Fragment is not available for use (owners can always use it)
	Closed,
	/// Proto-Fragment is available for use freely
	Open,
	/// Proto-Fragment is available for use if an amount of tickets is under curation
	Tickets(Compact<u64>),
	/// Proto-Fragment is available for use if a custom contract returns true
	Contract(TContractAddress),
}

/// **Struct** of a **Proto-Fragment**
#[derive(Encode, Decode, Clone, scale_info::TypeInfo, Debug, PartialEq, Eq)]
pub struct Proto<TAccountId, TBlockNumber> {
	/// **Block Number** in which the **Proto-Fragment was minted in**
	pub block: TBlockNumber,
	/// **List of *ProtoPatch* structs** of the **Proto-Fragment**
	pub patches: Vec<ProtoPatch<TBlockNumber>>,
	/// **License** details of the **Proto-Fragment**
	pub license: UsageLicense<TAccountId>,
	/// **Original Creator** of the **Proto-Fragment**
	pub creator: TAccountId,
	/// *Current Owner** of the **Proto-Fragment**
	pub owner: ProtoOwner<TAccountId>,
	/// **List of other Proto-Fragments** used to create the **Proto-Fragment**
	pub references: Vec<Hash256>,
	/// **Category** of the **Proto-Fragment**
	pub category: Categories,
	/// **List of Tags** associated with the **Proto-Fragment**
	pub tags: Vec<Compact<u64>>,
	/// **Map** that maps the **Key of a Proto-Fragment's Metadata Object** to the **Hash of the
	/// aforementioned Metadata Object**
	pub metadata: BTreeMap<Compact<u64>, Hash256>,
	/// Accounts information for this proto.
	pub accounts_info: AccountsInfo,
}

#[frame_support::pallet]
pub mod pallet {
	use super::*;
	use frame_support::{dispatch::DispatchResult, pallet_prelude::*, Twox64Concat};
	use frame_system::pallet_prelude::*;
	use pallet_detach::{DetachRequest, DetachRequests, DetachedHashes, SupportedChains};
	use sp_clamor::CID_PREFIX;
	use sp_runtime::SaturatedConversion;

	/// Configure the pallet by specifying the parameters and types on which it depends.
	#[pallet::config]
	pub trait Config:
		frame_system::Config
		+ pallet_detach::Config
		+ pallet_accounts::Config
		+ pallet_assets::Config
		+ pallet_contracts::Config
	{
		/// Because this pallet emits events, it depends on the runtime's definition of an event.
		type Event: From<Event<Self>> + IsType<<Self as frame_system::Config>::Event>;
		/// Weight functions needed for pallet_protos.
		type WeightInfo: WeightInfo;

<<<<<<< HEAD
		/// Weight for adding a a byte worth of storage in certain extrinsics such as `upload()`.
=======
		/// Const per byte multiplier
>>>>>>> 20b73b1e
		#[pallet::constant]
		type StorageBytesMultiplier: Get<u64>;

		/// The number of blocks after which a curation period is over
		#[pallet::constant]
		type CurationExpiration: Get<u64>;

		// Asset ID of the fungible asset "TICKET"
		#[pallet::constant]
		type TicketsAssetId: Get<<Self as pallet_assets::Config>::AssetId>;
	}

	#[pallet::pallet]
	#[pallet::generate_store(pub(super) trait Store)]
	#[pallet::without_storage_info]
	pub struct Pallet<T>(_);

	/// **StorageMap** that maps a **Tag (of type `Vec<u8>`)** to an **index number**
	#[pallet::storage]
	pub type Tags<T: Config> = StorageMap<_, Twox64Concat, Vec<u8>, u64>;

	/// **StorageValue** that **equals** the **total number of unique tags in the blockchain**
	#[pallet::storage]
	pub type TagsIndex<T: Config> = StorageValue<_, u64, ValueQuery>;

	/// **StorageMap** that maps a **Metadata Key (of type `Vec<u8>`)** to an **index number**
	#[pallet::storage]
	pub type MetaKeys<T: Config> = StorageMap<_, Twox64Concat, Vec<u8>, u64>;

	/// **StorageValue** that **equals** the **total number of unique Metadata Keys in the
	/// blockchain**
	#[pallet::storage]
	pub type MetaKeysIndex<T: Config> = StorageValue<_, u64, ValueQuery>;

	/// **StorageMap** that maps a **Trait ID** to the name of the Trait itself
	#[pallet::storage]
	pub type Traits<T: Config> = StorageMap<_, Identity, Hash64, Vec<u8>, ValueQuery>;

	/// **StorageMap** that maps a **Proto-Fragment's data's hash** to a ***Proto* struct (of the
	/// aforementioned Proto-Fragment)**
	#[pallet::storage]
	pub type Protos<T: Config> =
		StorageMap<_, Identity, Hash256, Proto<T::AccountId, T::BlockNumber>>;

	/// **StorageMap** that maps a **variant of the *Category* enum** to a **list of Proto-Fragment
	/// hashes (that have the aforementioned variant)**
	// Not ideal but to have it iterable...
	#[pallet::storage]
	pub type ProtosByCategory<T: Config> = StorageMap<_, Twox64Concat, Categories, Vec<Hash256>>;

	/// **StorageMap** that maps a **variant of the *ProtoOwner* enum** to a **list of
	/// Proto-Fragment hashes (that have the aforementioned variant)**
	#[pallet::storage]
	pub type ProtosByOwner<T: Config> =
		StorageMap<_, Twox64Concat, ProtoOwner<T::AccountId>, Vec<Hash256>>;

	/// **StorageDoubleMap** that maps a **Proto-Fragment and a Clamor Account ID** to a **tuple
	/// that contains the Curated Amount (tickets burned by the aforementioned Clamor Account ID)
	/// and the Block Number**
	// Curation management
	// (Amount burned, Last burn time)
	#[pallet::storage]
	pub type ProtoCurations<T: Config> = StorageDoubleMap<
		_,
		Identity,
		Hash256,
		Twox64Concat,
		T::AccountId,
		(<T as pallet_assets::Config>::Balance, T::BlockNumber),
	>;

	/// **StorageMap** that maps a **Clamor Account ID** to a **list of Proto-Fragments that was
	/// staked on by the aforementioned Clamor Account ID**
	#[pallet::storage]
	pub type AccountCurations<T: Config> = StorageMap<_, Twox64Concat, T::AccountId, Vec<Hash256>>;

	/// **StorageMap** that maps a **Block number** to a list of accounts that have curations
	/// expiring on that block number
	#[pallet::storage]
	pub type ExpiringCurations<T: Config> =
		StorageMap<_, Twox64Concat, T::BlockNumber, Vec<T::AccountId>>;

	#[allow(missing_docs)]
	#[pallet::event]
	#[pallet::generate_deposit(pub(super) fn deposit_event)]
	pub enum Event<T: Config> {
		/// A Proto-Fragment was uploaded
		Uploaded { proto_hash: Hash256, cid: Vec<u8> },
		/// A Proto-Fragment was patched
		Patched { proto_hash: Hash256, cid: Vec<u8> },
		/// A Proto-Fragment metadata has changed
		MetadataChanged { proto_hash: Hash256, cid: Vec<u8> },
		/// A Proto-Fragment was detached
		Detached { proto_hash: Hash256, cid: Vec<u8> },
		/// A Proto-Fragment was transferred
		Transferred { proto_hash: Hash256, owner_id: T::AccountId },
		/// Stake was created
		Staked {
			proto_hash: Hash256,
			account_id: T::AccountId,
			balance: <T as pallet_assets::Config>::Balance,
		},
		/// Stake was unlocked
		Unstaked {
			proto_hash: Hash256,
			account_id: T::AccountId,
			balance: <T as pallet_assets::Config>::Balance,
		},
	}

	// Errors inform users that something went wrong.
	#[pallet::error]
	pub enum Error<T> {
		/// Systematic failure - those errors should not happen.
		SystematicFailure,
		/// Proto not found
		ProtoNotFound,
		/// Proto already uploaded
		ProtoExists,
		/// Already detached
		Detached,
		/// Not the owner of the proto
		Unauthorized,
		/// Not enough tickets burned on the proto
		NotEnoughTickets,
		/// Curation not found
		CurationNotFound,
		/// Reference not found
		ReferenceNotFound,
		/// Not enough tokens to stake
		InsufficientBalance,
	}

	// Dispatchable functions allows users to interact with the pallet and invoke state changes.
	// These functions materialize as "extrinsics", which are often compared to transactions.
	// Dispatchable functions must be annotated with a weight and must return a DispatchResult.
	#[pallet::call]
	impl<T: Config> Pallet<T>
	where
		T::AccountId: UncheckedFrom<T::Hash> + AsRef<[u8]>,
	{
		/// **Upload** a **Proto-Fragment** onto the **Blockchain**.
		/// Furthermore, this function also indexes `data` in the Blockchain's Database and makes it
		/// available via bitswap (IPFS) directly from every chain node permanently.
		///
		/// # Arguments
		///
		/// * `origin` - The origin of the extrinsic function
		/// * `references` - **List of other Proto-Fragments** used to create the **Proto-Fragment**
		/// * `categories` - **Category type** of the **Proto-Fragment**
		/// * `tags` - **List of tags** to **tag** the **Proto-Fragment** **with**
		/// * `linked_asset` (*optional*) - An **asset that is linked with the Proto-Fragment** (e.g
		///   an ERC-721 Contract)
		/// * `license` - **Enum** indicating **how the Proto-Fragment can be used**. NOTE: If None, the
		///   **Proto-Fragment** *<u>can't be included</u>* into **other protos**
		/// * `data` - **Data** of the **Proto-Fragment**
		#[pallet::weight(<T as pallet::Config>::WeightInfo::upload() + (data.len() as u64 * <T as pallet::Config>::StorageBytesMultiplier::get()))]
		pub fn upload(
			origin: OriginFor<T>,
			// we store this in the state as well
			references: Vec<Hash256>,
			category: Categories,
			tags: Vec<Vec<u8>>,
			linked_asset: Option<LinkedAsset>,
			license: UsageLicense<T::AccountId>,
			// let data come last as we record this size in blocks db (storage chain)
			// and the offset is calculated like
			// https://github.com/paritytech/substrate/blob/a57bc4445a4e0bfd5c79c111add9d0db1a265507/client/db/src/lib.rs#L1678
			data: Vec<u8>,
		) -> DispatchResult {
			let who = ensure_signed(origin)?;

			let current_block_number = <frame_system::Pallet<T>>::block_number();

			// hash the immutable data, this is also the unique proto id
			// to compose the V1 Cid add this prefix to the hash: (str "z" (base58
			// "0x0155a0e40220"))
			let proto_hash = blake2_256(&data);
			let data_len = data.len();

			// make sure the proto does not exist already!
			ensure!(!<Protos<T>>::contains_key(&proto_hash), Error::<T>::ProtoExists);

			// we need this to index transactions
			let extrinsic_index = <frame_system::Pallet<T>>::extrinsic_index()
				.ok_or(Error::<T>::SystematicFailure)?;

			// Check license requirements
			Self::check_license(&references, &who)?;

			// Store Trait if trait, also hash properly the data and decode name
			let category = match category {
				Categories::Trait(_) => {
					let trait_id = twox_64(&data);
					ensure!(!<Traits<T>>::contains_key(&trait_id), Error::<T>::ProtoExists);

					let info =
						Trait::decode(&mut &data[..]).map_err(|_| Error::<T>::SystematicFailure)?;

					ensure!(info.name.len() > 0, Error::<T>::SystematicFailure);

					// Write STATE from now, ensure no errors from now...
					<Traits<T>>::insert(trait_id, info.name.encode());

					Categories::Trait(Some(trait_id))
				},
				_ => category,
			};

			let owner = if let Some(link) = linked_asset {
				ProtoOwner::ExternalAsset(link)
			} else {
				ProtoOwner::User(who.clone())
			};

			let tags = tags
				.iter()
				.map(|s| {
					let tag_index = <Tags<T>>::get(s);
					if let Some(tag_index) = tag_index {
						<Compact<u64>>::from(tag_index)
					} else {
						let next_index = <TagsIndex<T>>::try_get().unwrap_or_default() + 1;
						<Tags<T>>::insert(s, next_index);
						// storing is dangerous inside a closure
						// but after this call we start storing..
						// so it's fine here
						<TagsIndex<T>>::put(next_index);
						<Compact<u64>>::from(next_index)
					}
				})
				.collect();

			// store in the state the proto
			let proto = Proto {
				block: current_block_number,
				patches: vec![],
				license,
				creator: who.clone(),
				owner: owner.clone(),
				references,
				category: category.clone(),
				tags,
				metadata: BTreeMap::new(),
				accounts_info: AccountsInfo::default(),
			};

			// store proto
			<Protos<T>>::insert(proto_hash, proto);

			// store by category
			<ProtosByCategory<T>>::append(category, proto_hash);

			<ProtosByOwner<T>>::append(owner, proto_hash);

			// index immutable data for IPFS discovery
			transaction_index::index(extrinsic_index, data_len as u32, proto_hash);

			let cid = [&CID_PREFIX[..], &proto_hash[..]].concat();
			let cid = cid.to_base58();
			let cid = [&b"z"[..], cid.as_bytes()].concat();

			// also emit event
			Self::deposit_event(Event::Uploaded { proto_hash, cid });

			log::debug!("Uploaded proto: {:?}", proto_hash);

			Ok(())
		}

		/// **Patch** an **existing Proto-Fragment** (*by appending the hash of `data` to the Vector
		/// field `patches` of the existing Proto-Fragment's Struct Instance*) Furthermore, this
		/// function also indexes `data` in the Blockchain's Database and stores it in the IPFS
		///
		/// # Arguments
		///
		/// * `origin` - The origin of the extrinsic function
		/// * `proto_hash` - Existing Proto-Fragment's hash
		/// * `license` (optional) - If **this value** is **not None**, the **existing Proto-Fragment's current license** is overwritten to **this value**
		/// * `new_references` - **List of New Proto-Fragments** that was **used** to **create** the
		///   **patch**
		/// * `new_tags` - **List of Tags**, notice: it will replace previous tags if not None
		/// * `data` - **Data** of the **Proto-Fragment**
		#[pallet::weight(<T as pallet::Config>::WeightInfo::patch() + data.len() as u64 * <T as pallet::Config>::StorageBytesMultiplier::get())]
		pub fn patch(
			origin: OriginFor<T>,
			// proto hash we want to patch
			proto_hash: Hash256,
			license: Option<UsageLicense<T::AccountId>>,
			new_references: Vec<Hash256>,
			new_tags: Option<Vec<Vec<u8>>>,
			// data we want to patch last because of the way we store blocks (storage chain)
			data: Vec<u8>,
		) -> DispatchResult {
			let who = ensure_signed(origin)?;

			let proto: Proto<T::AccountId, T::BlockNumber> =
				<Protos<T>>::get(&proto_hash).ok_or(Error::<T>::ProtoNotFound)?;

			match proto.owner {
				ProtoOwner::User(owner) => ensure!(owner == who, Error::<T>::Unauthorized),
				ProtoOwner::ExternalAsset(_ext_asset) =>
				// We don't allow updating external assets
				{
					ensure!(false, Error::<T>::Unauthorized)
				},
			};

			ensure!(!<DetachedHashes<T>>::contains_key(&proto_hash), Error::<T>::Detached);

			let data_hash = blake2_256(&data);

			let current_block_number = <frame_system::Pallet<T>>::block_number();

			// we need this to index transactions
			let extrinsic_index = <frame_system::Pallet<T>>::extrinsic_index()
				.ok_or(Error::<T>::SystematicFailure)?;

			// Write STATE from now, ensure no errors from now...

			// Check license requirements
			Self::check_license(&new_references, &who)?;

			<Protos<T>>::mutate(&proto_hash, |proto| {
				let proto = proto.as_mut().unwrap();

				// Add a data patch if not empty
				if !data.is_empty() {
					// No failures from here on out
					proto.patches.push(ProtoPatch {
						block: current_block_number,
						data_hash,
						references: new_references,
					});
					// index mutable data for IPFS discovery as well
					transaction_index::index(extrinsic_index, data.len() as u32, data_hash);
				}

				// Overwrite license if not None
				if let Some(license) = license {
					proto.license = license;
				}

				// Replace previous tags if not None
				if let Some(new_tags) = new_tags {
					let tags = new_tags
						.iter()
						.map(|s| {
							let tag_index = <Tags<T>>::get(s);
							if let Some(tag_index) = tag_index {
								<Compact<u64>>::from(tag_index)
							} else {
								let next_index = <TagsIndex<T>>::try_get().unwrap_or_default() + 1;
								<Tags<T>>::insert(s, next_index);
								// storing is dangerous inside a closure
								// but after this call we start storing..
								// so it's fine here
								<TagsIndex<T>>::put(next_index);
								<Compact<u64>>::from(next_index)
							}
						})
						.collect();

					proto.tags = tags;
				}
			});

			let cid = [&CID_PREFIX[..], &data_hash[..]].concat();
			let cid = cid.to_base58();
			let cid = [&b"z"[..], cid.as_bytes()].concat();

			// also emit event
			Self::deposit_event(Event::Patched { proto_hash, cid });

			log::debug!("Updated proto: {:?}", proto_hash);

			Ok(())
		}

		/// **Transfer** the **ownership** of a **Proto-Fragment** from **`origin`** to
		/// **`new_owner`**
		///
		/// # Arguments
		///
		/// * `origin` - The origin of the extrinsic function
		/// * `proto_hash` - The **hash of the data of the Proto-Fragment** to **transfer**
		/// * `new_owner` - The **Account ID** to **transfer the Proto-Fragment to**
		#[pallet::weight(<T as pallet::Config>::WeightInfo::transfer())]
		pub fn transfer(
			origin: OriginFor<T>,
			proto_hash: Hash256,
			new_owner: T::AccountId,
		) -> DispatchResult {
			let who = ensure_signed(origin)?;

			// make sure the proto exists
			let proto: Proto<T::AccountId, T::BlockNumber> =
				<Protos<T>>::get(&proto_hash).ok_or(Error::<T>::ProtoNotFound)?;

			// make sure the caller is the owner
			match proto.owner.clone() {
				ProtoOwner::User(owner) => ensure!(owner == who, Error::<T>::Unauthorized),
				ProtoOwner::ExternalAsset(_ext_asset) =>
				// We don't allow updating external assets
				{
					ensure!(false, Error::<T>::Unauthorized)
				},
			};

			// make sure the proto is not detached
			ensure!(!<DetachedHashes<T>>::contains_key(&proto_hash), Error::<T>::Detached);

			// collect new owner
			let new_owner_s = ProtoOwner::User(new_owner.clone());

			// WRITING STATE FROM NOW

			// remove proto from old owner
			<ProtosByOwner<T>>::mutate(proto.owner, |proto_by_owner| {
				if let Some(list) = proto_by_owner {
					list.retain(|current_hash| proto_hash != *current_hash);
				}
			});

			// add proto to new owner
			<ProtosByOwner<T>>::append(new_owner_s.clone(), proto_hash);

			// update proto
			<Protos<T>>::mutate(&proto_hash, |proto| {
				let proto = proto.as_mut().unwrap();
				proto.owner = new_owner_s;
			});

			// emit event
			Self::deposit_event(Event::Transferred { proto_hash, owner_id: new_owner });

			Ok(())
		}

		/// **Alters** the **metadata** of a **Proto-Fragment** (whose hash is `proto_hash`) by
		/// **adding or modifying a key-value pair**
		/// (`metadata_key.clone`,`blake2_256(&data.encode())`) to the **BTreeMap field `metadata`**
		/// of the **existing Proto-Fragment's Struct Instance**. Furthermore, this function also
		/// indexes `data` in the Blockchain's Database and stores it in the IPFS To successfully
		/// patch a Proto-Fragment, the `auth` provided must be valid. Otherwise, an error is
		/// returned (问Gio - what happened to auth?)
		///
		/// # Arguments
		///
		/// * `origin` - The origin of the extrinsic / dispatchable function
		/// * `proto_hash` - The **hash of the Proto-Fragment**
		/// * `metadata_key` - The key (of the key-value pair) that is added in the BTreeMap field
		///   `metadata` of the existing Proto-Fragment's Struct Instance
		/// * `data` - The hash of `data` is used as the value (of the key-value pair) that is added
		///   in the BTreeMap field `metadata` of the existing Proto-Fragment's Struct Instance
		#[pallet::weight(<T as pallet::Config>::WeightInfo::patch() + (data.len() as u64 * <T as pallet::Config>::StorageBytesMultiplier::get()))]
		pub fn set_metadata(
			origin: OriginFor<T>,
			// proto hash we want to update
			proto_hash: Hash256,
			// Think of "Vec<u8>" as String (something to do with WASM - that's why we use Vec<u8>)
			metadata_key: Vec<u8>,
			// data we want to update last because of the way we store blocks (storage chain)
			data: Vec<u8>,
		) -> DispatchResult {
			let who = ensure_signed(origin)?;

			let proto: Proto<T::AccountId, T::BlockNumber> =
				<Protos<T>>::get(&proto_hash).ok_or(Error::<T>::ProtoNotFound)?;

			match proto.owner {
				ProtoOwner::User(owner) => ensure!(owner == who, Error::<T>::Unauthorized),
				ProtoOwner::ExternalAsset(_ext_asset) =>
				// We don't allow updating external assets
				{
					ensure!(false, Error::<T>::Unauthorized)
				},
			};

			ensure!(!<DetachedHashes<T>>::contains_key(&proto_hash), Error::<T>::Detached);

			let data_hash = blake2_256(&data);

			// we need this to index transactions
			let extrinsic_index = <frame_system::Pallet<T>>::extrinsic_index()
				.ok_or(Error::<T>::SystematicFailure)?;

			let metadata_key_index = {
				let index = <MetaKeys<T>>::get(metadata_key.clone());
				if let Some(index) = index {
					<Compact<u64>>::from(index)
				} else {
					let next_index = <MetaKeysIndex<T>>::try_get().unwrap_or_default() + 1;
					<MetaKeys<T>>::insert(metadata_key.clone(), next_index);
					// storing is dangerous inside a closure
					// but after this call we start storing..
					// so it's fine here
					<MetaKeysIndex<T>>::put(next_index);
					<Compact<u64>>::from(next_index)
				}
			};

			// Write STATE from now, ensure no errors from now...

			<Protos<T>>::mutate(&proto_hash, |proto| {
				let proto = proto.as_mut().unwrap();
				// update metadata
				proto.metadata.insert(metadata_key_index, data_hash);
			});

			// index data
			transaction_index::index(extrinsic_index, data.len() as u32, data_hash);

			// also emit event
			Self::deposit_event(Event::MetadataChanged { proto_hash, cid: metadata_key.clone() });

			log::debug!("Added metadata to proto: {:x?} with key: {:x?}", proto_hash, metadata_key);

			Ok(())
		}

		/// **Detach** a **Proto-Fragment** from **this blockchain** to an **external blockchain**
		/// by ***initiating*** an **event** that **includes a signature**. (NC) The **owner of this
		/// Proto-Fragment** can then **attach this Proto-Fragment** to the **external blockchain**
		/// by **using the aforementioned signature**.
		///
		///
		/// # Arguments
		///
		/// * `origin` - The origin of the extrinsic function
		/// * `proto_hash` - **Hash of the Proto-Fragment** to **detach**
		/// * `target_chain` - **External Blockchain** that we **want to attach the **Proto-Fragment
		///   into**
		/// * `target_account` - **Public account address** of the **blockchain `target_chain`**
		///   that we **want to detach the Proto-Fragment into**
		#[pallet::weight(<T as pallet::Config>::WeightInfo::detach())]
		pub fn detach(
			origin: OriginFor<T>,
			proto_hash: Hash256,
			target_chain: SupportedChains,
			target_account: Vec<u8>, // an eth address or so
		) -> DispatchResult {
			let who = ensure_signed(origin)?;

			// make sure the proto exists
			let proto: Proto<T::AccountId, T::BlockNumber> =
				<Protos<T>>::get(&proto_hash).ok_or(Error::<T>::ProtoNotFound)?;

			match proto.owner {
				ProtoOwner::User(owner) => ensure!(owner == who, Error::<T>::Unauthorized),
				ProtoOwner::ExternalAsset(_ext_asset) =>
				// We don't allow detaching external assets
				{
					ensure!(false, Error::<T>::Unauthorized)
				},
			};

			ensure!(!<DetachedHashes<T>>::contains_key(&proto_hash), Error::<T>::Detached);

			<DetachRequests<T>>::mutate(|requests| {
				requests.push(DetachRequest { hash: proto_hash, target_chain, target_account });
			});

			Ok(())
		}

		/// Curate, burning tickets on a Proto-Fragment
		///
		/// # Arguments
		///
		/// * `origin` - The origin of the extrinsic function
		/// * `proto_hash` - **Hash of the Proto-Fragment** to **stake on**
		/// * `amount` - **Amount of tickets** to **burn**
		#[pallet::weight(50_000)]
		pub fn curate(
			origin: OriginFor<T>,
			proto_hash: Hash256,
			amount: <T as pallet_assets::Config>::Balance,
		) -> DispatchResult {
			let who = ensure_signed(origin.clone())?;

			// make sure the proto exists
			ensure!(<Protos<T>>::contains_key(&proto_hash), Error::<T>::ProtoNotFound);

			// make sure the user has enough tickets
			let balance = <pallet_assets::Pallet<T> as Inspect<T::AccountId>>::balance(
				T::TicketsAssetId::get(),
				&who,
			);
			ensure!(balance >= amount, Error::<T>::InsufficientBalance);

			let current_block_number = <frame_system::Pallet<T>>::block_number();

			// ! from now we write...

			// Burn tickets from account and record the stake locally
			let _ = <pallet_assets::Pallet<T> as Mutate<T::AccountId>>::burn_from(
				T::TicketsAssetId::get(),
				&who,
				amount.saturated_into(),
			)?;

			// take record of the stake
			<ProtoCurations<T>>::insert(proto_hash, &who, (amount, current_block_number));
			<AccountCurations<T>>::append(who.clone(), proto_hash.clone());

			// also emit event
			Self::deposit_event(Event::Staked { proto_hash, account_id: who, balance: amount }); // 问Gio

			Ok(())
		}
	}

	#[pallet::hooks]
	impl<T: Config> Hooks<BlockNumberFor<T>> for Pallet<T> {
		/// During the block finalization phase
		fn on_finalize(n: T::BlockNumber) {
			// drain expired curations
			let expiring = <ExpiringCurations<T>>::take(n);
			if let Some(expiring) = expiring {
				for account in &expiring {
					let curations = <AccountCurations<T>>::get(account);
					if let Some(curations) = curations {
						for proto in curations {
							let curation = <ProtoCurations<T>>::get(proto, account);
							if let Some(curation) = curation {
								if curation.1 + T::CurationExpiration::get().saturated_into() >= n {
									<ProtoCurations<T>>::remove(proto, account);
									<AccountCurations<T>>::mutate(account, |curations| {
										if let Some(curations) = curations {
											curations.retain(|p| p != &proto);
										}
									});
								}
							}
						}
					}
				}
			}
		}
	}

	impl<T: Config> Pallet<T>
	where
		T::AccountId: UncheckedFrom<T::Hash> + AsRef<[u8]>,
	{
		fn check_license(references: &[Hash256], who: &T::AccountId) -> DispatchResult {
			// TODO this is not tested properly
			for reference in references.iter() {
				let proto = <Protos<T>>::get(reference);
				if let Some(proto) = proto {
					let owner = match proto.owner {
						ProtoOwner::User(owner) => Some(owner),
						_ => None,
					};

					if let Some(owner) = owner {
						if owner == *who {
							// owner can include freely
							continue;
						}
					}

					let license = proto.license;
					match license {
						UsageLicense::Closed => return Err(Error::<T>::Unauthorized.into()),
						UsageLicense::Open => continue,
						UsageLicense::Tickets(amount) => {
							let amount: u64 = amount.into();
							let amount = amount.saturated_into();

							let curation = <ProtoCurations<T>>::get(reference, who.clone());
							if let Some(curation) = curation {
								// Check if the user curated enough tickets
								ensure!(curation.0 >= amount, Error::<T>::NotEnoughTickets);
							} else {
								// Curation not found
								return Err(Error::<T>::CurationNotFound.into());
							}
						},
						UsageLicense::Contract(contract_address) => {
							let data = (reference, who.clone()).encode();
							let res: Result<pallet_contracts_primitives::ExecReturnValue, _> =
								<pallet_contracts::Pallet<T>>::bare_call(
									who.clone(),
									contract_address,
									0u32.saturated_into(),
									1_000_000, // TODO determine this limit better should not be too high indeed
									None,
									data,
									false,
								)
								.result
								.map_err(|e| {
									log::debug!("UsageLicense::Contract error: {:?}", e);
									e
								});

							if let Ok(res) = res {
								let allowed = bool::decode(&mut &res.data.0[..]);
								if let Ok(allowed) = allowed {
									if !allowed {
										return Err(Error::<T>::Unauthorized.into());
									}
								} else {
									return Err(Error::<T>::Unauthorized.into());
								}
							} else {
								return Err(Error::<T>::Unauthorized.into());
							}
						},
					}
				} else {
					// Proto not found
					return Err(Error::<T>::ReferenceNotFound.into());
				}
			}
			Ok(())
		}

		fn filter_proto(
			proto_id: &Hash256,
			tags: &[Vec<u8>],
			categories: &[Categories],
			avail: Option<bool>,
		) -> bool {
			if let Some(struct_proto) = <Protos<T>>::get(proto_id) {
				if let Some(avail) = avail {
					if avail && struct_proto.license == UsageLicense::Closed {
						return false;
					} else if !avail && struct_proto.license != UsageLicense::Closed {
						return false;
					}
				}

				if categories.len() == 0 {
					return Self::filter_tags(tags, &struct_proto);
				} else {
					return Self::filter_category(tags, &struct_proto, categories);
				}
			} else {
				false
			}
		}

		fn filter_category(
			tags: &[Vec<u8>],
			struct_proto: &Proto<T::AccountId, T::BlockNumber>,
			categories: &[Categories],
		) -> bool {
			let found: Vec<_> = categories
				.into_iter()
				.filter(|cat| match cat {
					Categories::Shards(param_script_info) => {
						if let Categories::Shards(stored_script_info) = &struct_proto.category {
							let implementing_diffs: Vec<_> = param_script_info
								.implementing
								.clone()
								.into_iter()
								.filter(|item| stored_script_info.implementing.contains(item))
								.collect();
							let requiring_diffs: Vec<_> = param_script_info
								.requiring
								.clone()
								.into_iter()
								.filter(|item| stored_script_info.requiring.contains(item))
								.collect();

							let zero_vec = [0u8; 8];

							// Specific query:
							// Partial or full match {requiring, implementing}. Same format {Edn|Binary}. 
							if !implementing_diffs.is_empty() || !requiring_diffs.is_empty(){
								if param_script_info.format == stored_script_info.format {
									return Self::filter_tags(tags, struct_proto);
								} else { return false; }
							}
							// Generic query:
							// Get all with same format. {Edn|Binary}. No match {requiring, implementing}.
							else if param_script_info.implementing.contains(&zero_vec) && 
									param_script_info.requiring.contains(&zero_vec) && 
									param_script_info.format == stored_script_info.format {
									return Self::filter_tags(tags, struct_proto);
							}
							else {
								return false;
							}
						} else {
							// it should never go here
							return false;
						}
					},
					_ => {
						if *cat == &struct_proto.category {
							return Self::filter_tags(tags, struct_proto);
						} else {
							return false;
						}
					},
				})
				.collect();

			if found.is_empty() {
				return false;
			} else {
				return true;
			}
		}

		fn filter_tags(
			tags: &[Vec<u8>],
			struct_proto: &Proto<T::AccountId, T::BlockNumber>,
		) -> bool {
			if tags.len() == 0 {
				true
			} else {
				tags.into_iter().all(|tag| {
					let tag_idx = <Tags<T>>::get(tag);
					if let Some(tag_idx) = tag_idx {
						struct_proto.tags.contains(&Compact::from(tag_idx))
					} else {
						false
					}
				})
			}
		}

		fn get_list_of_matching_categories(
			params: &GetProtosParams<T::AccountId, Vec<u8>>,
			category: &Categories,
		) -> Vec<Categories> {
			let found: Vec<Categories> = params
				.categories
				.clone()
				.into_iter()
				.filter(|cat| match cat {
					Categories::Shards(param_script_info) => {
						if let Categories::Shards(stored_script_info) = &category {
							let implementing_diffs: Vec<_> = param_script_info
								.implementing
								.clone()
								.into_iter()
								.filter(|item| stored_script_info.implementing.contains(item))
								.collect();
							let requiring_diffs: Vec<_> = param_script_info
								.requiring
								.clone()
								.into_iter()
								.filter(|item| stored_script_info.requiring.contains(item))
								.collect();
							
								let zero_vec = [0u8; 8];

								// Specific query:
								// Partial or full match {requiring, implementing}. Same format {Edn|Binary}. 
								if !implementing_diffs.is_empty() || !requiring_diffs.is_empty(){
									if param_script_info.format == stored_script_info.format {
										return true;
									} else { return false; }
								}
								// Generic query:
								// Get all with same format. {Edn|Binary}. No match {requiring, implementing}.
								else if param_script_info.implementing.contains(&zero_vec) && 
										param_script_info.requiring.contains(&zero_vec) && 
										param_script_info.format == stored_script_info.format {
										return true;
								}
								else if !(&cat == &category) {
									return false;
							} else {
								return false;
							}
						} else {
							return false;
						}
					},
					// for all other types of Categories
					_ => {
						if !(&cat == &category) {
							return false;
						} else {
							return true;
						}
					},
				})
				.collect();

			return found;
		}

		/// **Query** and **Return** **Proto-Fragment(s)** based on **`params`**. The **return
		/// type** is a **JSON string**
		///
		/// # Arguments
		///
		/// * `params` - A ***GetProtosParams* struct**
		pub fn get_protos(
			params: GetProtosParams<T::AccountId, Vec<u8>>,
		) -> Result<Vec<u8>, Vec<u8>> {
			let mut map = Map::new();

			let list_protos_final: Vec<Hash256> = if let Some(owner) = params.owner {
				// `owner` exists
				if let Some(list_protos_owner) =
					<ProtosByOwner<T>>::get(ProtoOwner::<T::AccountId>::User(owner))
				{
					// `owner` exists in `ProtosByOwner`
					if params.desc {
						// Sort in descending order
						list_protos_owner
							.into_iter()
							.rev()
							.filter(|proto_id| {
								Self::filter_proto(
									proto_id,
									&params.tags,
									&params.categories,
									params.available,
								)
							})
							.skip(params.from as usize)
							.take(params.limit as usize)
							.collect::<Vec<Hash256>>()
					} else {
						// Sort in ascending order
						list_protos_owner
							.into_iter()
							.filter(|proto_id| {
								Self::filter_proto(
									proto_id,
									&params.tags,
									&params.categories,
									params.available,
								)
							})
							.skip(params.from as usize)
							.take(params.limit as usize)
							.collect::<Vec<Hash256>>()
					}
				} else {
					// `owner` doesn't exist in `ProtosByOwner`
					return Err("Owner not found".into());
				}
			} else {
				// Notice this wastes time and memory and needs a better implementation
				let mut flat = Vec::<Hash256>::new();

				let cats = <ProtosByCategory<T>>::iter_keys().collect::<Vec<Categories>>();
				let cats: Vec<Categories> =
					if params.desc { cats.iter().rev().map(|x| x.clone()).collect() } else { cats };

				for category in cats {
					if params.categories.len() != 0 {
						let found: Vec<Categories> =
							Self::get_list_of_matching_categories(&params, &category);
						// if the current stored category does not match with any of the categories
						// in input, it can be discarded from this search.
						if found.is_empty() {
							continue;
						}
					}
					// Found the category.
					// Now collect all the protos linked to the category type in input
					let protos = <ProtosByCategory<T>>::get(category);
					if let Some(protos) = protos {
						let collection: Vec<Hash256> = if params.desc {
							// Sort in descending order
							protos
								.into_iter()
								.rev()
								.filter(|proto_id| {
									Self::filter_proto(
										proto_id,
										&params.tags,
										&params.categories,
										params.available,
									)
								})
								.collect()
						} else {
							// Sort in ascending order
							protos
								.into_iter()
								.filter(|proto_id| {
									Self::filter_proto(
										proto_id,
										&params.tags,
										&params.categories,
										params.available,
									)
								})
								.collect()
						};
						flat.extend(collection);
					}
				}
				flat.iter()
					.skip(params.from as usize)
					.take(params.limit as usize)
					.map(|x| *x)
					.collect()
			};

			for proto_id in list_protos_final.into_iter() {
				map.insert(hex::encode(proto_id), Value::Object(Map::new()));
			}

			if params.return_owners || !params.metadata_keys.is_empty() {
				for (proto_id, map_proto) in map.iter_mut() {
					let array_proto_id: Hash256 = if let Ok(array_proto_id) = hex::decode(proto_id)
					{
						if let Ok(array_proto_id) = array_proto_id.try_into() {
							array_proto_id
						} else {
							return Err("Failed to convert proto_id to Hash256".into());
						}
					} else {
						return Err("Failed to decode proto_id".into());
					};

					let (owner, map_metadata, license) =
						if let Some(proto) = <Protos<T>>::get(array_proto_id) {
							(proto.owner, proto.metadata, proto.license)
						} else {
							return Err("Failed to get proto".into());
						};

					let map_proto = match map_proto {
						Value::Object(map_proto) => map_proto,
						_ => return Err("Failed to get map_proto".into()),
					};

					match license {
						UsageLicense::Tickets(amount) => {
							let n: u64 = amount.into();
							(*map_proto).insert(String::from("tickets"), Value::Number(n.into()));
						},
						_ => {
							(*map_proto).insert(String::from("tickets"), Value::Null);
						},
					}

					if params.return_owners {
						let owner = match owner {
							ProtoOwner::User(account_id) => json!({
								"type": "internal",
								"value": hex::encode(account_id)
							}),
							ProtoOwner::ExternalAsset(linked_asset) => {
								let value = match linked_asset {
									LinkedAsset::Erc721(contract, token_id, source) => {
										let chain_id = match source {
											LinkSource::Evm(_sig, _block, chain_id) => chain_id,
										};
										json!({
											"type": "erc721",
											"value": {
												"contract": format!("0x{:x}", contract),
												"token_id": format!("0x{:x}", token_id),
												"chain_id": format!("0x{:x}", chain_id)
											}
										})
									},
								};
								json!({
									"type": "external",
									"value": value,
								})
							},
						};

						(*map_proto).insert(String::from("owner"), owner);
					}

					if !params.metadata_keys.is_empty() {
						for metadata_key in params.metadata_keys.iter() {
							let metadata_key_index = <MetaKeys<T>>::get(metadata_key.clone());
							let metadata_value = if let Some(metadata_key_index) =
								metadata_key_index
							{
								let metadata_key_index = <Compact<u64>>::from(metadata_key_index);

								if let Some(data_hash) = map_metadata.get(&metadata_key_index) {
									Value::String(hex::encode(data_hash))
								} else {
									Value::Null
								}
							} else {
								Value::Null
							};

							if let Ok(key) = String::from_utf8(metadata_key.clone()) {
								(*map_proto).insert(key, metadata_value);
							}
						}
					}
				}
			}

			let result = json!(map).to_string();

			Ok(result.into_bytes())
		}
	}
}<|MERGE_RESOLUTION|>--- conflicted
+++ resolved
@@ -49,13 +49,9 @@
 
 use base58::ToBase58;
 
-<<<<<<< HEAD
+use frame_support::traits::tokens::fungibles::{Inspect, Mutate};
+
 /// TODO: Documentation
-=======
-use frame_support::traits::tokens::fungibles::{Inspect, Mutate};
-
-/// ¿
->>>>>>> 20b73b1e
 #[derive(Encode, Decode, Clone, PartialEq, Debug, Eq, scale_info::TypeInfo)]
 pub enum LinkSource {
 	// Generally we just store this data, we don't verify it as we assume auth service did it.
@@ -186,11 +182,7 @@
 		/// Weight functions needed for pallet_protos.
 		type WeightInfo: WeightInfo;
 
-<<<<<<< HEAD
 		/// Weight for adding a a byte worth of storage in certain extrinsics such as `upload()`.
-=======
-		/// Const per byte multiplier
->>>>>>> 20b73b1e
 		#[pallet::constant]
 		type StorageBytesMultiplier: Get<u64>;
 
