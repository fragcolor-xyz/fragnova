[package]
authors = ['Fragcolor <https://github.com/fragcolor-xyz>']
description = 'Protos Fragment pallet.'
edition = '2021'
license = 'BUSL-1.1'
name = 'pallet-fragments'
readme = 'README.md'
version = '0.0.1'

[package.metadata.docs.rs]
targets = ["x86_64-unknown-linux-gnu"]

[dependencies.codec]
default-features = false
features = ['derive']
package = 'parity-scale-codec'
version = '3.0.0'

[dependencies.frame-benchmarking]
default-features = false
git = 'https://github.com/fragcolor-xyz/substrate.git'
tag = 'fragnova-v0.9.29-1'
version = '4.0.0-dev'
optional = true

[dependencies.frame-support]
default-features = false
git = 'https://github.com/fragcolor-xyz/substrate.git'
tag = 'fragnova-v0.9.29-1'
version = '4.0.0-dev'

[dependencies.frame-system]
default-features = false
git = 'https://github.com/fragcolor-xyz/substrate.git'
tag = 'fragnova-v0.9.29-1'
version = '4.0.0-dev'

[dependencies.scale-info]
default-features = false
features = ['derive']
version = '2.0'

[dependencies.sp-core]
default-features = false
git = 'https://github.com/fragcolor-xyz/substrate.git'
tag = 'fragnova-v0.9.29-1'
version = '6.0.0'

[dependencies.sp-io]
default-features = false
git = 'https://github.com/fragcolor-xyz/substrate.git'
tag = 'fragnova-v0.9.29-1'
version = '6.0.0'

[dependencies.sp-std]
default-features = false
git = 'https://github.com/fragcolor-xyz/substrate.git'
tag = 'fragnova-v0.9.29-1'
version = '4.0.0-dev'

[dependencies.sp-runtime]
default-features = false
git = 'https://github.com/fragcolor-xyz/substrate.git'
tag = 'fragnova-v0.9.29-1'
version = '6.0.0'

[dependencies.pallet-protos]
default-features = false
path = '../protos'

[dependencies.pallet-detach]
default-features = false
path = '../detach'

[dependencies.pallet-assets]
default-features = false
git = 'https://github.com/fragcolor-xyz/substrate.git'
tag = 'fragnova-v0.9.29-1'
version = '4.0.0-dev'

[dependencies.pallet-balances]
default-features = false
git = 'https://github.com/fragcolor-xyz/substrate.git'
tag = 'fragnova-v0.9.29-1'
version = '4.0.0-dev'

[dependencies.pallet-accounts]
default-features = false
path = '../accounts'

[dependencies.pallet-proxy]
default-features = false
git = 'https://github.com/fragcolor-xyz/substrate.git'
tag = 'fragnova-v0.9.29-1'
version = '4.0.0-dev'

[dependencies.pallet-timestamp]
default-features = false
git = 'https://github.com/fragcolor-xyz/substrate.git'
tag = 'fragnova-v0.9.29-1'
version = '4.0.0-dev'

[dependencies.pallet-contracts]
default-features = false
git = 'https://github.com/fragcolor-xyz/substrate.git'
tag = 'fragnova-v0.9.29-1'
version = '4.0.0-dev'

[dependencies]
sp-clamor = { version = '0.1.0', path = '../../primitives/clamor', default-features = false }
<<<<<<< HEAD
hex = { version = "0.4.3", default-features = false }
serde = { version = "1.0.136", default-features = false, features = ["derive"], optional = true }
serde_json = { version = '1.0.79', default-features = false, features = ['alloc'] }
protos = { version = "0.1.15", default-features = false }
=======
protos = { version = "0.1.16", default-features = false }
>>>>>>> 5fec39a3
log = { version = "0.4.14", default-features = false }
bitflags = "1.3.2"

[dependencies.pallet-randomness-collective-flip]
default-features = false
git = 'https://github.com/fragcolor-xyz/substrate.git'
tag = 'fragnova-v0.9.29-1'
version = '4.0.0-dev'

[dev-dependencies]
itertools = "0.10.3"

[features]
default = ["std"]
std = [
	'serde',
	"codec/std",
	"scale-info/std",
	"pallet-protos/std",
	"frame-support/std",
	"frame-system/std",
	"frame-benchmarking/std",
	"sp-io/std",
	"sp-std/std",
	"sp-runtime/std",
	"sp-core/std",
	"pallet-randomness-collective-flip/std",
	'pallet-balances/std',
<<<<<<< HEAD
	'pallet-assets/std',
=======
  'pallet-assets/std',
	'pallet-contracts/std',
>>>>>>> 5fec39a3
	'protos/std'
]

runtime-benchmarks = ["frame-benchmarking/runtime-benchmarks"]
try-runtime = ["frame-support/try-runtime"]<|MERGE_RESOLUTION|>--- conflicted
+++ resolved
@@ -108,14 +108,10 @@
 
 [dependencies]
 sp-clamor = { version = '0.1.0', path = '../../primitives/clamor', default-features = false }
-<<<<<<< HEAD
 hex = { version = "0.4.3", default-features = false }
 serde = { version = "1.0.136", default-features = false, features = ["derive"], optional = true }
 serde_json = { version = '1.0.79', default-features = false, features = ['alloc'] }
-protos = { version = "0.1.15", default-features = false }
-=======
 protos = { version = "0.1.16", default-features = false }
->>>>>>> 5fec39a3
 log = { version = "0.4.14", default-features = false }
 bitflags = "1.3.2"
 
@@ -144,12 +140,8 @@
 	"sp-core/std",
 	"pallet-randomness-collective-flip/std",
 	'pallet-balances/std',
-<<<<<<< HEAD
-	'pallet-assets/std',
-=======
-  'pallet-assets/std',
+  	'pallet-assets/std',
 	'pallet-contracts/std',
->>>>>>> 5fec39a3
 	'protos/std'
 ]
 
