//! This pallet `fragments` performs logic related to Fragment Definitions and Fragment Instances
//!
//! IMPORTANT STUFF TO KNOW:
//!
//! # Fragment Definition
//!
//! A Fragment Definition is created using a Proto-Fragment (see pallet `protos`).
//! A Fragment Definition's ID can be determinstically computed using its Proto-Fragment hash and
//! its metadata struct `FragmentMetadata`.
//!
//! A Fragment Definition is essentially a digital asset that can be used to enhance the user experience in a game or application,
//! like an in-game item or user account. A Fragment has its own storage, metadata and digital life on its own.
//!
//!
//! # Fragment Instance
//!
//! A Fragment Instance is created from a Fragment Definition.
//!
//! It is a digital asset that can be used to enhance the user experience in a game or application,
//! like an in-game item or user account.
//!
//! Each Fragment Instance also has an edition number.
//!
//! Therefore, a Fragment Instance can be uniquely identified using its Fragment Definition's ID, its Edition ID and its Copy ID.
//!
//! The Copy ID allows us to distinguish a Fragment Instance that has the same Fragment Definition ID and the same Edition ID.

// Ensure we're `no_std` when compiling for Wasm.
#![cfg_attr(not(feature = "std"), no_std)]

#[cfg(test)]
mod dummy_data;

#[cfg(test)]
mod mock;

#[cfg(test)]
mod tests;

#[cfg(feature = "runtime-benchmarks")]
mod benchmarking;

#[allow(missing_docs)]
mod weights;

use codec::{Compact, Decode, Encode};
pub use pallet::*;
use sp_clamor::{Hash128, Hash256, InstanceUnit};
use sp_core::crypto::UncheckedFrom;
use sp_io::{
	hashing::{blake2_128, blake2_256},
	transaction_index,
};
use sp_std::{collections::btree_map::BTreeMap, vec::Vec};
pub use weights::WeightInfo;

#[cfg(feature = "std")]
use serde::{Deserialize, Serialize};

use protos::permissions::FragmentPerms;

use frame_support::dispatch::DispatchResult;
use sp_runtime::traits::StaticLookup;

use frame_support::traits::tokens::{
	fungible,
	fungibles,
	ExistenceRequirement,
};

use sp_runtime::SaturatedConversion;

use scale_info::prelude::{
	format,
	string::{String, ToString},
};
use serde_json::{json, Map, Value};

/// **Data Type** used to **Query and Filter for Fragment Definitions**
#[derive(Encode, Decode, Clone, scale_info::TypeInfo)]
#[cfg_attr(feature = "std", derive(Serialize, Deserialize))]
pub struct GetDefinitionsParams<TAccountId, TString> {
	/// Whether to order the results in descending or ascending order
	pub desc: bool,
	/// Number of FD Results to skip
	pub from: u64,
	/// Number of FDs to retrieve
	pub limit: u64,
	/// List of Custom-Metadata Keys of the FD that should also be returned
	pub metadata_keys: Vec<TString>,
	/// Owner of the FD
	pub owner: Option<TAccountId>,
	/// Whether to return the owner(s) of all the returned FDs
	pub return_owners: bool,
	// pub categories: Vec<Categories>,
	// pub tags: Vec<TString>,
}
#[cfg(test)]
impl<TAccountId, TString> Default for GetDefinitionsParams<TAccountId, TString> {
	fn default() -> Self {
		Self {
			desc: Default::default(),
			from: Default::default(),
			limit: Default::default(),
			metadata_keys: Default::default(),
			owner: None,
			return_owners: false,
		}
	}
}

/// **Data Type** used to **Query and Filter for Fragment Instances**
#[derive(Encode, Decode, Clone, scale_info::TypeInfo)]
#[cfg_attr(feature = "std", derive(Serialize, Deserialize))]
pub struct GetInstancesParams<TAccountId, TString> {
	/// Whether to order the results in descending or ascending order
	pub desc: bool,
	/// Number of FI Results to skip
	pub from: u64,
	/// Number of FIs to retrieve
	pub limit: u64,
	/// The Fragment Definition/Collection that all the FIs must be in
	pub definition_hash: TString,
	/// List of Metadata Keys of the FI that should also be returned
	pub metadata_keys: Vec<TString>,
	/// Owner of the FIs
	pub owner: Option<TAccountId>,
	/// Whether to only return FIs that have a Copy ID of 1
	pub only_return_first_copies: bool,
}
#[cfg(test)]
impl<TAccountId, TString: Default> Default for GetInstancesParams<TAccountId, TString> {
	fn default() -> Self {
		Self {
			desc: Default::default(),
			from: Default::default(),
			limit: Default::default(),
			definition_hash: Default::default(),
			metadata_keys: Default::default(),
			owner: None,
			only_return_first_copies: Default::default(),
		}
	}
}

/// **Data Type** used to **Query the owner of a Fragment Instance**
#[derive(Encode, Decode, Clone, scale_info::TypeInfo)]
#[cfg_attr(feature = "std", derive(Serialize, Deserialize))]
pub struct GetInstanceOwnerParams<TString> {
	/// Fragment Definition/Collection that the Fragment Instance is in
	pub definition_hash: TString,
	/// Edition ID of the Fragment Instance
	pub edition_id: InstanceUnit,
	/// Copy ID of the Fragment Instance
	pub copy_id: InstanceUnit,
}

/// **Struct** of a **Fragment Definition's Metadata**
#[derive(Encode, Decode, Clone, scale_info::TypeInfo, Debug, PartialEq)]
pub struct FragmentMetadata<TFungibleAsset> {
	/// **Name** of the **Fragment Definition**
	pub name: Vec<u8>,
	/// **Currency** that the **buyer** of a **Fragment Instance that is created from the Fragment Definition** must **pay in**.
	/// If this field is `None`, the currency the buyer must pay in is NOVA.
	pub currency: Option<TFungibleAsset>,
}

/// TODO
/// **Enum** that represents the **settings** for a **Fragment Definition whose Fragment instance(s) must contain unique data when created**
#[derive(Encode, Decode, Clone, scale_info::TypeInfo, Debug, PartialEq)]
pub struct UniqueOptions {
	/// Whether the unique data of the Fragment instance(s) are mutable
	pub mutable: bool,
}

/// **Struct** of a **Fragment Definition**
#[derive(Encode, Decode, Clone, scale_info::TypeInfo, Debug, PartialEq)]
pub struct FragmentDefinition<TFungibleAsset, TAccountId, TBlockNum> {
	/// **Proto-Fragment used** to **create** the **Fragment**
	pub proto_hash: Hash256,
	/// ***FragmentMetadata* Struct** (the **struct** contains the **Fragment's name**, among other things)
	pub metadata: FragmentMetadata<TFungibleAsset>,
	/// **Set of Actions** (encapsulated in a `FragmentPerms` bitflag enum) that are **allowed to be done** to
	/// **any Fragment Instance** when it **first gets created** from the **Fragment Definition** (e.g edit, transfer etc.)
	///
	/// These **allowed set of actions of the Fragment Instance** ***may change***
	/// when the **Fragment Instance is given to another account ID** (see the `give()` extrinsic).
	pub permissions: FragmentPerms,
	// Notes from Giovanni:
	//
	// If Fragment Instances (created from the Fragment Definition) must contain unique data when created (injected by buyers, validated by the system)
	/// Whether the **Fragment Definition** is **mutable**
	pub unique: Option<UniqueOptions>,
	/// If scarce, the max supply of the Fragment
	pub max_supply: Option<Compact<InstanceUnit>>,
	/// The creator of this class
	pub creator: TAccountId,
	/// The block number when the item was created
	pub created_at: TBlockNum,
	/// **Map** that maps the **Key of a Proto-Fragment's Custom Metadata Object** to the **Hash of the aforementioned Custom Metadata Object**
	pub custom_metadata: BTreeMap<Compact<u64>, Hash256>,
}

/// **Struct** of a **Fragment Instance**
///
/// Footnotes:
///
/// #### Remarks
///
/// * On purpose not storing owner because:
///   * Big, 32 bytes
///   * Most of use cases will definitely already have the owner available when using this structure, as likely going thru `Inventory` etc.
#[derive(Encode, Decode, Clone, scale_info::TypeInfo, Debug, PartialEq)]
pub struct FragmentInstance<TBlockNum> {
	// Next owner permissions, owners can change those if they want to more restrictive ones, never more permissive
	/// **Set of Actions** (encapsulated in a `FragmentPerms` bitflag enum) **allowed to be done**
	/// to the **Fragment Instance** (e.g edit, transfer etc.)
	///
	/// These **allowed set of actions of the Fragment Instance** ***may change***
	/// when the **Fragment Instance is given to another account ID** (see the `give` extrinsic).
	pub permissions: FragmentPerms,
	/// Block number in which the Fragment Instance was created
	pub created_at: TBlockNum,
	/// Custom data, if unique, this is the hash of the data that can be fetched using bitswap directly on our nodes
	pub custom_data: Option<Hash256>,
	/// Block number that the Fragment Instance expires at (*optional*)
	pub expiring_at: Option<TBlockNum>,
	/// If the Fragment instance represents a **stack of stackable items** (for e.g gold coins or arrows - https://runescape.fandom.com/wiki/Stackable_items),
	/// the **number of items** that are **left** in the **stack of stackable items**
<<<<<<< HEAD
	pub amount: Option<Compact<InstanceUnit>>,
=======
	pub stack_amount: Option<Compact<Unit>>,
>>>>>>> 859bf796
	/// TODO: Documentation
	/// **Map** that maps the **Key of a Proto-Fragment's Metadata Object** to an **Index of the Hash of the aforementioned Metadata Object**
	pub metadata: BTreeMap<Compact<u64>, Compact<u64>>,
}

/// Struct **representing** a sale of the **Fragment Definition** .
///
/// Note: When a Fragment Definition is put on sale, users can create Fragment Instances from it for a fee.
///
/// Footnotes:
///
/// #### Remarks
///
///`price` is using `u128` and not `T::Balance` because the latter requires a whole lot of traits to be satisfied.. rust headakes.
#[derive(Encode, Decode, Clone, scale_info::TypeInfo, Debug, PartialEq)]
pub struct PublishingData<TBlockNum> {
	/// **Fee** that is **needed to be paid** to create a **single Fragment Instance** from the **Fragment Definition**
	pub price: Compact<u128>,
	/// **Amount of Fragment Instances** that **can be bought**
	pub units_left: Option<Compact<InstanceUnit>>,
	/// Block number that the sale ends at (*optional*)
	pub expiration: Option<TBlockNum>,
	/// If the Fragment instance represents a **stack of stackable items** (for e.g gold coins or arrows - https://runescape.fandom.com/wiki/Stackable_items),
<<<<<<< HEAD
	/// the **number of items** to **top up** in the **stack of stackable items** // EMERICK
	pub amount: Option<Compact<InstanceUnit>>,
=======
	/// the **number of items** to **top up** in the **stack of stackable items**
	pub stack_amount: Option<Compact<Unit>>,
}

/// Enum indicating the different ways to put a Fragment Instance on sale.
#[derive(Encode, Decode, Clone, scale_info::TypeInfo, Debug, PartialEq, Eq)]
pub enum SecondarySaleType {
	/// Put the Fragment Instance on sale with with a fixed price (where the fixed price is specified in the associated `u128` value of this enum variant)
	Normal(u128),
	// /// Auction (Starting Price, Current Price, Timeout)
	// Auction(Compact<u128>, Compact<u128>, TBlockNum),
}
/// Struct representing the **Details of a Fragment Instance that is put on sale**
#[derive(Encode, Decode, Clone, scale_info::TypeInfo, Debug, PartialEq)]
pub struct SecondarySaleData<TAccountId, TBlockNum> {
	/// Current Owner of the Fragment Instance
	pub owner: TAccountId,
	/// New Permissions of the Fragment Instance after it is sold
	pub new_permissions: Option<FragmentPerms>,
	/// Block number that the newly-copied Fragment Instance expires at. If the Fragment Instance is not copyable, this field is practically irrelevant.
	pub expiration: Option<TBlockNum>,
	/// Type of Sale
	pub secondary_sale_type: SecondarySaleType,
}

/// Enum indicating the different ways that one can purchase a Fragment Instance
#[derive(Encode, Decode, Clone, scale_info::TypeInfo, Debug, PartialEq, Eq)]
pub enum SecondarySaleBuyOptions {
	/// Normal Purchase: Purchase the Fragment Instance based on the fixed-price that was defined by its seller
	Normal,
	// Auction (Bid Price)
	// Auction(Compact<u128>),
>>>>>>> 859bf796
}

/// **Enum** indicating whether to
/// **create one Fragment Instance with custom data attached to it**
/// or whether to
/// **create multiple Fragment Instances (with no custom data attached to them)**
#[derive(Encode, Decode, Clone, scale_info::TypeInfo, Debug, PartialEq)]
pub enum FragmentBuyOptions {
	/// Create multiple Fragment Instances (where the number of Fragment Instances to create is specified in the associated `u64` value of this enum variant)
	Quantity(u64),
	/// Create a single Fragment Instance with some custom data attached to it (where the custom data is specified in the associated `Vec<u8>` value of this enum variant)
	UniqueData(Vec<u8>),
}

#[frame_support::pallet]
pub mod pallet {
	use super::*;
	use frame_support::{pallet_prelude::*, Twox64Concat};
	use frame_system::pallet_prelude::*;
	use pallet_protos::{MetaKeys, MetaKeysIndex, Proto, ProtoOwner, Protos, ProtosByOwner};
	use pallet_detach::{DetachRequest, DetachRequests, DetachHash, DetachedHashes, SupportedChains};

	/// Configure the pallet by specifying the parameters and types on which it depends.
	#[pallet::config]
	pub trait Config: frame_system::Config + pallet_protos::Config {
		/// Because this pallet emits events, it depends on the runtime's definition of an event.
		type RuntimeEvent: From<Event<Self>> + IsType<<Self as frame_system::Config>::RuntimeEvent>;
		/// Weight functions needed for pallet_fragments.
		type WeightInfo: WeightInfo;
	}

	#[pallet::pallet]
	#[pallet::generate_store(pub(super) trait Store)]
	#[pallet::without_storage_info]
	pub struct Pallet<T>(_);

	/// **StorageMap** that maps a **Proto-Fragment**
	/// to a
	/// **list of Fragment Definitions that were created using the aforementioned Proto-Fragment**
	#[pallet::storage]
	pub type Proto2Fragments<T: Config> = StorageMap<_, Identity, Hash256, Vec<Hash128>>;

	// fragment-hash to fragment-data
	/// **StorageMap** that maps a **Fragment Definition ID (which is determinstically computed using its Proto-Fragment hash and its metadata struct `FragmentMetadata`)**
	/// to a
	/// ***FragmentDefinition* struct**
	#[pallet::storage]
	pub type Definitions<T: Config> = StorageMap<
		_,
		Identity,
		Hash128,
		FragmentDefinition<T::AssetId, T::AccountId, T::BlockNumber>,
	>;

	/// **StorageMap** that maps a **Fragment Definition ID**
	/// to a
	/// ***PublishingData* struct (of the aforementioned Fragment Definition)**
	#[pallet::storage]
	pub type Publishing<T: Config> =
	StorageMap<_, Identity, Hash128, PublishingData<T::BlockNumber>>;

	/// **StorageNMap** that maps a
	/// **Fragment Instance's Fragment Definition ID, Edition ID and Copy ID**
	/// to a
	/// ***`SecondarySaleData`* struct**
	#[pallet::storage]
	pub type Definition2SecondarySales<T: Config> = StorageNMap<
		_,
		(
			// Definition Hash
			storage::Key<Identity, Hash128>,
			// Edition ID
			storage::Key<Identity, Unit>,
			// Copy ID
			storage::Key<Identity, Unit>,
		),
		SecondarySaleData<T::AccountId, T::BlockNumber>,
	>;

	/// **StorageMap** that maps a **Fragment Definition ID**
	/// to the
	/// **total number of unique Edition IDs** found in the
	/// **Fragment Instances that have the aforementioned Fragment Definition ID**
	#[pallet::storage]
	pub type EditionsCount<T: Config> = StorageMap<_, Identity, Hash128, Compact<InstanceUnit>>;

	/// **StorageMap** that maps a **tuple that contains a Fragment Definition ID and an Edition ID**
	/// to the
	/// **total number of Fragment Instances that have the Fragment Definition ID and the Edition ID**
	#[pallet::storage]
	pub type CopiesCount<T: Config> = StorageMap<_, Identity, (Hash128, InstanceUnit), Compact<InstanceUnit>>;

	/// **StorageNMap** that maps a
	/// **Fragment Instance's Fragment Definition ID, Edition ID and Copy ID**
	/// to a
	/// ***`FragmentInstance`* struct**
	///
	/// Footnotes:
	///
	///  #### Keys hashing reasoning
	///
	/// Very long key, means takes a lot of redundant storage (because we will have **many** Instances!), we try to limit the  damage by using `Identity` so that the final key will be:
	/// `[16 bytes of Fragment class hash]+[8 bytes of u64, edition]+[8 bytes of u64, copy id]` for a total of 32 bytes.
	#[pallet::storage]
	pub type Fragments<T: Config> = StorageNMap<
		_,
		// Keys are using Identity for compression, as we deteministically create fragments
		(
			storage::Key<Identity, Hash128>,
			// Editions
			storage::Key<Identity, InstanceUnit>,
			// Copies
			storage::Key<Identity, InstanceUnit>,
		),
		FragmentInstance<T::BlockNumber>,
	>;

	/// StorageMap that maps a **Fragment Definition and a ***Unique Data*** Hash**
	/// to **an Existing Edition of the aforementioned Fragment Definition**
	#[pallet::storage]
	pub type UniqueData2Edition<T: Config> = StorageDoubleMap<
		_,
		Identity,
		Hash128, // Fragment Definition ID
		Identity,
		Hash256, // Unique Data's Hash
		InstanceUnit,    // Edition ID
	>;

	/// StorageDoubleMap that maps a **Fragment Definition and a Clamor Account ID**
	/// to a
	/// **list of Fragment Instances of the Fragment Definition that is owned by the Clamor Account ID**
	///
	/// This storage item stores the exact same thing as `Inventory`, except that the primary key and the secondary key are swapped
	///
	/// Footnotes:
	///
	/// Notice this pulls from memory (and deserializes (scale)) the whole `Vec<_,_>`, this is on purpose as it should not be too big.
	#[pallet::storage]
	pub type Owners<T: Config> = StorageDoubleMap<
		_,
		Identity,
		Hash128,
		Twox64Concat,
		T::AccountId,
		Vec<(Compact<InstanceUnit>, Compact<InstanceUnit>)>,
	>;

	/// StorageDoubleMap that maps a **Clamor Account ID and a Fragment Definition**
	/// to a
	/// **list of Fragment Instances of the Fragment Definition that is owned by the Clamor Account ID**
	///
	/// This storage item stores the exact same thing as `Owners`, except that the primary key and the secondary key are swapped
	///
	/// Footnotes:
	///
	/// Notice this pulls from memory (and deserializes (scale)) the whole `Vec<_,_>`, this is on purpose as it should not be too big.
	#[pallet::storage]
	pub type Inventory<T: Config> = StorageDoubleMap<
		_,
		Twox64Concat,
		T::AccountId,
		Identity,
		Hash128,
		Vec<(Compact<InstanceUnit>, Compact<InstanceUnit>)>,
	>;

	/// StorageMap that maps the **Block Number**
	/// to a
	/// **list of Fragment Instances that expire on that Block
	/// (note: each FI in the list is represented as a tuple that contains the Fragment Instance's Fragment Definition ID, the Fragment Instance's Edition ID and
	/// the Fragment Instance's Copy ID)**
	///
	/// Footnotes:
	///
	///  Fragment Instances can expire, we process expirations every `on_finalize`
	#[pallet::storage]
	pub type Expirations<T: Config> =
<<<<<<< HEAD
		StorageMap<_, Twox64Concat, T::BlockNumber, Vec<(Hash128, Compact<InstanceUnit>, Compact<InstanceUnit>)>>;
=======
	StorageMap<_, Twox64Concat, T::BlockNumber, Vec<(Hash128, Compact<Unit>, Compact<Unit>)>>;
>>>>>>> 859bf796

	/// **StorageMap** that maps a **Fragment Definition ID and a Number** to a **Data Hash**
	#[pallet::storage]
	pub type DataHashMap<T: Config> =
	StorageDoubleMap<_, Identity, Hash128, Identity, Compact<u64>, Hash256>;
	/// **StorageMap** that maps a **Fragment Definition ID** to the **total number of "Numbers" (see `DataHashMap` to understand what "Numbers" means) that fall under it**
	#[pallet::storage]
	pub type DataHashMapIndex<T: Config> = StorageMap<_, Identity, Hash128, u64>;

	#[allow(missing_docs)]
	#[pallet::event]
	#[pallet::generate_deposit(pub(super) fn deposit_event)]
	pub enum Event<T: Config> {
		/// New definition created by account, definition hash
		DefinitionCreated { definition_hash: Hash128 },
		/// A Fragment Definition metadata has changed
		DefinitionMetadataChanged { definition_hash: Hash128, metadata_key: Vec<u8> },
		/// A Fragment Instance metadata has changed
		InstanceMetadataChanged {
			definition_hash: Hash128,
			edition_id: InstanceUnit,
			copy_id: InstanceUnit,
			metadata_key: Vec<u8>,
		},
		/// Fragment sale has been opened
		Publishing { definition_hash: Hash128 },
		/// Fragment sale has been closed
		Unpublishing { definition_hash: Hash128 },
		/// Inventory item has been added to account
		InventoryAdded {
			account_id: T::AccountId,
			definition_hash: Hash128,
			fragment_id: (InstanceUnit, InstanceUnit),
		},
		/// Inventory item has removed added from account
		InventoryRemoved {
			account_id: T::AccountId,
			definition_hash: Hash128,
			fragment_id: (InstanceUnit, InstanceUnit),
		},
		/// Inventory has been updated
		InventoryUpdated {
			account_id: T::AccountId,
			definition_hash: Hash128,
			fragment_id: (InstanceUnit, InstanceUnit),
		},
		/// Fragment Expiration event
<<<<<<< HEAD
		Expired { account_id: T::AccountId, definition_hash: Hash128, fragment_id: (InstanceUnit, InstanceUnit) },
=======
		Expired {
			account_id: T::AccountId,
			definition_hash: Hash128,
			fragment_id: (Unit, Unit),
		},
		/// Resell Instance
		Resell {
			definition_hash: Hash128,
			fragment_id: (Unit, Unit),
		},
		/// End Resale of Instance
		EndResale {
			definition_hash: Hash128,
			fragment_id: (Unit, Unit),
		},
>>>>>>> 859bf796
	}

	// Errors inform users that something went wrong.
	#[pallet::error]
	pub enum Error<T> {
		/// Proto not found
		ProtoNotFound,
		/// Proto owner not found
		ProtoOwnerNotFound,
		/// No Permission
		NoPermission,
		/// Detach Request Already Submitted
		DetachRequestAlreadyExists,
		/// Already detached
		Detached,
		/// Already exist
		AlreadyExist,
		/// Metadata Name is Empty
		MetadataNameIsEmpty,
		/// Not found
		NotFound,
		/// Sale has expired
		Expired,
		/// Insufficient funds
		InsufficientBalance,
		/// Account cannot exist with the funds that would be given.
		ReceiverBelowMinimumBalance,
		/// Fragment sale sold out
		SoldOut,
		/// Sale already open
		SaleAlreadyOpen,
		/// Max supply reached
		MaxSupplyReached,
		/// Published quantity reached
		PublishedQuantityReached, // Need to think of a better name!
		/// Params not valid
		ParamsNotValid,
		/// This should not really happen
		SystematicFailure,
		/// Fragment Instance already uploaded with the same unique data
		UniqueDataExists,
		/// Currency not found
		CurrencyNotFound,
	}

	// Dispatchable functions allows users to interact with the pallet and invoke state changes.
	// These functions materialize as "extrinsics", which are often compared to transactions.
	// Dispatchable functions must be annotated with a weight and must return a DispatchResult.
	#[pallet::call]
	impl<T: Config> Pallet<T> {
		/// **Create** a **Fragment Definition** using an **existing Proto-Fragment**.
		///
		/// Note: **Only** the **Proto-Fragment's owner** is **allowed** to **create** a **Fragment Definition**
		/// using the **Proto-Fragment**
		///
		/// # Arguments
		///
		/// * `origin` - **Origin** of the **extrinsic function**
		/// * `proto_hash` - **Hash** of an **existing Proto-Fragment**
		/// * `metadata` -  **Metadata** of the **Fragment Definition**
		///
		/// * `permissions` - **Set of Actions** (encapsulated in a `FragmentPerms` bitflag enum)
		/// that are **allowed to be done** to **any Fragment Instance** when it **first gets created**
		/// from the **Fragment Definition that is created in this extrnisic function** (e.g edit, transfer etc.)
		///
		/// Note: These **allowed set of actions of a created Fragment Instance** ***may change***
		/// when the **Fragment Instance is given to another account ID** (see the `give` extrinsic).
		///
		/// * `unique` (*optional*) - **Whether** the **Fragment Definiton** is **unique**
		/// * `max_supply` (*optional*) - **Maximum amount of Fragment instances (where each Fragment instance has a different Edition ID)**
		/// that **can be created** using the **Fragment Definition**
		#[pallet::weight(<T as Config>::WeightInfo::create(metadata.name.len() as u32))]
		pub fn create(
			origin: OriginFor<T>,
			proto_hash: Hash256,
			metadata: FragmentMetadata<T::AssetId>,
			permissions: FragmentPerms,
			unique: Option<UniqueOptions>,
			max_supply: Option<InstanceUnit>,
		) -> DispatchResult {
			let who = ensure_signed(origin)?;
			let proto: Proto<T::AccountId, T::BlockNumber> =
				<Protos<T>>::get(proto_hash).ok_or(Error::<T>::ProtoNotFound)?; // Get `Proto` struct from `proto_hash`

			let proto_owner: T::AccountId = match proto.owner {
				// Get `proto_owner` from `proto.owner`
				ProtoOwner::User(owner) => Ok(owner),
				_ => Err(Error::<T>::ProtoOwnerNotFound),
			}?;

			ensure!(who == proto_owner, Error::<T>::NoPermission); // Only proto owner can create a fragment definition from proto

			ensure!(!<DetachedHashes<T>>::contains_key(&DetachHash::Proto(proto_hash)), Error::<T>::Detached); // proto must not have been detached

			ensure!(metadata.name.len() > 0, Error::<T>::MetadataNameIsEmpty);

			let hash = blake2_128(
				// This is the unique id of the Fragment Definition that will be created
				&[&proto_hash[..], &metadata.name.encode(), &metadata.currency.encode()].concat(),
			);

			ensure!(!<Definitions<T>>::contains_key(&hash), Error::<T>::AlreadyExist); // If fragment already exists, throw error

			if let Some(currency) = metadata.currency {
				ensure!(
					pallet_assets::Pallet::<T>::maybe_total_supply(currency).is_some(),
					Error::<T>::CurrencyNotFound
				); // If it is `None`, this means the asset ID `currency` doesn't exist
			}

			let current_block_number = <frame_system::Pallet<T>>::block_number();

			// ! Writing

			// create vault account
			// we need an existential amount deposit to be able to create the vault account
			let vault = Self::get_vault_id(hash);

			if let Some(currency) = metadata.currency {
				let minimum_balance =
					<pallet_assets::Pallet<T> as fungibles::Inspect<T::AccountId>>::minimum_balance(currency);
				<pallet_assets::Pallet<T> as fungibles::Mutate<T::AccountId>>::mint_into(
					currency,
					&vault,
					minimum_balance,
				)?;
			} else {
				let minimum_balance =
					<pallet_balances::Pallet<T> as fungible::Inspect<T::AccountId>>::minimum_balance();
				<pallet_balances::Pallet<T> as fungible::Mutate<T::AccountId>>::mint_into(
					&vault,
					minimum_balance,
				)?;
			}

			let fragment_data = FragmentDefinition {
				proto_hash,
				metadata,
				permissions,
				unique,
				max_supply: max_supply.map(|x| Compact(x)),
				creator: who.clone(),
				created_at: current_block_number,
				custom_metadata: BTreeMap::new(),
			};
			<Definitions<T>>::insert(&hash, fragment_data);

			Proto2Fragments::<T>::append(&proto_hash, hash);

			Self::deposit_event(Event::DefinitionCreated { definition_hash: hash });
			Ok(())
		}

		/// **Alters** the **custom metadata** of a **Fragment Definition** (whose ID is `definition_hash`) by **adding or modifying a key-value pair** (`metadata_key.clone`,`blake2_256(&data.encode())`)
		/// to the **BTreeMap field `custom_metadata`** of the **existing Fragment Definition's Struct Instance**.
		/// Furthermore, this function also indexes `data` in the Blockchain's Database and stores it in the IPFS
		///
		/// # Arguments
		///
		/// * `origin` - The origin of the extrinsic / dispatchable function
		/// * `definition_hash` - **ID of the Fragment Definition**
		/// * `metadata_key` - The key (of the key-value pair) that is added in the BTreeMap field `custom_metadata` of the existing Fragment Definition's Struct Instance
		/// * `data` - The hash of `data` is used as the value (of the key-value pair) that is added in the BTreeMap field `custom_metadata` of the existing Fragment Definition's Struct Instance
		#[pallet::weight(50_000)]
		pub fn set_definition_metadata(
			origin: OriginFor<T>,
			// fragment hash we want to update
			definition_hash: Hash128,
			// Think of "Vec<u8>" as String (something to do with WASM - that's why we use Vec<u8>)
			metadata_key: Vec<u8>,
			// data we want to update last because of the way we store blocks (storage chain)
			data: Vec<u8>,
		) -> DispatchResult {
			let who = ensure_signed(origin)?;

			let proto_hash =
				<Definitions<T>>::get(definition_hash).ok_or(Error::<T>::NotFound)?.proto_hash; // Get `proto_hash` from `fragment_hash`
			let proto: Proto<T::AccountId, T::BlockNumber> =
				<Protos<T>>::get(proto_hash).ok_or(Error::<T>::ProtoNotFound)?;
			let proto_owner: T::AccountId = match proto.owner {
				// Get `proto_owner` from `proto`
				ProtoOwner::User(owner) => Ok(owner),
				_ => Err(Error::<T>::ProtoOwnerNotFound),
			}?;
			ensure!(who == proto_owner, Error::<T>::NoPermission); // Ensure `who` is `proto_owner`

			// TO REVIEW
			ensure!(!<DetachedHashes<T>>::contains_key(&DetachHash::Proto(proto_hash)), Error::<T>::Detached); // Ensure `proto_hash` isn't detached

			let data_hash = blake2_256(&data);

			// we need this to index transactions
			let extrinsic_index = <frame_system::Pallet<T>>::extrinsic_index()
				.ok_or(Error::<T>::SystematicFailure)?;

			// Write STATE from now, ensure no errors from now...

			let metadata_key_index = {
				let index = <MetaKeys<T>>::get(metadata_key.clone());
				if let Some(index) = index {
					<Compact<u64>>::from(index)
				} else {
					let next_index = <MetaKeysIndex<T>>::try_get().unwrap_or_default() + 1;
					<MetaKeys<T>>::insert(metadata_key.clone(), next_index);
					// storing is dangerous inside a closure
					// but after this call we start storing..
					// so it's fine here
					<MetaKeysIndex<T>>::put(next_index);
					<Compact<u64>>::from(next_index)
				}
			};

			<Definitions<T>>::mutate(&definition_hash, |definition| {
				let definition = definition.as_mut().unwrap();
				// update custom metadata
				definition.custom_metadata.insert(metadata_key_index, data_hash);
			});

			// index data
			transaction_index::index(extrinsic_index, data.len() as u32, data_hash);

			// also emit event
			Self::deposit_event(Event::DefinitionMetadataChanged {
				definition_hash,
				metadata_key: metadata_key.clone(),
			});

			log::debug!(
				"Added metadata to fragment definition: {:x?} with key: {:x?}",
				definition_hash,
				metadata_key
			);

			Ok(())
		}

		/// **Alters** the **metadata** of a **Fragment Instance** (whose Fragment Definition ID is `definition_hash`,
		/// whose Edition ID is `edition_id` and whose Copy ID is `copy_id`).
		/// Furthermore, this function also indexes `data` in the Blockchain's Database and stores it in the IPFS
		///
		/// # Arguments
		///
		/// * `origin` - The origin of the extrinsic / dispatchable function
		/// * `definition_hash` - **ID of the Fragment Instance's Fragment Definition**
		/// * `edition_id` - **Edition ID of the Fragment Instance**
		/// * `copy_id` - **Copy ID of the Fragment Instance**
		/// * `metadata_key` - The key (of the key-value pair) that is added in the BTreeMap field `metadata` of the existing Fragment Instance's Struct Instance
		/// * `data` - The hash of `data` is used as the value (of the key-value pair) that is added in the BTreeMap field `metadata` of the existing Fragment Instance's Struct Instance
		#[pallet::weight(50_000)]
		pub fn set_instance_metadata(
			origin: OriginFor<T>,
			definition_hash: Hash128,
			edition_id: InstanceUnit,
			copy_id: InstanceUnit,
			// Think of "Vec<u8>" as String (something to do with WASM - that's why we use Vec<u8>)
			metadata_key: Vec<u8>,
			// data we want to update last because of the way we store blocks (storage chain)
			data: Vec<u8>,
		) -> DispatchResult {
			let who = ensure_signed(origin)?;

			ensure!(!<DetachedHashes<T>>::contains_key(&DetachHash::Instance(definition_hash, Compact(edition_id), Compact(copy_id))), Error::<T>::Detached);

			let instance_struct = <Fragments<T>>::get((definition_hash, edition_id, copy_id))
				.ok_or(Error::<T>::NotFound)?;

			let owned_instances =
				<Inventory<T>>::get(who.clone(), definition_hash).ok_or(Error::<T>::NotFound)?;
			ensure!(
				owned_instances.contains(&(Compact(edition_id), Compact(copy_id))),
				Error::<T>::NoPermission
			);

			let data_hash = blake2_256(&data);

			// we need this to index transactions
			let extrinsic_index = <frame_system::Pallet<T>>::extrinsic_index()
				.ok_or(Error::<T>::SystematicFailure)?;

			// Write STATE from now, ensure no errors from now...

			let metadata_key_index = {
				let index = <MetaKeys<T>>::get(metadata_key.clone());
				if let Some(index) = index {
					<Compact<u64>>::from(index)
				} else {
					let next_index = <MetaKeysIndex<T>>::try_get().unwrap_or_default() + 1;
					<MetaKeys<T>>::insert(metadata_key.clone(), next_index);
					// storing is dangerous inside a closure
					// but after this call we start storing..
					// so it's fine here
					<MetaKeysIndex<T>>::put(next_index);
					<Compact<u64>>::from(next_index)
				}
			};

			let (index, should_update_metadata_field) = {
				if let Some(existing_index) = instance_struct.metadata.get(&metadata_key_index) {
					(existing_index.clone(), false)
				} else {
					let next_index =
						<DataHashMapIndex<T>>::try_get(definition_hash).unwrap_or_default() + 1;
					<DataHashMapIndex<T>>::insert(definition_hash, next_index);
					(Compact(next_index), true)
				}
			};

			<DataHashMap<T>>::insert(definition_hash, index, data_hash);

			if should_update_metadata_field {
				<Fragments<T>>::mutate(&(definition_hash, edition_id, copy_id), |instance| {
					let instance = instance.as_mut().unwrap();
					// update custom metadata
					instance.metadata.insert(metadata_key_index, index);
				});
			}

			// index data
			transaction_index::index(extrinsic_index, data.len() as u32, data_hash);

			// also emit event
			Self::deposit_event(Event::InstanceMetadataChanged {
				definition_hash: definition_hash,
				edition_id,
				copy_id,
				metadata_key: metadata_key.clone(),
			});

			log::debug!(
				"Added metadata to fragment instance: {:x?}, {}, {} with key: {:x?}",
				definition_hash,
				edition_id,
				copy_id,
				metadata_key
			);

			Ok(())
		}

		/// Put the **Fragment Definition `definition_hash`** on sale. When a Fragment Definition is put on sale, users can create Fragment Instances from it for a fee.
		///
		/// Note: **Only** the **Fragment's Proto-Fragment's owner** is **allowed** to put the **Fragment** on sale
		///
		/// # Arguments
		///
		/// * `origin` - **Origin** of the **extrinsic function**
		/// * `definition_hash` - ID of the **Fragment Definition** to put on sale
		/// * `price` -  **Price** to **buy** a **single Fragment Instance** that is created from the **Fragment Definition*
		/// * `quantity` (*optional*) - **Maximum amount of Fragment Instances** that **can be bought**
		/// * `expires` (*optional*) - **Block number** that the sale ends at (*optional*)
		/// * `amount` (*optional*) - If the Fragment instance represents a **stack of stackable items** (for e.g gold coins or arrows - https://runescape.fandom.com/wiki/Stackable_items),
		/// the **number of items** to **top up** in the **stack of stackable items**
		#[pallet::weight(<T as Config>::WeightInfo::publish())]
		pub fn publish(
			origin: OriginFor<T>,
			definition_hash: Hash128,
			price: u128,
			quantity: Option<InstanceUnit>,
			expires: Option<T::BlockNumber>,
<<<<<<< HEAD
			amount: Option<InstanceUnit>,
=======
			stack_amount: Option<Unit>,
>>>>>>> 859bf796
		) -> DispatchResult {
			let who = ensure_signed(origin)?;

			let proto_hash =
				<Definitions<T>>::get(definition_hash).ok_or(Error::<T>::NotFound)?.proto_hash; // Get `proto_hash` from `definition_hash`
			let proto: Proto<T::AccountId, T::BlockNumber> =
				<Protos<T>>::get(proto_hash).ok_or(Error::<T>::ProtoNotFound)?; // Get `proto` from `proto_hash`

			let proto_owner: T::AccountId = match proto.owner {
				// Get `proto_owner` from `proto`
				ProtoOwner::User(owner) => Ok(owner),
				_ => Err(Error::<T>::ProtoOwnerNotFound),
			}?;

			ensure!(who == proto_owner, Error::<T>::NoPermission); // Ensure `who` is `proto_owner`

			// TO REVIEW
			ensure!(!<DetachedHashes<T>>::contains_key(&DetachHash::Proto(proto_hash)), Error::<T>::Detached); // Ensure `proto_hash` isn't detached

			ensure!(!<Publishing<T>>::contains_key(&definition_hash), Error::<T>::SaleAlreadyOpen); // Ensure `definition_hash` isn't already published

			let fragment_data =
				<Definitions<T>>::get(definition_hash).ok_or(Error::<T>::NotFound)?; // Get `FragmentDefinition` struct from `definition_hash`

			if let Some(max_supply) = fragment_data.max_supply {
				let max: InstanceUnit = max_supply.into();
				let existing: InstanceUnit =
					<EditionsCount<T>>::get(&definition_hash).unwrap_or(Compact(0)).into();
				let left = max.saturating_sub(existing); // `left` = `max` - `existing`
				if left == 0 {
					return Err(Error::<T>::MaxSupplyReached.into());
				}
				if let Some(quantity) = quantity {
					let quantity: InstanceUnit = quantity.into();
					ensure!(quantity <= left, Error::<T>::MaxSupplyReached); // Ensure that the function parameter `quantity` is smaller than or equal to `left`
				} else {
					// Ensure that if `fragment_data.max_supply` exists, the function parameter `quantity` must also exist
					return Err(Error::<T>::ParamsNotValid.into());
				}
			}

			// ! Writing

			<Publishing<T>>::insert(
				definition_hash,
				PublishingData {
					price: Compact(price),
					units_left: quantity.map(|x| Compact(x)),
					expiration: expires,
					stack_amount: stack_amount.map(|x| Compact(x)),
				},
			);

			Self::deposit_event(Event::Publishing { definition_hash });

			Ok(())
		}

		/// Take the **Fragment Definition `definition_hash`** off sale.
		/// When a Fragment Definition is put on sale, users can create Fragment Instances from it for a fee.
		///
		/// Note: **Only** the **Fragment's Proto-Fragment's owner** is **allowed** to take the Fragment off sale
		///
		/// # Arguments
		///
		/// * `origin` - **Origin** of the **extrinsic function**
		/// * `definition_hash` - **ID** of the **Fragment Definition** to take off sale
		#[pallet::weight(<T as Config>::WeightInfo::unpublish())]
		pub fn unpublish(origin: OriginFor<T>, definition_hash: Hash128) -> DispatchResult {
			let who = ensure_signed(origin)?;

			let proto_hash =
				<Definitions<T>>::get(definition_hash).ok_or(Error::<T>::NotFound)?.proto_hash; // Get `proto_hash` from `definition_hash`
			let proto: Proto<T::AccountId, T::BlockNumber> =
				<Protos<T>>::get(proto_hash).ok_or(Error::<T>::ProtoNotFound)?;

			let proto_owner: T::AccountId = match proto.owner {
				// Get `proto_owner` from `proto`
				ProtoOwner::User(owner) => Ok(owner),
				_ => Err(Error::<T>::ProtoOwnerNotFound),
			}?;

			ensure!(who == proto_owner, Error::<T>::NoPermission); // Ensure `who` is `proto_owner`

			// TO REVIEW
			ensure!(!<DetachedHashes<T>>::contains_key(&DetachHash::Proto(proto_hash)), Error::<T>::Detached); // Ensure `proto_hash` isn't detached

			ensure!(<Publishing<T>>::contains_key(&definition_hash), Error::<T>::NotFound); // Ensure `definition_hash` is currently published

			// ! Writing

			<Publishing<T>>::remove(&definition_hash); // Remove Fragment Definition `definition_hash` from `Publishing`

			Self::deposit_event(Event::Unpublishing { definition_hash });

			Ok(())
		}

		/// Create **Fragment instance(s)** from the **Fragment Definition `definition_hash`** and
		/// **assign their ownership** to **`origin`**
		///
		/// Note: **Each created Fragment instance** will have a **different Edition ID** and a **Copy ID of "1"**.
		///
		/// Note: **Only** the **Fragment Definition's Proto-Fragment's owner** is **allowed** to
		/// create instance(s) of the Fragment in this extrinsic function.
		///
		/// # Arguments
		///
		/// * `origin` - **Origin** of the **extrinsic function**
		/// * `definition_hash` - **ID* of the **Fragment Definition**
		/// * `options` - **Enum** indicating whether to
		/// **create one Fragment Instance with custom data attached to it** or whether to
		/// **create multiple Fragment Instances (with no custom data attached)**
		/// * `amount` (*optional*) - If the Fragment Instance(s) represent a **stack of stackable items**
		/// (for e.g gold coins or arrows - https://runescape.fandom.com/wiki/Stackable_items),
		/// `amount` is the **number of items** to **top up** in the **stack of stackable items**
		///
		/// TODO - `*q as u32` might cause problems if q is too big (since q is u64)!!!
		#[pallet::weight(match options {
		FragmentBuyOptions::Quantity(q) => <T as Config>::WeightInfo::mint_definition_that_has_non_unique_capability(*q as u32),
		FragmentBuyOptions::UniqueData(d) => <T as Config>::WeightInfo::mint_definition_that_has_unique_capability(d.len() as u32)
		})]
		pub fn mint(
			origin: OriginFor<T>,
			definition_hash: Hash128,
			options: FragmentBuyOptions,
<<<<<<< HEAD
			amount: Option<InstanceUnit>,
=======
			stack_amount: Option<Unit>,
>>>>>>> 859bf796
		) -> DispatchResult {
			let who = ensure_signed(origin)?;

			let current_block_number = <frame_system::Pallet<T>>::block_number();

			let proto_hash =
				<Definitions<T>>::get(definition_hash).ok_or(Error::<T>::NotFound)?.proto_hash; // Get `proto_hash` from `definition_hash`
			let proto: Proto<T::AccountId, T::BlockNumber> =
				<Protos<T>>::get(proto_hash).ok_or(Error::<T>::ProtoNotFound)?; // Get `proto` from `proto_hash`

			let proto_owner: T::AccountId = match proto.owner {
				// Get `proto_owner` from `proto`
				ProtoOwner::User(owner) => Ok(owner),
				_ => Err(Error::<T>::ProtoOwnerNotFound),
			}?;

			ensure!(who == proto_owner, Error::<T>::NoPermission); // Ensure `who` is `proto_owner`

			// TO REVIEW
			ensure!(!<DetachedHashes<T>>::contains_key(&DetachHash::Proto(proto_hash)), Error::<T>::Detached); // Ensure `proto_hash` isn't detached

			let quantity = match options {
				// Number of fragment instances to mint
				FragmentBuyOptions::Quantity(quantity) => u64::from(quantity),
				_ => 1u64,
			};

			// ! Writing

			Self::mint_fragments(
				&who,
				&definition_hash,
				None, // PublishingData (optional)
				&options,
				quantity,
				current_block_number,
				None, // Block Number the Fragment(s) expire at (optional)
				stack_amount.map(|x| Compact(x)),
			)
		}

		/// Allows the Caller Account ID `origin` to create Fragment instance(s) of the Fragment Definition `definition_hash`,
		/// for a fee. The ownership of the created Fragment instance(s) is assigned to the Caller Account ID.
		///
		/// Note: Each created Fragment instance will have a different Edition ID and a Copy ID of "1".
		///
		/// Note: The total fee that the buyer (i.e the Caller Account ID `origin`) must pay is the
		/// specified price-per-instance multiplied by the total number of instance(s) that the buyer wants to create. (@karan)
		/// This amount will be transferred to the Fragment Definition's Vault's Account ID.
		///
		///
		///
		/// # Arguments
		///
		/// * `origin` - **Origin** of the **extrinsic function**
		/// * `definition_hash` - **ID** of the **Fragment Definition**
		/// * `options` - **Enum** indicating whether to
		/// **create one Fragment Instance with custom data attached to it** or whether to
		/// **create multiple Fragment Instances (with no custom data attached)**
		///
		/// TODO - `*=q as u32` might cause problems if q is too big (since q is u64)!!!
		#[pallet::weight(match options {
		FragmentBuyOptions::Quantity(q) => <T as Config>::WeightInfo::buy_definition_that_has_non_unique_capability(*q as u32),
		FragmentBuyOptions::UniqueData(d) => <T as Config>::WeightInfo::buy_definition_that_has_unique_capability(d.len() as u32)
		})]
		pub fn buy(
			origin: OriginFor<T>,
			definition_hash: Hash128,
			options: FragmentBuyOptions,
		) -> DispatchResult {
			let who = ensure_signed(origin)?;

			let current_block_number = <frame_system::Pallet<T>>::block_number();

			let sale = <Publishing<T>>::get(&definition_hash).ok_or(Error::<T>::NotFound)?; // if Fragment Definition `definition_hash` is not published (i.e on sale), you cannot buy it
			if let Some(expiration) = sale.expiration {
				ensure!(current_block_number < expiration, Error::<T>::Expired);
			}

			if let Some(units_left) = sale.units_left {
				ensure!(units_left > Compact(0), Error::<T>::SoldOut);
			}

			let price: u128 = sale.price.into();

			let fragment_data =
				<Definitions<T>>::get(definition_hash).ok_or(Error::<T>::NotFound)?;

			let vault = &Self::get_vault_id(definition_hash); // Get the Vault Account ID of `definition_hash`

			let quantity = match options {
				FragmentBuyOptions::Quantity(amount) => u64::from(amount),
				_ => 1u64,
			};

			let price = price.saturating_mul(quantity as u128); // `price` = `price` * `quantity`

			Self::can_transfer_currency(&who, &vault, price, fragment_data.metadata.currency)?;

			// ! Writing

			Self::mint_fragments(
				&who,
				&definition_hash,
				Some(&sale), // PublishingData (optional)
				&options,
				quantity,
				current_block_number,
				None, // Block Number that the Fragment Instance will expire at (optional)
				sale.stack_amount,
			)?;

			Self::transfer_currency(&who, &vault, price, fragment_data.metadata.currency)?;

			Ok(())
		}

		/// Give a **Fragment Instance** to **`to`**.
		///
		/// If the **current permitted actions of the Fragment Instance** allows for it to be copied (i.e if it has the permission **FragmentPerms::COPY**),
		/// then it is copied and the copy's ownership is assigned to `to`.
		/// Otherwise, its ownership is transferred from `origin` to `to`.
		///
		/// Note: **Only** the **Fragment Instance's owner** is **allowed** to give the Fragment Instance
		///
		/// # Arguments
		///
		/// * `origin` - **Origin** of the **extrinsic function**
		/// * `definition_hash` - Fragment Definition ID of the Fragment Instance
		/// * `edition` - Edition ID of the Fragment Instance
		/// * `copy` - Copy ID of the Fragment instance
		/// * `to` - **Account ID** to give the Fragment instance
		/// * `new_permissions` (*optional*) - The permitted set of actions that the account that is given the Fragment instance can do with it. Note: `new_permissions` must be a subset of the current `permissions` field of the Fragment Instance.
		/// * `expiration` (*optional*) - Block number that the newly-copied Fragment Instance expires at. If the Fragment Instance is not copyable, this parameter is practically irrelevant.
		#[pallet::weight(
		<T as Config>::WeightInfo::benchmark_give_instance_that_has_copy_perms()
		.max(<T as Config>::WeightInfo::benchmark_give_instance_that_does_not_have_copy_perms())
		)] // Since both weight functions return a static value, we should not be doing a `max()` and just manually choose the one with a greater weight!
		pub fn give(
			origin: OriginFor<T>,
			definition_hash: Hash128,
<<<<<<< HEAD
			edition: InstanceUnit,
			copy: InstanceUnit,
=======
			edition_id: Unit,
			copy_id: Unit,
>>>>>>> 859bf796
			to: <T::Lookup as StaticLookup>::Source,
			new_permissions: Option<FragmentPerms>,
			expiration: Option<T::BlockNumber>,
		) -> DispatchResult {

			let who = ensure_signed(origin)?;

<<<<<<< HEAD
			ensure!(!<DetachedHashes<T>>::contains_key(&DetachHash::Instance(definition_hash, Compact(edition), Compact(copy))), Error::<T>::Detached);

			let current_block_number = <frame_system::Pallet<T>>::block_number();
=======
			Self::can_transfer_instance(&who, &definition_hash, edition_id, copy_id, new_permissions, expiration)?;
>>>>>>> 859bf796

			let to = T::Lookup::lookup(to)?;

			// now we take two different paths if item can be copied or not
			Self::transfer_instance(&who, &to, &definition_hash, edition_id, copy_id, new_permissions, expiration)?;

			Ok(())
		}

		/// Create the **Account ID** of the **Fragment Instance whose Fragment Definition ID is `class`,
		/// whose Edition ID is `edition`** and whose Copy ID is `copy`**
		///
		/// # Arguments
		///
		/// * `origin` - **Origin** of the **extrinsic function**
		/// * `definition_hash` - **Fragment Definition 	ID** of the **Fragment Instance**
		/// * `edition` - **Edition ID** of the **Fragment Instance**
		/// * `copy` - **Copy ID** of the **Fragment Instance**
		#[pallet::weight(50_000)]
		pub fn create_account(
			origin: OriginFor<T>,
			definition_hash: Hash128,
			edition: Unit,
			copy: Unit,
		) -> DispatchResult {
			let who = ensure_signed(origin)?;

			// Only the owner of this fragment can transfer it
			let ids =
				<Inventory<T>>::get(who.clone(), definition_hash).ok_or(Error::<T>::NotFound)?;

			ensure!(ids.contains(&(Compact(edition), Compact(copy))), Error::<T>::NoPermission);

			// create an account for a specific fragment
			// we need an existential amount deposit to be able to create the vault account
			let frag_account = Self::get_fragment_account_id(definition_hash, edition, copy);
			let minimum_balance =
				<pallet_balances::Pallet<T> as fungible::Inspect<T::AccountId>>::minimum_balance();
			let _ = <pallet_balances::Pallet<T> as fungible::Mutate<T::AccountId>>::mint_into(
				&frag_account,
				minimum_balance,
			);

			// TODO Make owner pay for deposit actually!
			// TODO setup proxy

			Ok(())
		}


		/// Put a Fragment Instance on sale.
		///
		///
		/// Note: **Only** the **Fragment Instance's owner** is **allowed** to call this extrinsic
		///
		/// # Arguments
		///
		/// * `origin` - **Origin** of the **extrinsic function**
		/// * `definition_hash` - Fragment Definition ID of the Fragment Instance
		/// * `edition` - Edition ID of the Fragment Instance
		/// * `copy` - Copy ID of the Fragment instance
		/// * `to` - **Account ID** to give the Fragment instance
		/// * `new_permissions` (*optional*) - The permitted set of actions that the account that is given the Fragment instance can do with it. Note: `new_permissions` must be a subset of the current `permissions` field of the Fragment Instance.
		/// * `expiration` (*optional*) - Block number that the newly-copied Fragment Instance expires at. If the Fragment Instance is not copyable, this parameter is practically irrelevant.
		/// * `secondary_sale_type` - Type of Sale
		#[pallet::weight(50_000)]
		pub fn resell(
			origin: OriginFor<T>,
			definition_hash: Hash128,
			edition_id: Unit,
			copy_id: Unit,
			new_permissions: Option<FragmentPerms>,
			expiration: Option<T::BlockNumber>,
			secondary_sale_type: SecondarySaleType
		) -> DispatchResult {

			let who = ensure_signed(origin)?;

			ensure!(
				!<Definition2SecondarySales<T>>::contains_key((definition_hash, edition_id, copy_id)),
				Error::<T>::SaleAlreadyOpen
			);

			Self::can_transfer_instance(&who, &definition_hash, edition_id, copy_id, new_permissions, expiration)?;

			// ! Writing

			Definition2SecondarySales::<T>::insert(
				(definition_hash, edition_id, copy_id),
				SecondarySaleData {
					owner: who,
					new_permissions,
					expiration,
					secondary_sale_type
				}
			);

			Self::deposit_event(Event::Resell { definition_hash, fragment_id: (edition_id, copy_id) });

			Ok(())
		}

		/// End the sale of a Fragment Instance that is currently on sale.
		///
		/// # Arguments
		///
		/// * `origin` - **Origin** of the **extrinsic function**
		/// * `definition_hash` - Fragment Definition ID of the Fragment Instance
		/// * `edition` - Edition ID of the Fragment Instance
		/// * `copy` - Copy ID of the Fragment instance
		#[pallet::weight(50_000)]
		pub fn end_resale(
			origin: OriginFor<T>,
			definition_hash: Hash128,
			edition_id: Unit,
			copy_id: Unit,
		) -> DispatchResult {

			let who = ensure_signed(origin)?;

			ensure!(
				who == <Definition2SecondarySales<T>>::get((definition_hash, edition_id, copy_id)).ok_or(Error::<T>::NotFound)?.owner,
				Error::<T>::NoPermission
			);

			// ! Writing

			Definition2SecondarySales::<T>::remove((definition_hash, edition_id, copy_id));

			Self::deposit_event(Event::EndResale { definition_hash, fragment_id: (edition_id, copy_id) });

			Ok(())
		}

		/// Buy an existing Fragment Instance that is on sale.
		///
		/// # Arguments
		///
		/// * `origin` - **Origin** of the **extrinsic function**
		/// * `definition_hash` - Fragment Definition ID of the Fragment Instance
		/// * `edition` - Edition ID of the Fragment Instance
		/// * `copy` - Copy ID of the Fragment instance
		/// * `options` - Enum indicating how to buy the instance
		#[pallet::weight(50_000)]
		pub fn secondary_buy(
			origin: OriginFor<T>,
			definition_hash: Hash128,
<<<<<<< HEAD
			edition: InstanceUnit,
			copy: InstanceUnit,
=======
			edition_id: Unit,
			copy_id: Unit,
			options: SecondarySaleBuyOptions
>>>>>>> 859bf796
		) -> DispatchResult {
			let who = ensure_signed(origin)?;

			let secondary_sale_data = Definition2SecondarySales::<T>::get((definition_hash, edition_id, copy_id))
				.ok_or(Error::<T>::NotFound)?;

			let currency = Definitions::<T>::get(definition_hash).ok_or(Error::<T>::SystematicFailure)?.metadata.currency;

			match (secondary_sale_data.secondary_sale_type, options) {
				(SecondarySaleType::Normal(price), SecondarySaleBuyOptions::Normal) => {
					Self::can_transfer_currency(&who, &secondary_sale_data.owner, price, currency)?;

					// ! Writing

					Self::transfer_currency(&who, &secondary_sale_data.owner, price, currency)?;
					Self::transfer_instance(
						&secondary_sale_data.owner,
						&who,
						&definition_hash,
						edition_id,
						copy_id,
						secondary_sale_data.new_permissions,
						secondary_sale_data.expiration
					)?;

					// remove secondary sale data from `Definition2SecondarySales`
					Definition2SecondarySales::<T>::remove((definition_hash, edition_id, copy_id));
				}
				_ => return Err(Error::<T>::ParamsNotValid.into()),
			};

			Ok(())
		}

		/// Request to detach a **Fragment** from **Clamor**.
		///
		/// Note: The Fragment may actually get detached after one or more Clamor blocks since when this extrinsic is called.
		///
		/// Note: **Once the Fragment is detached**, an **event is emitted that includes a signature**.
		/// This signature can then be used to attach the Proto-Fragment to an External Blockchain `target_chain`.
		///
		/// # Arguments
		///
		/// * `origin` - The origin of the extrinsic function
		/// * `definition_hash` - **ID of the Fragment Definition** to **detach**
		/// * `target_chain` - **External Blockchain** to attach the Proto-Fragment into
		/// * `target_account` - **Public Account Address in the External Blockchain `target_chain`**
		///   to assign ownership of the Proto-Fragment to
		#[pallet::weight(25_000)] // TODO - weight
		pub fn detach(
			origin: OriginFor<T>,
			definition_hash: Hash128,
			edition_id: InstanceUnit,
			copy_id: InstanceUnit,
			target_chain: SupportedChains,
			target_account: Vec<u8>, // an eth address or so
		) -> DispatchResult {

			let who = ensure_signed(origin)?;

			let current_block_number = <frame_system::Pallet<T>>::block_number();

			// owner must own instance
			let owned_instances = <Inventory<T>>::get(who, definition_hash).ok_or(Error::<T>::NoPermission)?;
			ensure!(
				owned_instances.contains(&(Compact(edition_id), Compact(copy_id))),
				Error::<T>::NoPermission
			);

			// REVIEW - no go if will expire this block
			let instance = <Fragments<T>>::get((definition_hash, edition_id, copy_id))
				.ok_or(Error::<T>::NotFound)?;
			if let Some(expiring_at) = instance.expiring_at {
				ensure!(current_block_number < expiring_at, Error::<T>::NotFound);
			}

			let detach_hash = DetachHash::Instance(definition_hash, Compact(edition_id), Compact(copy_id));
			let detach_request = DetachRequest { hash: detach_hash.clone(), target_chain, target_account};

			ensure!(!<DetachedHashes<T>>::contains_key(&detach_hash),Error::<T>::Detached);
			ensure!(!<DetachRequests<T>>::get().contains(&detach_request), Error::<T>::DetachRequestAlreadyExists);

			<DetachRequests<T>>::mutate(|requests| {
				requests.push(detach_request);
			});

			Ok(())
		}
	}

	#[pallet::hooks]
	impl<T: Config> Hooks<BlockNumberFor<T>> for Pallet<T> {
		/// During the block finalization phase,
		/// clear all the *Fragment instance*-related Storage Items of any information regarding
		/// Fragment instances that have already expired
		fn on_finalize(n: T::BlockNumber) {
			let expiring = <Expirations<T>>::take(n);
			if let Some(expiring) = expiring {
				for item in expiring {
					// remove from Fragments
					<Fragments<T>>::remove((item.0, u64::from(item.1), u64::from(item.2)));
					for (owner, items) in <Owners<T>>::iter_prefix(item.0) {
						let index = items.iter().position(|x| x == &(item.1, item.2));
						if let Some(index) = index {
							// remove from Owners
							<Owners<T>>::mutate(item.0, owner.clone(), |x| {
								if let Some(x) = x {
									x.remove(index);
								}
							});

							// remove from Inventory
							<Inventory<T>>::mutate(owner.clone(), item.0, |x| {
								if let Some(x) = x {
									let index = x.iter().position(|y| y == &(item.1, item.2));
									if let Some(index) = index {
										x.remove(index);
									}
								}
							});

							// trigger an Event
							Self::deposit_event(Event::Expired {
								account_id: owner,
								definition_hash: item.0,
								fragment_id: (item.1.into(), item.2.into()),
							});

							// fragments are unique so we are done here
							break;
						}
					}
				}
			}
		}
	}

	impl<T: Config> Pallet<T> {
		/// **Get** the **Account ID** of the Fragment Definition `definition_hash`**
		///
		/// This Account ID is determinstically computed using the Fragment Definition `definition_hash`
		pub fn get_vault_id(definition_hash: Hash128) -> T::AccountId {
			let hash = blake2_256(&[&b"fragments-vault"[..], &definition_hash].concat());
			T::AccountId::decode(&mut &hash[..]).expect("T::AccountId should decode")
		}

		/// Get the **Account ID** of the **Fragment Instance whose Fragment Definition ID is `definition_hash`,
		/// whose Edition ID is `edition`** and whose Copy ID is `copy`**
		///
		/// This Account ID is determinstically computed using the Fragment Definition ID `class_hash`, the Edition ID `edition` and the Copy ID `copy`
		pub fn get_fragment_account_id(
			definition_hash: Hash128,
			edition: InstanceUnit,
			copy: InstanceUnit,
		) -> T::AccountId {
			let hash = blake2_256(
				&[&b"fragments-account"[..], &definition_hash, &edition.encode(), &copy.encode()]
					.concat(),
			);
			T::AccountId::decode(&mut &hash[..]).expect("T::AccountId should decode")
		}

		/// Create `quantity` number of Fragment Instances from the Fragment Definition `definition_hash` and assigns their ownership to `to`
		///
		/// # Arguments
		///
		/// * `to` - **Account ID** to assign ownernship of the created Fragment instances to
		/// * `definition_hash` - ID of the Fragment Definition
		/// * `sale` - Struct **representing** a **sale of the Fragment Definition**, if the **Fragment Definition** is **currently on sale**
		/// * `options` - **Enum** indicating whether to
		/// **create one Fragment Instance with custom data attached to it** or whether to
		/// **create multiple Fragment Instances (with no custom data attached)**
		/// * `quantity` - **Number of Fragment Instances** to **create**
		/// * `current_block_number` - **Current block number** of the **Clamor Blockchain**
		/// * `expiring_at` (*optional*) - **Block Number** that the **Fragment Instance** will **expire at**
		/// * `amount` (*optional*) - If the Fragment Instance(s) represent a **stack of stackable items**
		/// (for e.g gold coins or arrows - https://runescape.fandom.com/wiki/Stackable_items),
		/// `amount` is the **number of items** to **top up** in the **stack of stackable items**
		pub fn mint_fragments(
			to: &T::AccountId,
			definition_hash: &Hash128,
			sale: Option<&PublishingData<T::BlockNumber>>,
			options: &FragmentBuyOptions,
			quantity: u64,
			current_block_number: T::BlockNumber,
			expiring_at: Option<T::BlockNumber>,
<<<<<<< HEAD
			amount: Option<Compact<InstanceUnit>>,
=======
			stack_amount: Option<Compact<Unit>>,
>>>>>>> 859bf796
		) -> DispatchResult {
			use frame_support::ensure;

			if let Some(expiring_at) = expiring_at {
				ensure!(expiring_at > current_block_number, Error::<T>::ParamsNotValid); // Ensure `expiring_at` > `current_block_number`
			}

			let fragment_data =
				<Definitions<T>>::get(definition_hash).ok_or(Error::<T>::NotFound)?;

			// we need this to index transactions
			let extrinsic_index = <frame_system::Pallet<T>>::extrinsic_index() // `<frame_system::Pallet<T>>::extrinsic_index()` is defined as: "Gets the index of extrinsic that is currently executing." (https://paritytech.github.io/substrate/master/frame_system/pallet/struct.Pallet.html#method.extrinsic_index)
				.ok_or(Error::<T>::SystematicFailure)?;

			let (data_hash, data_len) = match options {
				FragmentBuyOptions::UniqueData(data) => {
					if fragment_data.unique.is_none() || quantity != 1 {
						return Err(Error::<T>::ParamsNotValid.into());
					}

					let data_hash = blake2_256(&data);

					ensure!(
						!<UniqueData2Edition<T>>::contains_key(definition_hash, data_hash),
						Error::<T>::UniqueDataExists
					);

					(Some(data_hash), Some(data.len()))
				},
				FragmentBuyOptions::Quantity(_) => {
					if fragment_data.unique.is_some() {
						return Err(Error::<T>::ParamsNotValid.into());
					}

					(None, None)
				},
			};

			let existing: InstanceUnit =
				<EditionsCount<T>>::get(&definition_hash).unwrap_or(Compact(0)).into();

			if let Some(sale) = sale {
				// if limited amount let's reduce the amount of units left
				if let Some(units_left) = sale.units_left {
					if quantity > units_left.into() {
						return Err(Error::<T>::PublishedQuantityReached.into());
					} else {
						<Publishing<T>>::mutate(&*definition_hash, |sale| {
							if let Some(sale) = sale {
								let left: InstanceUnit = units_left.into();
								sale.units_left = Some(Compact(left - quantity));
							}
						});
					}
				}
			} else {
				// We still don't wanna go over supply limit
				if let Some(max_supply) = fragment_data.max_supply {
					let max: InstanceUnit = max_supply.into();
					let left = max.saturating_sub(existing); // `left` = `max` - `existing`
					if quantity > left {
						// Ensure the function parameter `quantity` is smaller than or equal to `left`
						return Err(Error::<T>::MaxSupplyReached.into());
					}
				}
			}

			// ! Writing if successful

			<Definitions<T>>::mutate(definition_hash, |fragment| {
				// Get the `FragmentDefinition` struct from `definition_hash`
				if let Some(fragment) = fragment {
					for id in existing..(existing + quantity) {
						let id = id + 1u64;
						let cid = Compact(id); // `cid` stands for "compact id"

						<Fragments<T>>::insert(
							(definition_hash, id, 1),
							FragmentInstance {
								permissions: fragment.permissions,
								created_at: current_block_number,
								custom_data: data_hash,
								expiring_at,
								stack_amount,
								metadata: BTreeMap::new(),
							},
						);

						<CopiesCount<T>>::insert((definition_hash, id), Compact(1));

						<Inventory<T>>::append(to.clone(), definition_hash, (cid, Compact(1))); // **Add** the **Fragment Intstance whose Fragment Definition is `definition_hash`, Edition ID is `cid` and Copy ID is 1**  to the **inventory of `to`**

						<Owners<T>>::append(definition_hash, to.clone(), (cid, Compact(1)));

						if let Some(expiring_at) = expiring_at {
							<Expirations<T>>::append(
								expiring_at,
								(*definition_hash, cid, Compact(1)),
							);
						}
						Self::deposit_event(Event::InventoryAdded {
							account_id: to.clone(),
							definition_hash: *definition_hash,
							fragment_id: (id, 1),
						});
					}

					if let (Some(data_hash), Some(data_len)) = (data_hash, data_len) {
						<UniqueData2Edition<T>>::insert(definition_hash, data_hash, existing); // if `data` exists, `quantity` is ensured to be 1

						// index immutable data for IPFS discovery
						transaction_index::index(extrinsic_index, data_len as u32, data_hash);
					}

					<EditionsCount<T>>::insert(definition_hash, Compact(existing + quantity));
				}
			});

			Ok(())
		}

		/// Whether `amount` amount of token `currency` can be transferred from `from` to `to`
		pub fn can_transfer_currency(
			from: &T::AccountId,
			to: &T::AccountId,
			amount: u128,
			currency: Option<T::AssetId>
		) -> DispatchResult {
			if let Some(currency) = currency {
				let minimum_balance_needed_to_exist =
					<pallet_assets::Pallet<T> as fungibles::Inspect<T::AccountId>>::minimum_balance(currency);
				let price_balance: <pallet_assets::Pallet<T> as fungibles::Inspect<T::AccountId>>::Balance =
					amount.saturated_into();

				ensure!(
					<pallet_assets::Pallet<T> as fungibles::Inspect<T::AccountId>>::balance(currency, from) >=
						price_balance + minimum_balance_needed_to_exist,
					Error::<T>::InsufficientBalance
				);
				ensure!(
					<pallet_assets::Pallet<T> as fungibles::Inspect<T::AccountId>>::balance(currency, to) +
						price_balance >= minimum_balance_needed_to_exist,
					Error::<T>::ReceiverBelowMinimumBalance
				);
			} else {
				let minimum_balance_needed_to_exist =
					<pallet_balances::Pallet<T> as fungible::Inspect<T::AccountId>>::minimum_balance();
				let price_balance: <pallet_balances::Pallet<T> as fungible::Inspect<T::AccountId>>::Balance =
					amount.saturated_into();

				ensure!(
					pallet_balances::Pallet::<T>::free_balance(from) >=
						price_balance + minimum_balance_needed_to_exist,
					Error::<T>::InsufficientBalance
				);
				ensure!(
					pallet_balances::Pallet::<T>::free_balance(to) +
						price_balance >= minimum_balance_needed_to_exist,
					Error::<T>::ReceiverBelowMinimumBalance
				);
			}

			Ok(())
		}

		/// Transfer `amount` amount of token `currency` from `from` to `to`
		pub fn transfer_currency(
			from: &T::AccountId,
			to: &T::AccountId,
			amount: u128,
			currency: Option<T::AssetId>
		) -> DispatchResult {
			if let Some(currency) = currency {
				<pallet_assets::Pallet<T> as fungibles::Transfer<T::AccountId>>::transfer(
					// transfer `amount` units of `currency` from `from` to `to`
					currency,
					from,
					to,
					amount.saturated_into(),
					true, // The debited account must stay alive at the end of the operation; an error is returned if this cannot be achieved legally.
				)
					.map_err(|_| Error::<T>::InsufficientBalance)?;
			} else {
				pallet_balances::Pallet::<T>::do_transfer(
					// transfer `amount` units of NOVA from `from` to `to`
					from,
					to,
					amount.saturated_into(),
					ExistenceRequirement::KeepAlive,
				)
					.map_err(|_| Error::<T>::InsufficientBalance)?;
			}

			Ok(())
		}

		/// Whether a Fragment Instance can be transferred
		///
		/// * `from` - Clamor Account ID to transfer the Fragment Instance from
		/// * `definition_hash` - Fragment Definition of the Fragment Instance
		/// * `edition_id` - Edition ID of the Fragment Instance
		/// * `copy_id` - Copy ID of the Fragment Instance
		/// * `new_permissions` - New Permissions of the Fragment Instance after it is sold
		/// * `expiration` -  Block number that the newly-copied Fragment Instance expires at. If the Fragment Instance is not copyable, this field is practically irrelevant.
		pub fn can_transfer_instance(
			from: &T::AccountId,
			definition_hash: &Hash128,
			edition_id: Unit,
			copy_id: Unit,
			new_permissions: Option<FragmentPerms>,
			expiration: Option<T::BlockNumber>,
		) -> DispatchResult {

			let current_block_number = <frame_system::Pallet<T>>::block_number();

			let item_data = <Fragments<T>>::get((definition_hash, edition_id, copy_id))
				.ok_or(Error::<T>::NotFound)?;

			// no go if will expire this block
			if let Some(item_expiration) = item_data.expiring_at {
				ensure!(current_block_number < item_expiration, Error::<T>::NotFound);
			}

			if let Some(expiration) = expiration {
				ensure!(current_block_number < expiration, Error::<T>::ParamsNotValid);
			}

			// Only the owner of this fragment can transfer it
			let ids =
				<Inventory<T>>::get(from.clone(), definition_hash).ok_or(Error::<T>::NoPermission)?;

			ensure!(ids.contains(&(Compact(edition_id), Compact(copy_id))), Error::<T>::NoPermission);

			// first of all make sure the item can be transferred
			ensure!(
				(item_data.permissions & FragmentPerms::TRANSFER) == FragmentPerms::TRANSFER,
				Error::<T>::NoPermission
			);

			if let Some(new_perms) = new_permissions {
				// ensure we only allow more restrictive permissions
				if (item_data.permissions & FragmentPerms::EDIT) != FragmentPerms::EDIT {
					ensure!(
						(new_perms & FragmentPerms::EDIT) != FragmentPerms::EDIT,
						Error::<T>::NoPermission
					);
				}
				if (item_data.permissions & FragmentPerms::COPY) != FragmentPerms::COPY {
					ensure!(
						(new_perms & FragmentPerms::COPY) != FragmentPerms::COPY,
						Error::<T>::NoPermission
					);
				}
				if (item_data.permissions & FragmentPerms::TRANSFER) != FragmentPerms::TRANSFER {
					ensure!(
						(new_perms & FragmentPerms::TRANSFER) != FragmentPerms::TRANSFER,
						Error::<T>::NoPermission
					);
				}
			}

			Ok(())

		}

		/// Transfer a Fragment Instance from `from` to `to`
		///
		/// * `from` - Clamor Account ID to transfer the Fragment Instance from
		/// * `to` - Clamor Account ID to transfer the Fragment Instance to
		/// * `definition_hash` - Fragment Definition of the Fragment Instance
		/// * `edition_id` - Edition ID of the Fragment Instance
		/// * `copy_id` - Copy ID of the Fragment Instance
		/// * `new_permissions` - New Permissions of the Fragment Instance after it is sold
		/// * `expiration` -  Block number that the newly-copied Fragment Instance expires at. If the Fragment Instance is not copyable, this field is practically irrelevant.
		pub fn transfer_instance(
			from: &T::AccountId,
			to: &T::AccountId,
			definition_hash: &Hash128,
			edition_id: Unit,
			copy_id: Unit,
			new_permissions: Option<FragmentPerms>,
			expiration: Option<T::BlockNumber>,
		) -> DispatchResult {

			let mut item_data = <Fragments<T>>::get((definition_hash, edition_id, copy_id))
				.ok_or(Error::<T>::NotFound)?;

			let perms = if let Some(new_perms) = new_permissions {
				// ensure we only allow more restrictive permissions
				new_perms
			} else {
				item_data.permissions
			};

			// now we take two different paths if item can be copied or not
			if (item_data.permissions & FragmentPerms::COPY) == FragmentPerms::COPY {
				// we will copy the item to the new account
				item_data.permissions = perms;

				let copy: u64 = <CopiesCount<T>>::get((definition_hash, edition_id))
					.ok_or(Error::<T>::NotFound)?
					.into();

				let copy = copy + 1;

				<CopiesCount<T>>::insert((definition_hash, edition_id), Compact(copy));

				<Owners<T>>::append(definition_hash, to.clone(), (Compact(edition_id), Compact(copy)));

				<Inventory<T>>::append(
					to.clone(),
					definition_hash,
					(Compact(edition_id), Compact(copy)),
				);

				// handle expiration
				if let Some(expiring_at) = item_data.expiring_at {
					let expiration = if let Some(expiration) = expiration {
						if expiration < expiring_at {
							item_data.expiring_at = Some(expiration);
							expiration
						} else {
							expiring_at
						}
					} else {
						expiring_at
					};
					<Expirations<T>>::append(
						expiration,
						(definition_hash, Compact(edition_id), Compact(copy)),
					);
				} else if let Some(expiration) = expiration {
					item_data.expiring_at = Some(expiration);
					<Expirations<T>>::append(
						expiration,
						(definition_hash, Compact(edition_id), Compact(copy)),
					);
				}

				<Fragments<T>>::insert((definition_hash, edition_id, copy), item_data);

				Self::deposit_event(Event::InventoryAdded {
					account_id: to.clone(),
					definition_hash: *definition_hash,
					fragment_id: (edition_id, copy),
				});
			} else {
				// we will remove from this account to give to new account
				<Owners<T>>::mutate(definition_hash, from.clone(), |ids| {
					if let Some(ids) = ids {
						ids.retain(|cid| *cid != (Compact(edition_id), Compact(copy_id)))
					}
				});

				<Inventory<T>>::mutate(from.clone(), definition_hash, |ids| {
					if let Some(ids) = ids {
						ids.retain(|cid| *cid != (Compact(edition_id), Compact(copy_id)))
					}
				});

				Self::deposit_event(Event::InventoryRemoved {
					account_id: from.clone(),
					definition_hash: *definition_hash,
					fragment_id: (edition_id, copy_id),
				});

				<Owners<T>>::append(definition_hash, to.clone(), (Compact(edition_id), Compact(copy_id)));

				<Inventory<T>>::append(
					to.clone(),
					definition_hash,
					(Compact(edition_id), Compact(copy_id)),
				);

				Self::deposit_event(Event::InventoryAdded {
					account_id: to.clone(),
					definition_hash: *definition_hash,
					fragment_id: (edition_id, copy_id),
				});

				// finally fix permissions that might have changed
				<Fragments<T>>::mutate((definition_hash, edition_id, copy_id), |item_data| {
					if let Some(item_data) = item_data {
						item_data.permissions = perms;
					}
				});
			}

			Ok(())

		}
	}

	/// Implementation Block of `Pallet` specifically for RPC-related functions
	impl<T: Config> Pallet<T>
		where
			T::AccountId: UncheckedFrom<T::Hash> + AsRef<[u8]>,
	{
		// pub fn get_definitions_old(params: GetDefinitionsParams<T::AccountId, Vec<u8>>) -> Result<Vec<u8>, Vec<u8>> {
		//
		// 	let get_protos_params = GetProtosParams {
		// 		desc: params.desc,
		// 		from: params.from,
		// 		limit: params.limit,
		// 		metadata_keys: Vec::new(),
		// 		owner: params.owner,
		// 		return_owners: params.return_owners,
		// 		categories: params.categories,
		// 		tags: params.tags,
		// 		available: None,
		// 	};
		//
		// 	let map_protos: Map<String, Value> = pallet_protos::Pallet::<T>::get_protos_map(get_protos_params)?;
		// 	let map_protos_that_have_defs = map_protos
		// 		.into_iter()
		// 		.filter(|(proto_id, map_proto)| {
		// 			let array_proto_id: Hash256 = hex::decode(&proto_id).unwrap().try_into().unwrap(); // using `unwrao()` can lead to panicking
		// 			<Proto2Fragments<T>>::contains_key(&array_proto_id)
		// 		})
		// 		// .filter_map(|(proto_id, map_proto)| -> Option<_> {
		// 		// 	if let Ok(array_proto_id) = hex::decode(&proto_id) {
		// 		// 		if Ok(array_proto_id) = array_proto_id.try_into() {
		// 		// 			if <Proto2Fragments<T>>::contains_key(&array_proto_id) {
		// 		// 				Some((proto_id, map_proto))
		// 		// 			} else {
		// 		// 				None
		// 		// 			}
		// 		// 		} else {
		// 		// 			Some(Err("Failed to convert `proto_id` to Hash256".into()))
		// 		// 		}
		// 		// 	} else {
		// 		// 		Some(Err("`Failed to decode `proto_id``".into()))
		// 		// 	}
		// 		// })
		// 		.skip(params.from as usize)
		// 		.take(params.limit as usize)
		// 		.collect::<Map<_, _>>();
		//
		// 	let mut map_definitions = Map::new();
		//
		// 	for (proto_id, value_map_proto) in map_protos_that_have_defs.into_iter() {
		// 		let mut map_proto = match value_map_proto {
		// 			Value::Object(mp) => mp,
		// 			_ => return Err("Failed to get map_proto".into()),
		// 		};
		//
		// 		let array_proto_id = hex::decode(&proto_id).or(Err("`Failed to decode `proto_id``"))?;
		// 		let array_proto_id: Hash256 = array_proto_id.try_into().or(Err("Failed to convert `proto_id` to Hash256"))?;
		//
		// 		map_proto.insert(String::from("proto"), Value::String(proto_id));
		//
		// 		let list_definitions = <Proto2Fragments<T>>::get(&array_proto_id).ok_or("`proto_id` not found in `Proto2Fragments`")?;
		//
		// 		for definition in list_definitions.iter() {
		// 			map_definitions.insert(hex::encode(definition), Value::Object(map_proto.clone())); // TODO: currently using `map_proto.clone()` as a temp fix
		// 		}
		// 	}
		//
		// 	if !params.metadata_keys.is_empty() {
		// 		for (definition_id, map_definition) in map_definitions.iter_mut() {
		//
		// 			let map_definition = match map_definition {
		// 				Value::Object(map_definition) => map_definition,
		// 				_ => return Err("Failed to get map_definition".into()),
		// 			};
		//
		// 			let array_definition_id: Hash128 = if let Ok(array_definition_id) = hex::decode(definition_id) {
		// 				if let Ok(array_definition_id) = array_definition_id.try_into() {
		// 					array_definition_id
		// 				} else {
		// 					return Err("Failed to convert definition to Hash128".into());
		// 				}
		// 			} else {
		// 				return Err("Failed to decode definition_id".into());
		// 			};
		// 			let definition_metadata = if let Some(definition) = <Definitions<T>>::get(array_definition_id) {
		// 				definition.custom_metadata
		// 			} else {
		// 				return Err("Failed to get definition".into());
		// 			};
		// 			let mut map_of_matching_metadata_keys = pallet_protos::Pallet::<T>::get_map_of_matching_metadata_keys(&params.metadata_keys, &definition_metadata);
		// 			(*map_definition).append(&mut map_of_matching_metadata_keys);
		// 		}
		// 	}
		//
		// 	let result = json!(map_definitions).to_string();
		//
		// 	Ok(result.into_bytes())
		// }

		/// **Query** and **Return** **Fragment Definition(s)** based on **`params`**
		///
		/// The returned JSON string has the following format:
		///
		/// {
		/// 	<definition-hash>: {
		///			"name": <definition-name>,
		///			"owner": <definition-owner>,
		///			"metadata": {
		///				<metadata-key>: <data-hash>,
		/// 			...
		///			},
		/// 	...
		/// }
		pub fn get_definitions(
			params: GetDefinitionsParams<T::AccountId, Vec<u8>>,
		) -> Result<Vec<u8>, Vec<u8>> {
			let mut map = Map::new();

			let list_definitions_final: Vec<Hash128> = if let Some(owner) = params.owner {
				let list_protos_owner =
					<ProtosByOwner<T>>::get(ProtoOwner::<T::AccountId>::User(owner))
						.ok_or("Owner not found")?; // `owner` exists in `ProtosByOwner`
				if params.desc {
					// Sort in descending order
					list_protos_owner
						.into_iter()
						.rev()
						.filter_map(|proto_id| <Proto2Fragments<T>>::get(&proto_id))
						.flatten()
						.skip(params.from as usize)
						.take(params.limit as usize)
						.collect()
				} else {
					// Sort in ascending order
					list_protos_owner
						.into_iter()
						.filter_map(|proto_id| <Proto2Fragments<T>>::get(&proto_id))
						.flatten()
						.skip(params.from as usize)
						.take(params.limit as usize)
						.collect()
				}
			} else {
				<Definitions<T>>::iter_keys()
					.skip(params.from as usize)
					.take(params.limit as usize)
					.collect()
			};

			for definition_id in list_definitions_final.into_iter() {
				map.insert(hex::encode(definition_id), Value::Object(Map::new()));
			}

			for (definition_id, map_definition) in map.iter_mut() {
				let map_definition = match map_definition {
					Value::Object(map_definition) => map_definition,
					_ => return Err("Failed to get map_definition".into()),
				};

				let array_definition_id: Hash128 = hex::decode(definition_id)
					.or(Err("`Failed to decode `definition_id``"))?
					.try_into()
					.or(Err("Failed to convert `definition_id` to Hash128"))?;

				let num_instances: InstanceUnit =
					if let Some(editions) = <EditionsCount<T>>::get(array_definition_id) {
						let editions: InstanceUnit = editions.into();
						(1..=editions)
							.map(|edition_id| -> Result<InstanceUnit, _> {
								<CopiesCount<T>>::get((array_definition_id, edition_id))
									.map(Into::<InstanceUnit>::into)
									.ok_or("Number of Copies not found for an existing edition")
							})
							.sum::<Result<InstanceUnit, _>>()?
					} else {
						0
					};

				(*map_definition).insert("num_instances".into(), num_instances.into());

				let definition_struct = <Definitions<T>>::get(array_definition_id)
					.ok_or("Failed to get definition struct")?;

				(*map_definition).insert(
					"name".into(),
					String::from_utf8(definition_struct.metadata.name)
						.map_err(|_| "Failed to convert u8 vec to sring")?
						.into(),
				);
				// (*map_definition).insert("currency".into(), definition_struct.metadata.currency.into());

				if params.return_owners {
					let owner = <Protos<T>>::get(definition_struct.proto_hash)
						.ok_or("Failed to get proto struct")?
						.owner;
					let json_owner = pallet_protos::Pallet::<T>::get_owner_in_json_format(owner);
					(*map_definition).insert(String::from("owner"), json_owner);
				}

				if !params.metadata_keys.is_empty() {
					let definition_metadata = definition_struct.custom_metadata;
					let map_of_matching_metadata_keys =
						pallet_protos::Pallet::<T>::get_map_of_matching_metadata_keys(
							&params.metadata_keys,
							&definition_metadata,
						);
					(*map_definition)
						.insert("metadata".into(), map_of_matching_metadata_keys.into());
					// (*map_definition).append(&mut map_of_matching_metadata_keys);
				}
			}

			let result = json!(map).to_string();

			Ok(result.into_bytes())
		}

		/// **Query** and **Return** **Fragment Instance(s)** based on **`params`**
		///
		/// The returned JSON string has the following format:
		///
		/// {
		/// 	"<edition-id>.<copy-id>": {
		///			"name": <metadata-name>,
		///			"metadata": {
		///				<metadata-key>: <data-hash>,
		/// 			...
		///			},
		/// 	...
		/// }
		pub fn get_instances(
			params: GetInstancesParams<T::AccountId, Vec<u8>>,
		) -> Result<Vec<u8>, Vec<u8>> {
			let mut map = Map::new();

			let definition_hash: Hash128 = hex::decode(params.definition_hash)
				.map_err(|_| "Failed to convert string to u8 slice")?
				.try_into()
				.map_err(|_| "Failed to convert u8 slice to Hash128")?;

			let editions: u64 =
				<EditionsCount<T>>::get(&definition_hash).unwrap_or(Compact(0)).into();

			let list_tuple_edition_id_copy_id = if let Some(owner) = params.owner {
				<Inventory<T>>::get(owner, definition_hash)
					.unwrap_or_default()
					.into_iter()
					.map(|(c1, c2)| (c1.into(), c2.into()))
					.collect::<Vec<(InstanceUnit, InstanceUnit)>>()
			} else {
				(1..=editions)
					.map(|edition_id| -> Result<_, _> {
						let copies = if params.only_return_first_copies {
							1
						} else {
							<CopiesCount<T>>::get((definition_hash, edition_id))
								.ok_or("No Copies Found!")?
								.into()
						};
						Ok((edition_id, copies))
					})
					.collect::<Result<Vec<(u64, u64)>, Vec<u8>>>()?
					.into_iter()
					.flat_map(|(edition_id, copies)| {
						(1..=copies)
							.map(|copy_id| (edition_id, copy_id))
							.collect::<Vec<(u64, u64)>>()
					})
					.collect::<Vec<(InstanceUnit, InstanceUnit)>>()
			};

			list_tuple_edition_id_copy_id
				.into_iter()
				.skip(params.from as usize)
				.take(params.limit as usize)
				.try_for_each(|(edition_id, copy_id)| -> Result<(), Vec<u8>> {
					let mut map_instance = Map::new();

					let instance_struct =
						<Fragments<T>>::get((definition_hash, edition_id, copy_id))
							.ok_or("Instance not found")?;

					if !params.metadata_keys.is_empty() {
						let metadata = instance_struct
							.metadata
							.iter()
							.map(|(metadata_key_index, data_hash_index)| {
								let data_hash =
									<DataHashMap<T>>::get(definition_hash, data_hash_index)
										.ok_or::<Vec<u8>>("Data hash not found".into())?;
								Ok((metadata_key_index.clone(), data_hash))
							})
							.collect::<Result<BTreeMap<Compact<u64>, Hash256>, Vec<u8>>>()?;
						let map_of_matching_metadata_keys =
							pallet_protos::Pallet::<T>::get_map_of_matching_metadata_keys(
								&params.metadata_keys,
								&metadata,
							);
						map_instance
							.insert("metadata".into(), map_of_matching_metadata_keys.into());
					}

					map.insert(format!("{}.{}", edition_id, copy_id), map_instance.into());

					Ok(())
				})?;

			let result = json!(map).to_string();

			Ok(result.into_bytes())
		}

		/// Query the owner of a Fragment Instance. The return type is a String
		pub fn get_instance_owner(
			params: GetInstanceOwnerParams<Vec<u8>>,
		) -> Result<Vec<u8>, Vec<u8>> {
			let definition_hash: Hash128 = hex::decode(params.definition_hash)
				.map_err(|_| "Failed to convert string to u8 slice")?
				.try_into()
				.map_err(|_| "Failed to convert u8 slice to Hash128")?;

			if params.copy_id
				> CopiesCount::<T>::get((definition_hash, params.edition_id))
					.unwrap_or(Compact(0))
					.into()
			{
				return Err("Instance not found".into());
			}

			let owner = Owners::<T>::iter_prefix(definition_hash)
				.find(|(_owner, vec_instances)| {
					vec_instances.iter().any(|(edition_id, copy_id)| {
						Compact(params.edition_id) == *edition_id
							&& Compact(params.copy_id) == *copy_id
					})
				})
				.ok_or("Owner not found (this should never happen)")?
				.0;

			Ok(hex::encode(owner).into_bytes())
		}
	}
}<|MERGE_RESOLUTION|>--- conflicted
+++ resolved
@@ -45,7 +45,7 @@
 
 use codec::{Compact, Decode, Encode};
 pub use pallet::*;
-use sp_clamor::{Hash128, Hash256, InstanceUnit};
+use sp_clamor::{Hash128, Hash256};
 use sp_core::crypto::UncheckedFrom;
 use sp_io::{
 	hashing::{blake2_128, blake2_256},
@@ -75,6 +75,9 @@
 	string::{String, ToString},
 };
 use serde_json::{json, Map, Value};
+
+/// Type used to represent an Instance's Edition ID and an Instance's Copy ID
+type Unit = u64;
 
 /// **Data Type** used to **Query and Filter for Fragment Definitions**
 #[derive(Encode, Decode, Clone, scale_info::TypeInfo)]
@@ -150,9 +153,9 @@
 	/// Fragment Definition/Collection that the Fragment Instance is in
 	pub definition_hash: TString,
 	/// Edition ID of the Fragment Instance
-	pub edition_id: InstanceUnit,
+	pub edition_id: Unit,
 	/// Copy ID of the Fragment Instance
-	pub copy_id: InstanceUnit,
+	pub copy_id: Unit,
 }
 
 /// **Struct** of a **Fragment Definition's Metadata**
@@ -192,7 +195,7 @@
 	/// Whether the **Fragment Definition** is **mutable**
 	pub unique: Option<UniqueOptions>,
 	/// If scarce, the max supply of the Fragment
-	pub max_supply: Option<Compact<InstanceUnit>>,
+	pub max_supply: Option<Compact<Unit>>,
 	/// The creator of this class
 	pub creator: TAccountId,
 	/// The block number when the item was created
@@ -227,11 +230,7 @@
 	pub expiring_at: Option<TBlockNum>,
 	/// If the Fragment instance represents a **stack of stackable items** (for e.g gold coins or arrows - https://runescape.fandom.com/wiki/Stackable_items),
 	/// the **number of items** that are **left** in the **stack of stackable items**
-<<<<<<< HEAD
-	pub amount: Option<Compact<InstanceUnit>>,
-=======
 	pub stack_amount: Option<Compact<Unit>>,
->>>>>>> 859bf796
 	/// TODO: Documentation
 	/// **Map** that maps the **Key of a Proto-Fragment's Metadata Object** to an **Index of the Hash of the aforementioned Metadata Object**
 	pub metadata: BTreeMap<Compact<u64>, Compact<u64>>,
@@ -251,14 +250,10 @@
 	/// **Fee** that is **needed to be paid** to create a **single Fragment Instance** from the **Fragment Definition**
 	pub price: Compact<u128>,
 	/// **Amount of Fragment Instances** that **can be bought**
-	pub units_left: Option<Compact<InstanceUnit>>,
+	pub units_left: Option<Compact<Unit>>,
 	/// Block number that the sale ends at (*optional*)
 	pub expiration: Option<TBlockNum>,
 	/// If the Fragment instance represents a **stack of stackable items** (for e.g gold coins or arrows - https://runescape.fandom.com/wiki/Stackable_items),
-<<<<<<< HEAD
-	/// the **number of items** to **top up** in the **stack of stackable items** // EMERICK
-	pub amount: Option<Compact<InstanceUnit>>,
-=======
 	/// the **number of items** to **top up** in the **stack of stackable items**
 	pub stack_amount: Option<Compact<Unit>>,
 }
@@ -291,7 +286,6 @@
 	Normal,
 	// Auction (Bid Price)
 	// Auction(Compact<u128>),
->>>>>>> 859bf796
 }
 
 /// **Enum** indicating whether to
@@ -311,8 +305,8 @@
 	use super::*;
 	use frame_support::{pallet_prelude::*, Twox64Concat};
 	use frame_system::pallet_prelude::*;
+	use pallet_detach::DetachedHashes;
 	use pallet_protos::{MetaKeys, MetaKeysIndex, Proto, ProtoOwner, Protos, ProtosByOwner};
-	use pallet_detach::{DetachRequest, DetachRequests, DetachHash, DetachedHashes, SupportedChains};
 
 	/// Configure the pallet by specifying the parameters and types on which it depends.
 	#[pallet::config]
@@ -376,13 +370,13 @@
 	/// **total number of unique Edition IDs** found in the
 	/// **Fragment Instances that have the aforementioned Fragment Definition ID**
 	#[pallet::storage]
-	pub type EditionsCount<T: Config> = StorageMap<_, Identity, Hash128, Compact<InstanceUnit>>;
+	pub type EditionsCount<T: Config> = StorageMap<_, Identity, Hash128, Compact<Unit>>;
 
 	/// **StorageMap** that maps a **tuple that contains a Fragment Definition ID and an Edition ID**
 	/// to the
 	/// **total number of Fragment Instances that have the Fragment Definition ID and the Edition ID**
 	#[pallet::storage]
-	pub type CopiesCount<T: Config> = StorageMap<_, Identity, (Hash128, InstanceUnit), Compact<InstanceUnit>>;
+	pub type CopiesCount<T: Config> = StorageMap<_, Identity, (Hash128, Unit), Compact<Unit>>;
 
 	/// **StorageNMap** that maps a
 	/// **Fragment Instance's Fragment Definition ID, Edition ID and Copy ID**
@@ -402,9 +396,9 @@
 		(
 			storage::Key<Identity, Hash128>,
 			// Editions
-			storage::Key<Identity, InstanceUnit>,
+			storage::Key<Identity, Unit>,
 			// Copies
-			storage::Key<Identity, InstanceUnit>,
+			storage::Key<Identity, Unit>,
 		),
 		FragmentInstance<T::BlockNumber>,
 	>;
@@ -418,7 +412,7 @@
 		Hash128, // Fragment Definition ID
 		Identity,
 		Hash256, // Unique Data's Hash
-		InstanceUnit,    // Edition ID
+		Unit,    // Edition ID
 	>;
 
 	/// StorageDoubleMap that maps a **Fragment Definition and a Clamor Account ID**
@@ -437,7 +431,7 @@
 		Hash128,
 		Twox64Concat,
 		T::AccountId,
-		Vec<(Compact<InstanceUnit>, Compact<InstanceUnit>)>,
+		Vec<(Compact<Unit>, Compact<Unit>)>,
 	>;
 
 	/// StorageDoubleMap that maps a **Clamor Account ID and a Fragment Definition**
@@ -456,7 +450,7 @@
 		T::AccountId,
 		Identity,
 		Hash128,
-		Vec<(Compact<InstanceUnit>, Compact<InstanceUnit>)>,
+		Vec<(Compact<Unit>, Compact<Unit>)>,
 	>;
 
 	/// StorageMap that maps the **Block Number**
@@ -470,11 +464,7 @@
 	///  Fragment Instances can expire, we process expirations every `on_finalize`
 	#[pallet::storage]
 	pub type Expirations<T: Config> =
-<<<<<<< HEAD
-		StorageMap<_, Twox64Concat, T::BlockNumber, Vec<(Hash128, Compact<InstanceUnit>, Compact<InstanceUnit>)>>;
-=======
 	StorageMap<_, Twox64Concat, T::BlockNumber, Vec<(Hash128, Compact<Unit>, Compact<Unit>)>>;
->>>>>>> 859bf796
 
 	/// **StorageMap** that maps a **Fragment Definition ID and a Number** to a **Data Hash**
 	#[pallet::storage]
@@ -491,12 +481,12 @@
 		/// New definition created by account, definition hash
 		DefinitionCreated { definition_hash: Hash128 },
 		/// A Fragment Definition metadata has changed
-		DefinitionMetadataChanged { definition_hash: Hash128, metadata_key: Vec<u8> },
+		DefinitionMetadataChanged { fragment_hash: Hash128, metadata_key: Vec<u8> },
 		/// A Fragment Instance metadata has changed
 		InstanceMetadataChanged {
-			definition_hash: Hash128,
-			edition_id: InstanceUnit,
-			copy_id: InstanceUnit,
+			fragment_hash: Hash128,
+			edition_id: Unit,
+			copy_id: Unit,
 			metadata_key: Vec<u8>,
 		},
 		/// Fragment sale has been opened
@@ -507,24 +497,21 @@
 		InventoryAdded {
 			account_id: T::AccountId,
 			definition_hash: Hash128,
-			fragment_id: (InstanceUnit, InstanceUnit),
+			fragment_id: (Unit, Unit),
 		},
 		/// Inventory item has removed added from account
 		InventoryRemoved {
 			account_id: T::AccountId,
 			definition_hash: Hash128,
-			fragment_id: (InstanceUnit, InstanceUnit),
+			fragment_id: (Unit, Unit),
 		},
 		/// Inventory has been updated
 		InventoryUpdated {
 			account_id: T::AccountId,
 			definition_hash: Hash128,
-			fragment_id: (InstanceUnit, InstanceUnit),
+			fragment_id: (Unit, Unit),
 		},
 		/// Fragment Expiration event
-<<<<<<< HEAD
-		Expired { account_id: T::AccountId, definition_hash: Hash128, fragment_id: (InstanceUnit, InstanceUnit) },
-=======
 		Expired {
 			account_id: T::AccountId,
 			definition_hash: Hash128,
@@ -540,7 +527,6 @@
 			definition_hash: Hash128,
 			fragment_id: (Unit, Unit),
 		},
->>>>>>> 859bf796
 	}
 
 	// Errors inform users that something went wrong.
@@ -619,7 +605,7 @@
 			metadata: FragmentMetadata<T::AssetId>,
 			permissions: FragmentPerms,
 			unique: Option<UniqueOptions>,
-			max_supply: Option<InstanceUnit>,
+			max_supply: Option<Unit>,
 		) -> DispatchResult {
 			let who = ensure_signed(origin)?;
 			let proto: Proto<T::AccountId, T::BlockNumber> =
@@ -694,21 +680,21 @@
 			Ok(())
 		}
 
-		/// **Alters** the **custom metadata** of a **Fragment Definition** (whose ID is `definition_hash`) by **adding or modifying a key-value pair** (`metadata_key.clone`,`blake2_256(&data.encode())`)
+		/// **Alters** the **custom metadata** of a **Fragment Definition** (whose ID is `fragment_hash`) by **adding or modifying a key-value pair** (`metadata_key.clone`,`blake2_256(&data.encode())`)
 		/// to the **BTreeMap field `custom_metadata`** of the **existing Fragment Definition's Struct Instance**.
 		/// Furthermore, this function also indexes `data` in the Blockchain's Database and stores it in the IPFS
 		///
 		/// # Arguments
 		///
 		/// * `origin` - The origin of the extrinsic / dispatchable function
-		/// * `definition_hash` - **ID of the Fragment Definition**
+		/// * `fragment_hash` - **ID of the Fragment Definition**
 		/// * `metadata_key` - The key (of the key-value pair) that is added in the BTreeMap field `custom_metadata` of the existing Fragment Definition's Struct Instance
 		/// * `data` - The hash of `data` is used as the value (of the key-value pair) that is added in the BTreeMap field `custom_metadata` of the existing Fragment Definition's Struct Instance
 		#[pallet::weight(50_000)]
 		pub fn set_definition_metadata(
 			origin: OriginFor<T>,
 			// fragment hash we want to update
-			definition_hash: Hash128,
+			fragment_hash: Hash128,
 			// Think of "Vec<u8>" as String (something to do with WASM - that's why we use Vec<u8>)
 			metadata_key: Vec<u8>,
 			// data we want to update last because of the way we store blocks (storage chain)
@@ -717,7 +703,7 @@
 			let who = ensure_signed(origin)?;
 
 			let proto_hash =
-				<Definitions<T>>::get(definition_hash).ok_or(Error::<T>::NotFound)?.proto_hash; // Get `proto_hash` from `fragment_hash`
+				<Definitions<T>>::get(fragment_hash).ok_or(Error::<T>::NotFound)?.proto_hash; // Get `proto_hash` from `fragment_hash`
 			let proto: Proto<T::AccountId, T::BlockNumber> =
 				<Protos<T>>::get(proto_hash).ok_or(Error::<T>::ProtoNotFound)?;
 			let proto_owner: T::AccountId = match proto.owner {
@@ -753,7 +739,7 @@
 				}
 			};
 
-			<Definitions<T>>::mutate(&definition_hash, |definition| {
+			<Definitions<T>>::mutate(&fragment_hash, |definition| {
 				let definition = definition.as_mut().unwrap();
 				// update custom metadata
 				definition.custom_metadata.insert(metadata_key_index, data_hash);
@@ -764,13 +750,13 @@
 
 			// also emit event
 			Self::deposit_event(Event::DefinitionMetadataChanged {
-				definition_hash,
+				fragment_hash,
 				metadata_key: metadata_key.clone(),
 			});
 
 			log::debug!(
 				"Added metadata to fragment definition: {:x?} with key: {:x?}",
-				definition_hash,
+				fragment_hash,
 				metadata_key
 			);
 
@@ -793,8 +779,8 @@
 		pub fn set_instance_metadata(
 			origin: OriginFor<T>,
 			definition_hash: Hash128,
-			edition_id: InstanceUnit,
-			copy_id: InstanceUnit,
+			edition_id: Unit,
+			copy_id: Unit,
 			// Think of "Vec<u8>" as String (something to do with WASM - that's why we use Vec<u8>)
 			metadata_key: Vec<u8>,
 			// data we want to update last because of the way we store blocks (storage chain)
@@ -863,7 +849,7 @@
 
 			// also emit event
 			Self::deposit_event(Event::InstanceMetadataChanged {
-				definition_hash: definition_hash,
+				fragment_hash: definition_hash,
 				edition_id,
 				copy_id,
 				metadata_key: metadata_key.clone(),
@@ -898,13 +884,9 @@
 			origin: OriginFor<T>,
 			definition_hash: Hash128,
 			price: u128,
-			quantity: Option<InstanceUnit>,
+			quantity: Option<Unit>,
 			expires: Option<T::BlockNumber>,
-<<<<<<< HEAD
-			amount: Option<InstanceUnit>,
-=======
 			stack_amount: Option<Unit>,
->>>>>>> 859bf796
 		) -> DispatchResult {
 			let who = ensure_signed(origin)?;
 
@@ -930,15 +912,15 @@
 				<Definitions<T>>::get(definition_hash).ok_or(Error::<T>::NotFound)?; // Get `FragmentDefinition` struct from `definition_hash`
 
 			if let Some(max_supply) = fragment_data.max_supply {
-				let max: InstanceUnit = max_supply.into();
-				let existing: InstanceUnit =
+				let max: Unit = max_supply.into();
+				let existing: Unit =
 					<EditionsCount<T>>::get(&definition_hash).unwrap_or(Compact(0)).into();
 				let left = max.saturating_sub(existing); // `left` = `max` - `existing`
 				if left == 0 {
 					return Err(Error::<T>::MaxSupplyReached.into());
 				}
 				if let Some(quantity) = quantity {
-					let quantity: InstanceUnit = quantity.into();
+					let quantity: Unit = quantity.into();
 					ensure!(quantity <= left, Error::<T>::MaxSupplyReached); // Ensure that the function parameter `quantity` is smaller than or equal to `left`
 				} else {
 					// Ensure that if `fragment_data.max_supply` exists, the function parameter `quantity` must also exist
@@ -1031,11 +1013,7 @@
 			origin: OriginFor<T>,
 			definition_hash: Hash128,
 			options: FragmentBuyOptions,
-<<<<<<< HEAD
-			amount: Option<InstanceUnit>,
-=======
 			stack_amount: Option<Unit>,
->>>>>>> 859bf796
 		) -> DispatchResult {
 			let who = ensure_signed(origin)?;
 
@@ -1177,27 +1155,15 @@
 		pub fn give(
 			origin: OriginFor<T>,
 			definition_hash: Hash128,
-<<<<<<< HEAD
-			edition: InstanceUnit,
-			copy: InstanceUnit,
-=======
 			edition_id: Unit,
 			copy_id: Unit,
->>>>>>> 859bf796
 			to: <T::Lookup as StaticLookup>::Source,
 			new_permissions: Option<FragmentPerms>,
 			expiration: Option<T::BlockNumber>,
 		) -> DispatchResult {
-
 			let who = ensure_signed(origin)?;
 
-<<<<<<< HEAD
-			ensure!(!<DetachedHashes<T>>::contains_key(&DetachHash::Instance(definition_hash, Compact(edition), Compact(copy))), Error::<T>::Detached);
-
-			let current_block_number = <frame_system::Pallet<T>>::block_number();
-=======
 			Self::can_transfer_instance(&who, &definition_hash, edition_id, copy_id, new_permissions, expiration)?;
->>>>>>> 859bf796
 
 			let to = T::Lookup::lookup(to)?;
 
@@ -1345,14 +1311,9 @@
 		pub fn secondary_buy(
 			origin: OriginFor<T>,
 			definition_hash: Hash128,
-<<<<<<< HEAD
-			edition: InstanceUnit,
-			copy: InstanceUnit,
-=======
 			edition_id: Unit,
 			copy_id: Unit,
 			options: SecondarySaleBuyOptions
->>>>>>> 859bf796
 		) -> DispatchResult {
 			let who = ensure_signed(origin)?;
 
@@ -1505,8 +1466,8 @@
 		/// This Account ID is determinstically computed using the Fragment Definition ID `class_hash`, the Edition ID `edition` and the Copy ID `copy`
 		pub fn get_fragment_account_id(
 			definition_hash: Hash128,
-			edition: InstanceUnit,
-			copy: InstanceUnit,
+			edition: Unit,
+			copy: Unit,
 		) -> T::AccountId {
 			let hash = blake2_256(
 				&[&b"fragments-account"[..], &definition_hash, &edition.encode(), &copy.encode()]
@@ -1539,11 +1500,7 @@
 			quantity: u64,
 			current_block_number: T::BlockNumber,
 			expiring_at: Option<T::BlockNumber>,
-<<<<<<< HEAD
-			amount: Option<Compact<InstanceUnit>>,
-=======
 			stack_amount: Option<Compact<Unit>>,
->>>>>>> 859bf796
 		) -> DispatchResult {
 			use frame_support::ensure;
 
@@ -1582,7 +1539,7 @@
 				},
 			};
 
-			let existing: InstanceUnit =
+			let existing: Unit =
 				<EditionsCount<T>>::get(&definition_hash).unwrap_or(Compact(0)).into();
 
 			if let Some(sale) = sale {
@@ -1593,7 +1550,7 @@
 					} else {
 						<Publishing<T>>::mutate(&*definition_hash, |sale| {
 							if let Some(sale) = sale {
-								let left: InstanceUnit = units_left.into();
+								let left: Unit = units_left.into();
 								sale.units_left = Some(Compact(left - quantity));
 							}
 						});
@@ -1602,7 +1559,7 @@
 			} else {
 				// We still don't wanna go over supply limit
 				if let Some(max_supply) = fragment_data.max_supply {
-					let max: InstanceUnit = max_supply.into();
+					let max: Unit = max_supply.into();
 					let left = max.saturating_sub(existing); // `left` = `max` - `existing`
 					if quantity > left {
 						// Ensure the function parameter `quantity` is smaller than or equal to `left`
@@ -1756,6 +1713,8 @@
 			new_permissions: Option<FragmentPerms>,
 			expiration: Option<T::BlockNumber>,
 		) -> DispatchResult {
+
+			ensure!(!<DetachedHashes<T>>::contains_key(&DetachHash::Instance(definition_hash, Compact(edition), Compact(copy))), Error::<T>::Detached);
 
 			let current_block_number = <frame_system::Pallet<T>>::block_number();
 
@@ -2099,16 +2058,16 @@
 					.try_into()
 					.or(Err("Failed to convert `definition_id` to Hash128"))?;
 
-				let num_instances: InstanceUnit =
+				let num_instances: Unit =
 					if let Some(editions) = <EditionsCount<T>>::get(array_definition_id) {
-						let editions: InstanceUnit = editions.into();
+						let editions: Unit = editions.into();
 						(1..=editions)
-							.map(|edition_id| -> Result<InstanceUnit, _> {
+							.map(|edition_id| -> Result<Unit, _> {
 								<CopiesCount<T>>::get((array_definition_id, edition_id))
-									.map(Into::<InstanceUnit>::into)
+									.map(Into::<Unit>::into)
 									.ok_or("Number of Copies not found for an existing edition")
 							})
-							.sum::<Result<InstanceUnit, _>>()?
+							.sum::<Result<Unit, _>>()?
 					} else {
 						0
 					};
@@ -2183,7 +2142,7 @@
 					.unwrap_or_default()
 					.into_iter()
 					.map(|(c1, c2)| (c1.into(), c2.into()))
-					.collect::<Vec<(InstanceUnit, InstanceUnit)>>()
+					.collect::<Vec<(Unit, Unit)>>()
 			} else {
 				(1..=editions)
 					.map(|edition_id| -> Result<_, _> {
@@ -2203,7 +2162,7 @@
 							.map(|copy_id| (edition_id, copy_id))
 							.collect::<Vec<(u64, u64)>>()
 					})
-					.collect::<Vec<(InstanceUnit, InstanceUnit)>>()
+					.collect::<Vec<(Unit, Unit)>>()
 			};
 
 			list_tuple_edition_id_copy_id
@@ -2258,8 +2217,8 @@
 
 			if params.copy_id
 				> CopiesCount::<T>::get((definition_hash, params.edition_id))
-					.unwrap_or(Compact(0))
-					.into()
+				.unwrap_or(Compact(0))
+				.into()
 			{
 				return Err("Instance not found".into());
 			}
