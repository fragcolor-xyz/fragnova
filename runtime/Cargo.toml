[package]
name = 'clamor-runtime'
version = '4.0.0-dev'
description = 'A fresh FRAME-based Substrate runtime, ready for hacking.'
authors = ['Substrate DevHub <https://github.com/substrate-developer-hub>']
homepage = 'https://substrate.io/'
edition = '2021'
license = 'Unlicense'
publish = false
repository = 'https://github.com/substrate-developer-hub/substrate-node-template/'

[package.metadata.docs.rs]
targets = ['x86_64-unknown-linux-gnu']

[build-dependencies.substrate-wasm-builder]
git = 'https://github.com/fragcolor-xyz/substrate.git'
tag = 'fragnova-v0.0.6'
version = '5.0.0-dev'

[dependencies.codec]
default-features = false
features = ['derive']
package = 'parity-scale-codec'
version = '3.0.0'

[dependencies.frame-benchmarking]
default-features = false
git = 'https://github.com/fragcolor-xyz/substrate.git'
optional = true
tag = 'fragnova-v0.0.6'
version = '4.0.0-dev'

[dependencies.frame-executive]
default-features = false
git = 'https://github.com/fragcolor-xyz/substrate.git'
tag = 'fragnova-v0.0.6'
version = '4.0.0-dev'

[dependencies.frame-support]
default-features = false
git = 'https://github.com/fragcolor-xyz/substrate.git'
tag = 'fragnova-v0.0.6'
version = '4.0.0-dev'

[dependencies.frame-system]
default-features = false
git = 'https://github.com/fragcolor-xyz/substrate.git'
tag = 'fragnova-v0.0.6'
version = '4.0.0-dev'

[dependencies.frame-system-benchmarking]
default-features = false
git = 'https://github.com/fragcolor-xyz/substrate.git'
optional = true
tag = 'fragnova-v0.0.6'
version = '4.0.0-dev'

[dependencies.frame-system-rpc-runtime-api]
default-features = false
git = 'https://github.com/fragcolor-xyz/substrate.git'
tag = 'fragnova-v0.0.6'
version = '4.0.0-dev'

[dependencies.hex-literal]
optional = true
version = '0.3.1'

[dependencies.pallet-assets]
default-features = false
git = 'https://github.com/fragcolor-xyz/substrate.git'
tag = 'fragnova-v0.0.6'
version = '4.0.0-dev'

[dependencies.pallet-aura]
default-features = false
git = 'https://github.com/fragcolor-xyz/substrate.git'
tag = 'fragnova-v0.0.6'
version = '4.0.0-dev'

[dependencies.pallet-balances]
default-features = false
git = 'https://github.com/fragcolor-xyz/substrate.git'
tag = 'fragnova-v0.0.6'
version = '4.0.0-dev'

[dependencies.pallet-grandpa]
default-features = false
git = 'https://github.com/fragcolor-xyz/substrate.git'
tag = 'fragnova-v0.0.6'
version = '4.0.0-dev'

[dependencies.pallet-randomness-collective-flip]
default-features = false
git = 'https://github.com/fragcolor-xyz/substrate.git'
tag = 'fragnova-v0.0.6'
version = '4.0.0-dev'

[dependencies.pallet-sudo]
default-features = false
git = 'https://github.com/fragcolor-xyz/substrate.git'
tag = 'fragnova-v0.0.6'
version = '4.0.0-dev'

[dependencies.pallet-timestamp]
default-features = false
git = 'https://github.com/fragcolor-xyz/substrate.git'
tag = 'fragnova-v0.0.6'
version = '4.0.0-dev'

[dependencies.pallet-transaction-payment]
default-features = false
git = 'https://github.com/fragcolor-xyz/substrate.git'
tag = 'fragnova-v0.0.6'
version = '4.0.0-dev'

[dependencies.pallet-transaction-payment-rpc-runtime-api]
default-features = false
git = 'https://github.com/fragcolor-xyz/substrate.git'
tag = 'fragnova-v0.0.6'
version = '4.0.0-dev'

[dependencies.scale-info]
default-features = false
features = ['derive']
version = '2.0'

[dependencies.sp-api]
default-features = false
git = 'https://github.com/fragcolor-xyz/substrate.git'
tag = 'fragnova-v0.0.6'
version = '4.0.0-dev'

[dependencies.sp-block-builder]
default-features = false
git = 'https://github.com/fragcolor-xyz/substrate.git'
tag = 'fragnova-v0.0.6'
version = '4.0.0-dev'

[dependencies.sp-consensus-aura]
default-features = false
git = 'https://github.com/fragcolor-xyz/substrate.git'
tag = 'fragnova-v0.0.6'
version = '0.10.0-dev'

[dependencies.sp-core]
default-features = false
git = 'https://github.com/fragcolor-xyz/substrate.git'
tag = 'fragnova-v0.0.6'
version = '6.0.0'

[dependencies.sp-inherents]
default-features = false
git = 'https://github.com/fragcolor-xyz/substrate.git'
tag = 'fragnova-v0.0.6'
version = '4.0.0-dev'

[dependencies.sp-offchain]
default-features = false
git = 'https://github.com/fragcolor-xyz/substrate.git'
tag = 'fragnova-v0.0.6'
version = '4.0.0-dev'

[dependencies.sp-runtime]
default-features = false
git = 'https://github.com/fragcolor-xyz/substrate.git'
tag = 'fragnova-v0.0.6'
version = '6.0.0'

[dependencies.sp-session]
default-features = false
git = 'https://github.com/fragcolor-xyz/substrate.git'
tag = 'fragnova-v0.0.6'
version = '4.0.0-dev'

[dependencies.sp-std]
default-features = false
git = 'https://github.com/fragcolor-xyz/substrate.git'
tag = 'fragnova-v0.0.6'
version = '4.0.0-dev'

[dependencies.sp-transaction-pool]
default-features = false
git = 'https://github.com/fragcolor-xyz/substrate.git'
tag = 'fragnova-v0.0.6'
version = '4.0.0-dev'

[dependencies.sp-version]
default-features = false
git = 'https://github.com/fragcolor-xyz/substrate.git'
tag = 'fragnova-v0.0.6'
version = '5.0.0'

[dependencies.pallet-accounts]
default-features = false
path = '../pallets/accounts'
version = '0.0.1'

[dependencies.pallet-protos]
default-features = false
path = '../pallets/protos'
version = '0.0.1'

[dependencies.pallet-protos-rpc-runtime-api]
default-features = false
path = '../pallets/protos/rpc/runtime-api'
version = '0.0.1'

[dependencies.pallet-fragments]
default-features = false
path = '../pallets/fragments'
version = '0.0.1'

[dependencies.pallet-fragments-rpc-runtime-api]
default-features = false
path = '../pallets/fragments/rpc/runtime-api'
version = '0.0.1'

[dependencies.pallet-detach]
default-features = false
path = '../pallets/detach'
version = '0.0.1'

<<<<<<< HEAD
[dependencies.pallet-oracle]
default-features = false
path = '../pallets/oracle'
=======
[dependencies.pallet-clusters]
default-features = false
path = '../pallets/clusters'
>>>>>>> d0404bdb
version = '0.0.1'

[dependencies.pallet-indices]
default-features = false
git = 'https://github.com/fragcolor-xyz/substrate.git'
tag = 'fragnova-v0.0.6'
version = '4.0.0-dev'

[dependencies.pallet-contracts]
default-features = false
git = 'https://github.com/fragcolor-xyz/substrate.git'
tag = 'fragnova-v0.0.6'
version = '4.0.0-dev'

[dependencies.pallet-contracts-primitives]
default-features = false
git = 'https://github.com/fragcolor-xyz/substrate.git'
tag = 'fragnova-v0.0.6'
version = '6.0.0'

[dependencies.pallet-contracts-rpc-runtime-api]
default-features = false
git = 'https://github.com/fragcolor-xyz/substrate.git'
tag = 'fragnova-v0.0.6'
version = '4.0.0-dev'

[dependencies.pallet-multisig]
default-features = false
git = 'https://github.com/fragcolor-xyz/substrate.git'
tag = 'fragnova-v0.0.6'
version = '4.0.0-dev'

[dependencies.pallet-proxy]
default-features = false
git = 'https://github.com/fragcolor-xyz/substrate.git'
tag = 'fragnova-v0.0.6'
version = '4.0.0-dev'

[dependencies.pallet-identity]
default-features = false
git = 'https://github.com/fragcolor-xyz/substrate.git'
tag = 'fragnova-v0.0.6'
version = '4.0.0-dev'

[dependencies.pallet-utility]
default-features = false
git = 'https://github.com/fragcolor-xyz/substrate.git'
tag = 'fragnova-v0.0.6'
version = '4.0.0-dev'

[dependencies]
sp-clamor = { version = '0.1.0', path = '../primitives/clamor', default-features = false }
log = { version = "0.4.14", default-features = false }
hex = { version = "0.4.3", default-features = false }
protos = { version = "0.1.16", default-features = false }

[features]
default = ['std']
runtime-benchmarks = [
    'frame-benchmarking',
    'frame-support/runtime-benchmarks',
    'frame-system-benchmarking',
    'frame-system/runtime-benchmarks',
    'hex-literal',
    'pallet-assets/runtime-benchmarks',
    'pallet-balances/runtime-benchmarks',
    'pallet-timestamp/runtime-benchmarks',
    'sp-runtime/runtime-benchmarks',
    'pallet-protos/runtime-benchmarks',
    'pallet-fragments/runtime-benchmarks',
    'pallet-detach/runtime-benchmarks',
	'pallet-accounts/runtime-benchmarks',
	'pallet-clusters/runtime-benchmarks',
    'pallet-multisig/runtime-benchmarks',
    'pallet-proxy/runtime-benchmarks',
    'pallet-identity/runtime-benchmarks',
    'pallet-utility/runtime-benchmarks',
]
std = [
    'codec/std',
    'scale-info/std',
    'frame-executive/std',
    'frame-support/std',
    'frame-system-rpc-runtime-api/std',
    'frame-system/std',
    'pallet-assets/std',
    'pallet-aura/std',
    'pallet-balances/std',
    'pallet-grandpa/std',
    'pallet-randomness-collective-flip/std',
    'pallet-sudo/std',
    'pallet-timestamp/std',
    'pallet-transaction-payment-rpc-runtime-api/std',
    'pallet-transaction-payment/std',
    'sp-api/std',
    'sp-block-builder/std',
    'sp-consensus-aura/std',
    'sp-core/std',
    'sp-inherents/std',
    'sp-offchain/std',
    'sp-runtime/std',
    'sp-session/std',
    'sp-std/std',
    'sp-transaction-pool/std',
    'sp-version/std',
    'pallet-protos/std',
    'pallet-protos-rpc-runtime-api/std',
    'pallet-fragments/std',
    'pallet-fragments-rpc-runtime-api/std',
    'pallet-detach/std',
	'pallet-clusters/std',
    'pallet-indices/std',
    'pallet-contracts/std',
    'pallet-contracts-primitives/std',
    'pallet-contracts-rpc-runtime-api/std',
    'pallet-multisig/std',
    "pallet-proxy/std",
    "pallet-identity/std",
    "pallet-utility/std",
    "pallet-oracle/std",
    "protos/std"
]<|MERGE_RESOLUTION|>--- conflicted
+++ resolved
@@ -220,15 +220,13 @@
 path = '../pallets/detach'
 version = '0.0.1'
 
-<<<<<<< HEAD
 [dependencies.pallet-oracle]
 default-features = false
 path = '../pallets/oracle'
-=======
+
 [dependencies.pallet-clusters]
 default-features = false
 path = '../pallets/clusters'
->>>>>>> d0404bdb
 version = '0.0.1'
 
 [dependencies.pallet-indices]
