--- conflicted
+++ resolved
@@ -1,11 +1,7 @@
-<<<<<<< HEAD
 use crate::{
-	mock::*, AuthData, DetachInternalData, Error, EthereumAuthorities, FragmentOwner, Fragments,
-	LinkedAsset, SupportedChains, Tags, UploadAuthorities, KEY_TYPE,
+	mock::*, AuthData, DetachInternalData, DetachedFragments, Error, EthereumAuthorities,
+	FragmentOwner, Fragments, LinkedAsset, SupportedChains, Tags, UploadAuthorities, KEY_TYPE,
 };
-=======
-use crate::{mock::*, AuthData, Error, EthereumAuthorities, FragmentOwner, Fragments, IncludeInfo, LinkedAsset, SupportedChains, UploadAuthorities, KEY_TYPE, DetachInternalData, DetachedFragments};
->>>>>>> 60fb3323
 use codec::{Compact, Encode};
 use frame_support::{assert_noop, assert_ok};
 use sp_chainblocks::Hash256;
@@ -479,7 +475,7 @@
 			remote_signature: vec![],
 			target_account: vec![],
 			target_chain: SupportedChains::EthereumGoerli,
-			nonce: 1
+			nonce: 1,
 		};
 
 		assert_ok!(FragmentsPallet::internal_finalize_detach(
