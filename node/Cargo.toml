--- conflicted
+++ resolved
@@ -1,11 +1,6 @@
 [package]
-<<<<<<< HEAD
 name = 'clamor'
-version = '3.0.0-monthly-2021-10'
-=======
-name = 'node-template'
 version = '4.0.0-dev'
->>>>>>> 3dd3b348
 description = 'A fresh FRAME-based Substrate node, ready for hacking.'
 authors = ['Substrate DevHub <https://github.com/substrate-developer-hub>']
 homepage = 'https://substrate.io/'
@@ -180,7 +175,7 @@
 
 [dependencies.pallet-contracts-rpc]
 git = 'https://github.com/paritytech/substrate.git'
-tag = 'monthly-2021-10'
+tag = 'monthly-2021-11-1'
 version = '4.0.0-dev'
 
 [features]
