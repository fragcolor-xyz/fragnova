--- conflicted
+++ resolved
@@ -1357,23 +1357,6 @@
 		}
 	}
 
-<<<<<<< HEAD
-	/// Get the **Account ID** of the **Fragment Instance whose Fragment Definition ID is `definition_hash`,
-	/// whose Edition ID is `edition`** and whose Copy ID is `copy`**
-	///
-	/// This Account ID is determinstically computed using the Fragment Definition ID `class_hash`, the Edition ID `edition` and the Copy ID `copy`
-	pub fn get_fragment_account_id(
-		definition_hash: Hash128,
-		edition: Unit,
-		copy: Unit,
-	) -> T::AccountId {
-		let hash = blake2_256(
-			&[&b"fragments-account"[..], &definition_hash, &edition.encode(), &copy.encode()]
-				.concat(),
-		);
-		T::AccountId::decode(&mut &hash[..]).expect("T::AccountId should decode")
-	}
-=======
 	impl<T: Config> Pallet<T> {
 		/// **Get** the **Account ID** of the Fragment Definition `definition_hash`**
 		///
@@ -1382,7 +1365,6 @@
 			let hash = blake2_256(&[&b"fragments-vault"[..], &definition_hash].concat());
 			T::AccountId::decode(&mut &hash[..]).expect("T::AccountId should decode")
 		}
->>>>>>> fb78f1ef
 
 		/// Get the **Account ID** of the **Fragment Instance whose Fragment Definition ID is `definition_hash`,
 		/// whose Edition ID is `edition`** and whose Copy ID is `copy`**
@@ -1432,16 +1414,8 @@
 				ensure!(expiring_at > current_block_number, Error::<T>::ParamsNotValid); // Ensure `expiring_at` > `current_block_number`
 			}
 
-<<<<<<< HEAD
-		let (data_hash, data_len) = match options {
-			FragmentBuyOptions::UniqueData(data) => {
-				if fragment_data.unique.is_none() || quantity != 1 {
-					return Err(Error::<T>::ParamsNotValid.into())
-				}
-=======
 			let fragment_data =
 				<Definitions<T>>::get(definition_hash).ok_or(Error::<T>::NotFound)?;
->>>>>>> fb78f1ef
 
 			// we need this to index transactions
 			let extrinsic_index = <frame_system::Pallet<T>>::extrinsic_index() // `<frame_system::Pallet<T>>::extrinsic_index()` is defined as: "Gets the index of extrinsic that is currently executing." (https://paritytech.github.io/substrate/master/frame_system/pallet/struct.Pallet.html#method.extrinsic_index)
@@ -1453,16 +1427,7 @@
 						return Err(Error::<T>::ParamsNotValid.into())
 					}
 
-<<<<<<< HEAD
-				(Some(data_hash), Some(data.len()))
-			},
-			FragmentBuyOptions::Quantity(_) => {
-				if fragment_data.unique.is_some() {
-					return Err(Error::<T>::ParamsNotValid.into())
-				}
-=======
 					let data_hash = blake2_256(&data);
->>>>>>> fb78f1ef
 
 					ensure!(
 						!<UniqueData2Edition<T>>::contains_key(definition_hash, data_hash),
@@ -1476,30 +1441,6 @@
 						return Err(Error::<T>::ParamsNotValid.into())
 					}
 
-<<<<<<< HEAD
-		if let Some(sale) = sale {
-			// if limited amount let's reduce the amount of units left
-			if let Some(units_left) = sale.units_left {
-				if quantity > units_left.into() {
-					return Err(Error::<T>::PublishedQuantityReached.into())
-				} else {
-					<Publishing<T>>::mutate(&*definition_hash, |sale| {
-						if let Some(sale) = sale {
-							let left: Unit = units_left.into();
-							sale.units_left = Some(Compact(left - quantity));
-						}
-					});
-				}
-			}
-		} else {
-			// We still don't wanna go over supply limit
-			if let Some(max_supply) = fragment_data.max_supply {
-				let max: Unit = max_supply.into();
-				let left = max.saturating_sub(existing); // `left` = `max` - `existing`
-				if quantity > left {
-					// Ensure the function parameter `quantity` is smaller than or equal to `left`
-					return Err(Error::<T>::MaxSupplyReached.into())
-=======
 					(None, None)
 				},
 			};
@@ -1530,7 +1471,6 @@
 						// Ensure the function parameter `quantity` is smaller than or equal to `left`
 						return Err(Error::<T>::MaxSupplyReached.into())
 					}
->>>>>>> fb78f1ef
 				}
 			}
 
