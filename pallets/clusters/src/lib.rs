--- conflicted
+++ resolved
@@ -204,13 +204,9 @@
 		/// Create a new **Cluster**.
 		///
 		/// - `name`: name of the cluster (BoundedVec limited to T::NameLimit).
-<<<<<<< HEAD
 		#[pallet::weight(10_000 + T::DbWeight::get().writes(1).ref_time())]
 		#[pallet::call_index(0)]
-=======
-		#[pallet::weight(10_000 + T::DbWeight::get().writes(1))]
-		#[transactional] // not ideal but need to refactor `take_name_index` if we want to remove it
->>>>>>> 5a4eed5b
+		#[transactional] // not ideal but need to refactor `take_name_index` if we want to remove it
 		pub fn create_cluster(
 			origin: OriginFor<T>,
 			name: BoundedVec<u8, T::NameLimit>,
@@ -282,13 +278,9 @@
 		/// - `cluster_id`: hash of the cluster
 		/// - `role_name`: name of the role to add into the cluster (BoundedVec limited to T::NameLimit).
 		/// - `settings`: settings of the role (BoundedVec limited to T::RoleSettingsLimit).
-<<<<<<< HEAD
 		#[pallet::weight(10_000 + T::DbWeight::get().writes(1).ref_time())]
 		#[pallet::call_index(1)]
-=======
-		#[pallet::weight(10_000 + T::DbWeight::get().writes(1))]
-		#[transactional] // not ideal but need to refactor `take_name_index` if we want to remove it
->>>>>>> 5a4eed5b
+		#[transactional] // not ideal but need to refactor `take_name_index` if we want to remove it
 		pub fn create_role(
 			origin: OriginFor<T>,
 			cluster_id: Hash128,
@@ -333,13 +325,9 @@
 		/// - `role_name`: name of the role to edit (BoundedVec limited to T::NameLimit).
 		/// - `cluster_id`: hash of the cluster that the role belongs to.
 		/// - `members`: new list of members to be added to the existing list.
-<<<<<<< HEAD
 		#[pallet::weight(10_000 + T::DbWeight::get().writes(1).ref_time())]
 		#[pallet::call_index(2)]
-=======
-		#[pallet::weight(10_000 + T::DbWeight::get().writes(1))]
-		#[transactional] // not ideal but need to refactor `take_name_index` if we want to remove it
->>>>>>> 5a4eed5b
+		#[transactional] // not ideal but need to refactor `take_name_index` if we want to remove it
 		pub fn add_role_members(
 			origin: OriginFor<T>,
 			role_name: BoundedVec<u8, T::NameLimit>,
@@ -390,13 +378,9 @@
 		/// - `role_name`: name of the role to edit (BoundedVec limited to T::NameLimit).
 		/// - `cluster_id`: hash of the cluster that the role belongs to.
 		/// - `members`: new list of members to be deleted (BoundedVec limited to T::MembersLimit).
-<<<<<<< HEAD
 		#[pallet::weight(10_000 + T::DbWeight::get().writes(1).ref_time())]
 		#[pallet::call_index(3)]
-=======
-		#[pallet::weight(10_000 + T::DbWeight::get().writes(1))]
-		#[transactional] // not ideal but need to refactor `take_name_index` if we want to remove it
->>>>>>> 5a4eed5b
+		#[transactional] // not ideal but need to refactor `take_name_index` if we want to remove it
 		pub fn delete_role_members(
 			origin: OriginFor<T>,
 			role_name: BoundedVec<u8, T::NameLimit>,
@@ -447,13 +431,9 @@
 		/// - `role_name`: name of the role to edit (BoundedVec limited to T::NameLimit).
 		/// - `cluster_id`: hash of the cluster that the role belongs to.
 		/// - `settings`: new list of settings to be added to the existing list (BoundedVec limited to T::RoleSettingsLimit).
-<<<<<<< HEAD
 		#[pallet::weight(10_000 + T::DbWeight::get().writes(1).ref_time())]
 		#[pallet::call_index(4)]
-=======
-		#[pallet::weight(10_000 + T::DbWeight::get().writes(1))]
-		#[transactional] // not ideal but need to refactor `take_name_index` if we want to remove it
->>>>>>> 5a4eed5b
+		#[transactional] // not ideal but need to refactor `take_name_index` if we want to remove it
 		pub fn add_role_settings(
 			origin: OriginFor<T>,
 			role_name: BoundedVec<u8, T::NameLimit>,
@@ -574,13 +554,9 @@
 		/// - `role_name`: name of the role to edit (BoundedVec limited to T::NameLimit).
 		/// - `cluster_id`: hash of the cluster that the role belongs to.
 		/// - `settings`: new list of settings to be added to the existing list (BoundedVec limited to T::RoleSettingsLimit).
-<<<<<<< HEAD
 		#[pallet::weight(10_000 + T::DbWeight::get().writes(1).ref_time())]
 		#[pallet::call_index(5)]
-=======
-		#[pallet::weight(10_000 + T::DbWeight::get().writes(1))]
-		#[transactional] // not ideal but need to refactor `take_name_index` if we want to remove it
->>>>>>> 5a4eed5b
+		#[transactional] // not ideal but need to refactor `take_name_index` if we want to remove it
 		pub fn delete_role_settings(
 			origin: OriginFor<T>,
 			role_name: BoundedVec<u8, T::NameLimit>,
@@ -637,13 +613,9 @@
 		///
 		/// - `role_name`: name of the role to delete.
 		/// - `cluster_id`: hash of the cluster that the role belongs to.
-<<<<<<< HEAD
 		#[pallet::weight(10_000 + T::DbWeight::get().writes(1).ref_time())]
 		#[pallet::call_index(6)]
-=======
-		#[pallet::weight(10_000 + T::DbWeight::get().writes(1))]
-		#[transactional] // not ideal but need to refactor `take_name_index` if we want to remove it
->>>>>>> 5a4eed5b
+		#[transactional] // not ideal but need to refactor `take_name_index` if we want to remove it
 		pub fn delete_role(
 			origin: OriginFor<T>,
 			role_name: BoundedVec<u8, T::NameLimit>,
@@ -687,13 +659,9 @@
 		/// - `cluster_id`: hash of the cluster where to add the new member.
 		/// - `roles`: list of role names to be assigned to the new member.
 		/// - `member`: AccountId of the new member.
-<<<<<<< HEAD
 		#[pallet::weight(10_000 + T::DbWeight::get().writes(1).ref_time())]
 		#[pallet::call_index(7)]
-=======
-		#[pallet::weight(10_000 + T::DbWeight::get().writes(1))]
-		#[transactional] // not ideal but need to refactor `take_name_index` if we want to remove it
->>>>>>> 5a4eed5b
+		#[transactional] // not ideal but need to refactor `take_name_index` if we want to remove it
 		pub fn add_member(
 			origin: OriginFor<T>,
 			cluster_id: Hash128,
