//! This pallet `accounts` performs logic related to FRAG Token
//!
//! IMPORTANT NOTE: The term "lock" refers to the *"effective transfer"* of some ERC-20 FRAG tokens from Fragnova-owned FRAG Ethereum Smart Contract to the Clamor Blockchain.
//!
//! The term "unlock" refers to the *"effective transfer"* of all the previously locked ERC-20 FRAG tokens from the Clamor Blockchain to the aforementioned Fragnova-owned FRAG Ethereum Smart Contract.
//!
//! The term "staking" refers to the staking of the FRAG Token that is done in the Clamor Blockchain itself. It is different to the term "locking" which is defined above.
//!
//! IMPORTANT: locking != staking

// Ensure we're `no_std` when compiling for Wasm.
#![cfg_attr(not(feature = "std"), no_std)]

extern crate core;

#[allow(missing_docs)]
#[cfg(any(test, feature = "build-dummy-data"))]
pub mod dummy_data;

#[cfg(test)]
pub mod mock;

#[cfg(test)]
pub mod tests;

#[cfg(feature = "runtime-benchmarks")]
mod benchmarking;

#[allow(missing_docs)]
mod weights;

/// keccak256(Lock(address,bytes,uint256,uint8)). Try it here: https://emn178.github.io/online-tools/keccak_256.html
///
/// https://github.com/fragcolor-xyz/hasten-contracts/blob/clamor/contracts/FragToken.sol
const LOCK_EVENT: &str = "0xb9416cbc88978dc45c762d25315c5781c5270bd47c1c3879ddb4ff478695c83b";
/// keccak256(Lock(address,bytes,uint256,uint8))
///
/// https://github.com/fragcolor-xyz/hasten-contracts/blob/clamor/contracts/FragToken.sol
const UNLOCK_EVENT: &str = "0xf9480f9ead9b82690f56cdb4730f12763ca2f50ce1792a255141b71789dca7fe";

const LINK_VERIFYING_CONTRACT: &str = "f5a0af5a0af5a0af5a0af5a0af5a0af5a0af5a0a";

use sp_core::{crypto::KeyTypeId, ecdsa, ed25519, H160, H256, U256};

/// Defines application identifier for crypto keys of this module.
///
/// Every module that deals with signatures needs to declare its unique identifier for
/// its crypto keys.
/// When offchain worker is signing transactions it's going to request keys of type
/// `KeyTypeId` from the keystore and use the ones it finds to sign the transaction.
/// The keys can be inserted manually via RPC (see `author_insertKey`).
pub const KEY_TYPE: KeyTypeId = KeyTypeId(*b"frag");

/// Based on the above `KeyTypeId` we need to generate a pallet-specific crypto type wrappers.
/// We can use from supported crypto kinds (`sr25519`, `ed25519` and `ecdsa`) and augment
/// the types with this pallet-specific identifier.
pub mod crypto {
	use super::KEY_TYPE;
	use sp_core::ed25519::Signature as Ed25519Signature;
	use sp_runtime::{
		app_crypto::{app_crypto, ed25519},
		traits::Verify,
		MultiSignature, MultiSigner,
	};

	// The app_crypto macro declares an account with an ed25519 signature that is identified by KEY_TYPE.
	// Note that this doesn't create a new account. The macro simply declares that a crypto account
	// is available for this pallet. You will need to initialize this account in the next step.
	//
	// https://docs.substrate.io/how-to-guides/v3/ocw/transactions/
	app_crypto!(ed25519, KEY_TYPE);

	/// The identifier type for an offchain worker.
	pub struct FragAuthId;

	impl frame_system::offchain::AppCrypto<MultiSigner, MultiSignature> for FragAuthId {
		type RuntimeAppPublic = Public;
		type GenericSignature = sp_core::ed25519::Signature;
		type GenericPublic = sp_core::ed25519::Public;
	}

	// implemented for mock runtime in test
	impl frame_system::offchain::AppCrypto<<Ed25519Signature as Verify>::Signer, Ed25519Signature>
		for FragAuthId
	{
		type RuntimeAppPublic = Public;
		type GenericSignature = sp_core::ed25519::Signature;
		type GenericPublic = sp_core::ed25519::Public;
	}
}

use codec::{Decode, Encode};
pub use pallet::*;

use sp_io::{
	crypto as Crypto,
	hashing::{blake2_256, keccak_256},
};
use sp_runtime::{offchain::storage::StorageValueRef, traits::Zero, MultiSigner};
use sp_std::{collections::btree_set::BTreeSet, vec, vec::Vec};

use frame_system::offchain::{
	AppCrypto, CreateSignedTransaction, SendUnsignedTransaction, SignedPayload, Signer,
	SigningTypes,
};

pub use weights::WeightInfo;

use sp_clamor::http_json_post;

use scale_info::prelude::{format, string::String};

use serde_json::{json, Value};

use ethabi::{ParamType, Token};

use frame_support::traits::{tokens::fungibles::Mutate, ReservableCurrency};

/// TODO: Documentation
pub type DiscordID = u64;

/// Enum that indicates the different types of External Account IDs that can be "used as an account" on the Clamor Blockchain
#[derive(Encode, Decode, Clone, scale_info::TypeInfo, Debug, PartialEq, Eq)]
pub enum ExternalID {
	/// TODO: Documentation
	Discord(DiscordID),
}

/// **Traits** of the **FRAG Token Smart Contract** on the **Ethereum Blockchain**
pub trait EthFragContract {
	/// **Return** the **contract address** of the **FRAG Token Smart Contract**
	fn get_partner_contracts() -> Vec<String> {
		vec![String::from("0x8a819F380ff18240B5c11010285dF63419bdb2d5")]
	}
}

impl EthFragContract for () {}

/// **Struct** representing a **recent confirmed (i.e with sufficient blockchain confirmations) log** for the **event `Lock` or `Unlock`** of the **FRAG token Smart Contract**
#[derive(Encode, Decode, Clone, scale_info::TypeInfo, Debug, PartialEq, Eq)]
pub struct EthLockUpdate<TPublic> {
	/// Public Account Address of What? (问Gio)
	pub public: TPublic,
	/// If the event was `Lock`, it represents the **total amount of FRAG token** that is **currently locked** (not just the newly locked FRAG token) on the **FRAG Token Smart Contract**
	/// Otherwise, if the event was `Unlock`, it must equal the ***total amount* of FRAG token that was previously locked** on the **FRAG Token Smart Contract**
	pub amount: U256,
	/// If the event was `Lock`, it represents the lock period of the FRAG token.
	pub lock_period: u8,
	/// **Ethereum Account Address** that emitted the `Lock` or `Unlock` event when they had called the smart contract function `lock()` or `unlock()` respectively
	pub sender: H160,
	/// The lock/unlock signature signed by the Ethereum Account ID
	pub signature: ecdsa::Signature,
	/// Whether the event was `Lock` or `Unlock`
	pub lock: bool,
	/// Block number in which the event was emitted
	pub block_number: u64,
}

/// **Struct** representing the details about the **total amount of locked FRAG Token of a particular Ethereum Account** in the **Fragnova-owned Ethereum Smart Contract** .
#[derive(Encode, Decode, Clone, scale_info::TypeInfo, Debug, PartialEq, Eq)]
pub struct EthLock<TBalance, TBlockNum> {
	/// Total amount of FRAG token locked (not just the newly locked FRAG token) by a particular Ethereum Account
	pub amount: TBalance,
	/// Clamor Block Number in which the locked FRAG tokens was "effectively transfered" to the Clamor Blockchain
	pub block_number: TBlockNum,
	/// The FRAG lock period chosen by the user on Ethereum and received from the Lock event
	pub lock_period: u8,
	/// The week number of the last withdraw. It is zero if the account never withdrawn
	pub last_withdraw: u128,
}

impl<T: SigningTypes> SignedPayload<T> for EthLockUpdate<T::Public> {
	fn public(&self) -> T::Public {
		self.public.clone()
	}
}

/// **Struct** representing the details about accounts created off-chain by various parties and integrations.
#[derive(Encode, Decode, Clone, scale_info::TypeInfo, Debug, PartialEq, Eq)]
pub struct AccountInfo<TAccountID, TMoment> {
	/// The actual account ID
	pub account_id: TAccountID,
	/// The timestamp when this account was created
	pub created_at: TMoment,
}

#[frame_support::pallet]
pub mod pallet {
	use core::str::FromStr;
	use ethabi::Address;
	use super::*;
	use crate::Event::{NOVAAssigned, NOVAReserved, TicketsMinted, TicketsReserved};
	use frame_support::{
		dispatch::DispatchResult,
		pallet_prelude::*,
		traits::{fungible, Currency},
		Twox64Concat,
	};
	use frame_system::pallet_prelude::*;
	use sp_runtime::{
		traits::{CheckedAdd, Saturating, Zero},
		SaturatedConversion,
	};

	/// Configure the pallet by specifying the parameters and types on which it depends.
	#[pallet::config]
	pub trait Config:
		frame_system::Config
		// This trait is meant to be implemented by the runtime and is responsible for
		// constructing a payload to be signed and contained within the extrinsic.
		+ CreateSignedTransaction<Call<Self>>
		+ pallet_balances::Config
		+ pallet_proxy::Config
		+ pallet_timestamp::Config
		+ pallet_assets::Config
	{
		/// Because this pallet emits events, it depends on the runtime's definition of an event.
		type RuntimeEvent: From<Event<Self>> + IsType<<Self as frame_system::Config>::RuntimeEvent>;

		/// Weight functions needed for pallet_accounts.
		type WeightInfo: WeightInfo;

		/// The Ethereum Chain ID that the Fragnova-owned Ethereum Smart Contract is deployed on.
		/// This should be the Ethereum Mainnet's Chain ID.
		#[pallet::constant]
		type EthChainId: Get<u64>;

		/// The **number of confirmations required** to consider a **transaction**
		/// on the **Ethereum Blockchain** ***final*** (https://www.youtube.com/watch?v=gP5zcHD8tJU)
		#[pallet::constant]
		type EthConfirmations: Get<u64>;

		/// **Traits** of the **FRAG Token Smart Contract** on the **Ethereum Blockchain**
		type EthFragContract: EthFragContract;

		/// Number of votes needed to do something (问Gio)
		#[pallet::constant]
		type Threshold: Get<u64>;

		/// The identifier type for an offchain worker.
		type AuthorityId: AppCrypto<Self::Public, Self::Signature>;

		/// Asset ID of the fungible asset "TICKET"
		#[pallet::constant]
		type TicketsAssetId: Get<<Self as pallet_assets::Config>::AssetId>;

		/// Initial amount of Tickets that are converted as soon as FRAG are locked
		#[pallet::constant]
		type InitialPercentageTickets: Get<u128>;

		/// Initial amount of NOVA that are converted as soon as FRAG are locked
		#[pallet::constant]
		type InitialPercentageNova: Get<u128>;

		/// Amount of Tickets/NOVA equal to 1 USD
		#[pallet::constant]
		type USDEquivalentAmount: Get<u128>;
	}

	/// The Genesis Configuration for the Pallet.
	#[pallet::genesis_config]
	#[derive(Default)]
	pub struct GenesisConfig {
		/// **List of Clamor Account IDs** that can ***validate*** and ***send*** **unsigned transactions with signed payload**
		pub keys: Vec<ed25519::Public>,
	}

	#[pallet::genesis_build]
	impl<T: Config> GenesisBuild<T> for GenesisConfig {
		fn build(&self) {
			Pallet::<T>::initialize_keys(&self.keys);
		}
	}

	#[pallet::pallet]
	#[pallet::generate_store(pub(super) trait Store)]
	#[pallet::without_storage_info]
	pub struct Pallet<T>(_);

	/// **StorageMap** that maps an **Ethereum Account ID** to a to an ***Ethlock* struct of the aforementioned Ethereum Account Id (the struct contains the amount of FRAG token locked, amongst other things)**
	#[pallet::storage]
	pub type EthLockedFrag<T: Config> = StorageDoubleMap<
		_,
		Identity,
		H160,
		Identity,
		T::BlockNumber,
		EthLock<<T as pallet_assets::Config>::Balance, T::BlockNumber>,
	>;

	/// **StorageMap** that maps an **Ethereum Account ID** to the block number when the unlock happened**
	#[pallet::storage]
	pub type EthUnlockedFrag<T: Config> = StorageDoubleMap<
		_,
		Identity,
		H160,
		Identity,
		T::BlockNumber,
		<T as pallet_assets::Config>::Balance,
	>;

	/// This **StorageMap** maps an Ethereum AccountID to an amount of Tickets received until a Clamor Account ID is not linked.
	#[pallet::storage]
	pub type EthReservedTickets<T: Config> =
		StorageMap<_, Identity, H160, <T as pallet_assets::Config>::Balance>;

	/// This **StorageMap** maps an Ethereum AccountID to an amount of NOVA received until a Clamor Account ID is not linked.
	#[pallet::storage]
	pub type EthReservedNova<T: Config> =
		StorageMap<_, Identity, H160, <T as pallet_balances::Config>::Balance>;

	/// **StorageMap** that maps a **Clamor Account ID** to an **Ethereum Account ID**,
	/// where **both accounts** are **owned by the same owner**.
	///
	/// NOTE: The **Ethereum Account ID** had to be **manually mapped to the Clamor Account ID** by the owner itself to show up in this `StorageMap`.
	#[pallet::storage]
	pub type EVMLinks<T: Config> = StorageMap<_, Twox64Concat, T::AccountId, H160>;

	/// This **StorageMap** is the reverse mapping of `EVMLinks`.
	#[pallet::storage]
	pub type EVMLinksReverse<T: Config> = StorageMap<_, Identity, H160, T::AccountId>;

	/// **StorageMap** that maps **a FRAG token locking or unlocking event** to a **number of votes ()**.
	/// The key for this map is:
	/// `blake2_256(encoded(<Amount of FRAG token that was locked/unlocked, Signature written by the owner of the FRAG token on a determinstic message,
	/// 					Whether it was locked or unlocked, Ethereum Block Number where it was locked/unlocked>))`
	#[pallet::storage]
	pub type EVMLinkVoting<T: Config> = StorageMap<_, Identity, H256, u64>;

	/// **StorageMap** that maps **a FRAG token locking or unlocking event** to a boolean indicating whether voting on the aforementioned event has ended**.
	#[pallet::storage]
	pub type EVMLinkVotingClosed<T: Config> = StorageMap<_, Identity, H256, T::BlockNumber>;
	// consumed by Protos pallet
	/// **List of Clamor Accounts** whose **(FRAG staking)-related Storage Items** are **yet to be cleared**
	#[pallet::storage]
	pub type PendingUnlinks<T: Config> = StorageValue<_, Vec<T::AccountId>, ValueQuery>;

	// These are the public keys representing the actual keys that can Sign messages
	// to present to external chains to detach onto
	/// **StorageValue** that equals the **List of Clamor Account IDs** that both ***validate*** and ***send*** **unsigned transactions with signed payload**
	///
	/// NOTE: Only the Root User of the Clamor Blockchain (i.e the local node itself) can edit this list
	#[pallet::storage]
	pub type FragKeys<T: Config> = StorageValue<_, BTreeSet<ed25519::Public>, ValueQuery>;

	/// StorageMap that maps an **External Account ID** to an
	/// **`AccountInfo` struct that contains
	/// the External Account ID's linked Clamor Account ID, amongst other things**.
	#[pallet::storage]
	pub type ExternalID2Account<T: Config> =
		StorageMap<_, Twox64Concat, ExternalID, AccountInfo<T::AccountId, T::Moment>>;

	/// The authorities able to sponsor accounts and link them to external accounts.
	#[pallet::storage]
	pub type ExternalAuthorities<T: Config> = StorageValue<_, BTreeSet<T::AccountId>, ValueQuery>;

	#[allow(missing_docs)]
	#[pallet::event]
	#[pallet::generate_deposit(pub(super) fn deposit_event)]
	pub enum Event<T: Config> {
		/// A link happened between native and ethereum account.
		Linked { sender: T::AccountId, eth_key: H160 },
		/// A link was removed between native and ethereum account.
		Unlinked { sender: T::AccountId, eth_key: H160 },
		/// Tickets were reserved for an unlinked ethereum account.
		TicketsReserved { eth_key: H160, balance: <T as pallet_assets::Config>::Balance },
		/// NOVA were reserved for an unlinked ethereum account.
		NOVAReserved { eth_key: H160, balance: <T as pallet_balances::Config>::Balance },
		/// Tickets were minted into an account.
		TicketsMinted { sender: T::AccountId, balance: <T as pallet_assets::Config>::Balance },
		/// NOVA were assigned to an account balance.
		NOVAAssigned { sender: T::AccountId, balance: <T as pallet_balances::Config>::Balance },
		/// ETH side lock was updated
		Locked { eth_key: H160, balance: <T as pallet_assets::Config>::Balance, lock_period: u8 },
		/// ETH side lock was unlocked
		Unlocked { eth_key: H160, balance: <T as pallet_assets::Config>::Balance },
		/// A new sponsored account was added
		SponsoredAccount { sponsor: T::AccountId, sponsored: T::AccountId, external_id: ExternalID },
	}

	// Errors inform users that something went wrong.
	#[pallet::error]
	pub enum Error<T> {
		/// Systematic failure - those errors should not happen.
		SystematicFailure,
		/// Signature verification failed
		VerificationFailed,
		/// Link already processed
		LinkAlreadyProcessed,
		/// Reference not found
		LinkNotFound,
		/// Account already linked
		AccountAlreadyLinked,
		/// Account not linked
		AccountNotLinked,
		/// Account linked to different account
		DifferentAccountLinked,
		/// Account already exists
		AccountAlreadyExists,
		/// Too many proxies
		TooManyProxies,
		/// Nothing to withdraw
		NothingToWithdraw,
		/// Lock period out of range
		LockPeriodOutOfRange,
		/// Amount below minimum balance
		BelowMinimumBalance,
	}

	// Dispatchable functions allows users to interact with the pallet and invoke state changes.
	// These functions materialize as "extrinsics", which are often compared to transactions.
	// Dispatchable functions must be annotated with a weight and must return a DispatchResult.

	/// Add a Clamor Account ID to `FragKeys`.
	///
	/// NOTE: Only the Root User of the Clamor Blockchain (i.e the local node itself) can call this function
	#[pallet::call]
	impl<T: Config> Pallet<T> {
		/// Add `public` to the **list of Clamor Account IDs** that can ***validate*** and ***send*** **unsigned transactions with signed payload**
		///
		/// NOTE: Only the Root User of the Clamor Blockchain (i.e the local node itself) can edit this list
		#[pallet::weight(<T as pallet::Config>::WeightInfo::add_key())]
		pub fn add_key(origin: OriginFor<T>, public: ed25519::Public) -> DispatchResult {
			ensure_root(origin)?;

			log::debug!("New key: {:?}", public);

			<FragKeys<T>>::mutate(|validators| {
				validators.insert(public);
			});

			Ok(())
		}

		/// Remove a Clamor Account ID from `FragKeys`

		/// NOTE: Only the Root User of the Clamor Blockchain (i.e the local node itself) can call this function
		#[pallet::weight(<T as pallet::Config>::WeightInfo::del_key())]
		pub fn del_key(origin: OriginFor<T>, public: ed25519::Public) -> DispatchResult {
			ensure_root(origin)?;

			log::debug!("Removed key: {:?}", public);

			<FragKeys<T>>::mutate(|validators| {
				validators.remove(&public);
			});

			Ok(())
		}

		// Firstly: Verify the `signature` for the message keccak_256(b"EVM2Fragnova", T::EthChainId::get(), sender)
		// Secondly: After verification, recover the public key used to sign the aforementioned `signature` for the aforementioned message
		/// **Link** the **Clamor public account address that calls this extrinsic** with the
		/// **public account address that is returned from verifying the signature `signature` for
		/// the message `keccak_256(b"EVM2Fragnova", T::EthChainId::get(), sender)`** (NOTE: The
		/// returned public account address is of the account that signed the signature
		/// `signature`).
		/// This function also checks whether or not the linked account has some reserved Tickets or NOVA
		/// from any previous lock of FRAG. If there are, then they are minted.
		/// After linking and minting, it emit events indicating that the two accounts were linked and that Tickets and NOVA were minted.
		#[pallet::weight(<T as pallet::Config>::WeightInfo::link())]
		pub fn link(origin: OriginFor<T>, signature: ecdsa::Signature) -> DispatchResult {
			let sender = ensure_signed(origin)?;

			let genesis_hash = <frame_system::Pallet<T>>::block_hash(T::BlockNumber::zero());
			let genesis_hash_string = format!("0x{}", hex::encode(genesis_hash));

<<<<<<< HEAD
=======
			// REVIEW - should we use `sender.encode()` or should we trait bound `T::AccountId` with `AsRef<[u8]>`?
>>>>>>> d2be86c6
			let sender_string = format!("0x{}", hex::encode(sender.encode()));

			// Metamask signTypedData_v4 - https://jsfiddle.net/4mwu2g80/43/

			// We encode the message using the following encoding function:
			// encode(domainSeparator : 𝔹²⁵⁶, message : 𝕊) = "\x19\x01" ‖ domainSeparator ‖ hashStruct(message).
			// See: https://eips.ethereum.org/EIPS/eip-712#specification-1
			let encoded_message: Vec<u8> = [
				&[0x19, 0x01],
				// This is the `domainSeparator` (https://eips.ethereum.org/EIPS/eip-712#definition-of-domainseparator)
				&keccak_256(
					// We use the ABI encoding Rust library since it encodes each token as 32-bytes
					&ethabi::encode(
						&vec![
							Token::Uint(
								U256::from(keccak_256(b"EIP712Domain(string name,string version,uint256 chainId,address verifyingContract)"))
							),
							Token::Uint(U256::from(keccak_256(b"Fragnova Network"))), // The dynamic values bytes and string are encoded as a keccak_256 hash of their contents.
							Token::Uint(U256::from(keccak_256(b"1"))), // The dynamic values bytes and string are encoded as a keccak_256 hash of their contents.
							Token::Uint(U256::from(T::EthChainId::get())),
							Token::Address(H160::from(TryInto::<[u8; 20]>::try_into(hex::decode(LINK_VERIFYING_CONTRACT).unwrap()).unwrap())),
						]
					)
				)[..],
				// This is the `hashStruct(message)`. Note: `hashStruct(message : 𝕊) = keccak_256(typeHash ‖ encodeData(message))`, where `typeHash = keccak_256(encodeType(typeOf(message)))`.
				&keccak_256(
					// We use the ABI encoding Rust library since it encodes each token as 32-bytes
					&ethabi::encode(
						&vec![
							// This is the `typeHash`
							Token::Uint(
								U256::from(keccak_256(b"Msg(string fragnovaGenesis,string op,string sender)"))
							),
							// This is the `encodeData(message)`. (https://eips.ethereum.org/EIPS/eip-712#definition-of-encodedata)
							Token::Uint(U256::from(keccak_256(&genesis_hash_string.into_bytes()))),
							Token::Uint(U256::from(keccak_256(b"link"))),
							Token::Uint(U256::from(keccak_256(&sender_string.into_bytes()))),
						]
					)
				)[..]
			].concat();

			log::trace!("encoded message: {}", hex::encode(&encoded_message));

			let ecdsa_public_key = Crypto::secp256k1_ecdsa_recover(&signature.0, &keccak_256(&encoded_message))
				.map_err(|_| Error::<T>::VerificationFailed)?;

			let eth_key = H160::from_slice(&keccak_256(&ecdsa_public_key[..])[12..]);

			ensure!(!<EVMLinks<T>>::contains_key(&sender), Error::<T>::AccountAlreadyLinked);
			ensure!(!<EVMLinksReverse<T>>::contains_key(eth_key), Error::<T>::AccountAlreadyLinked);

			if <EthReservedTickets<T>>::contains_key(&eth_key) {
				let tickets_amount = <EthReservedTickets<T>>::get(&eth_key);
				if let Some(amount) = tickets_amount {
					ensure!(!amount.is_zero(), Error::<T>::SystematicFailure);
				}
			}
			if <EthReservedNova<T>>::contains_key(&eth_key) {
				let nova_amount = <EthReservedNova<T>>::get(&eth_key);
				if let Some(amount) = nova_amount {
					ensure!(!amount.is_zero(), Error::<T>::SystematicFailure);
					let nova_old_balance =
						pallet_balances::Pallet::<T>::free_balance(&sender.clone());
					ensure!(
						nova_old_balance + amount >=
							<pallet_balances::Pallet<T> as Currency<T::AccountId>>::minimum_balance(),
						Error::<T>::BelowMinimumBalance
					);
					ensure!(
						!nova_old_balance.checked_add(&amount).is_none(),
						Error::<T>::SystematicFailure
					);
				}
			}

			// Check if the Ethereum account has already some tickets and nova registered when it was not linked
			if <EthReservedTickets<T>>::contains_key(&eth_key) {
				let tickets_amount = <EthReservedTickets<T>>::get(&eth_key);
				if let Some(amount) = tickets_amount {
					// mint tickets
					<pallet_assets::Pallet<T> as Mutate<T::AccountId>>::mint_into(
						T::TicketsAssetId::get(),
						&sender.clone(),
						amount,
					)?;

					<EthReservedTickets<T>>::remove(&eth_key);
					// also emit event
					Self::deposit_event(TicketsMinted { sender: sender.clone(), balance: amount });
				}
			}
			if <EthReservedNova<T>>::contains_key(&eth_key) {
				let nova_amount = <EthReservedNova<T>>::get(&eth_key);
				if let Some(amount) = nova_amount {
					// Assign NOVA
					let _ =
						<pallet_balances::Pallet<T> as fungible::Mutate<T::AccountId>>::mint_into(
							&sender.clone(),
							amount,
						)?;

					<EthReservedNova<T>>::remove(&eth_key);
					// also emit event
					Self::deposit_event(NOVAAssigned { sender: sender.clone(), balance: amount });
				}
			}

			<EVMLinks<T>>::insert(sender.clone(), eth_key);
			<EVMLinksReverse<T>>::insert(eth_key, sender.clone());
			// also emit event
			Self::deposit_event(Event::Linked { sender: sender.clone(), eth_key });

			Ok(())
		}

		/// Unlink the **Clamor public account address that calls this extrinsic** from **its linked EVM public account address**
		#[pallet::weight(<T as pallet::Config>::WeightInfo::unlink())]
		pub fn unlink(origin: OriginFor<T>, account: H160) -> DispatchResult {
			let sender = ensure_signed(origin)?;
			Self::unlink_account(sender, account)
		}

		/// Update 'data'
		///
		/// TODO
		#[pallet::weight(<T as pallet::Config>::WeightInfo::internal_lock_update())]
		pub fn internal_lock_update(
			origin: OriginFor<T>,
			data: EthLockUpdate<T::Public>,
			_signature: T::Signature,
		) -> DispatchResult {
			ensure_none(origin)?;

			log::debug!("Lock update: {:?}", data);

			let data_tuple = (
				data.amount,
				data.lock_period,
				data.sender,
				data.signature.clone(),
				data.lock,
				data.block_number,
			);
			let data_hash: H256 = data_tuple.using_encoded(blake2_256).into();

			ensure!(
				!<EVMLinkVotingClosed<T>>::contains_key(data_hash), // Make sure `data_hash` isn't in `EVMLinkVotingClosed`
				Error::<T>::LinkAlreadyProcessed
			);

			// We compose the exact same message `message` as **was composed** when the external function `lock(amount, signature, period)` or `unlock(amount, signature)` of the FRAG Token Ethereum Smart Contract was called (https://github.com/fragcolor-xyz/hasten-contracts/blob/clamor/contracts/FragToken.sol)
			let message = if data.lock { b"FragLock".to_vec() } else { b"FragUnlock".to_vec() }; // Add b"FragLock" or b"FragUnlock" to message
			let contract = T::EthFragContract::get_partner_contracts();
			let contract = contract[0].as_str();
			let contract = Address::from_str(&contract[2..]).map_err(|_| "Invalid response - invalid sender")?;

			let mut hash_struct = vec![
				// This is the `typeHash`
				Token::Uint(U256::from(keccak_256(
					b"Msg(string name,address sender,uint256 amount,uint8 lock_period)",
				))),
				// This is the `encodeData(message)`. (https://eips.ethereum.org/EIPS/eip-712#definition-of-encodedata)
				Token::Uint(U256::from(keccak_256(&message))),
				Token::Address(H160::from(data.sender)),
				Token::Uint(U256::from(data.amount)),
			];
			if data.lock {
				hash_struct.push(Token::Uint(U256::from(data.lock_period)));
			}
			let message = Self::get_eip712_hash(contract, &hash_struct);

			let message_hash = keccak_256(&message);
			log::trace!("eip-712 message: {}", hex::encode(&message_hash));

			let signature = data.signature;
			let sender = data.sender.clone();

			// We check if the `message_hash` and **the signature in the emitted event `Lock` or `Unlock`**
			// **allow us** to **recover the Ethereum sender account address** that was in the **same aforementioned emitted event `Lock` or `Unlock`**
			let pub_key = Crypto::secp256k1_ecdsa_recover(&signature.0, &message_hash)
				.map_err(|_| Error::<T>::VerificationFailed)?;
			let pub_key = keccak_256(&pub_key[..]);
			let pub_key = &pub_key[12..];
			ensure!(pub_key == sender.0, Error::<T>::VerificationFailed);

			let data_amount: u128 =
				data.amount.try_into().map_err(|_| Error::<T>::SystematicFailure)?;

			if !data.lock {
				ensure!(data_amount == 0, Error::<T>::SystematicFailure);
			} else {
				ensure!(data_amount > 0, Error::<T>::SystematicFailure);
			}

			let threshold = T::Threshold::get();
			if threshold > 1 {
				let current_votes = <EVMLinkVoting<T>>::get(&data_hash);
				if let Some(current_votes) = current_votes {
					// Number of votes for the key `data_hash` in EVMLinkVoting
					if current_votes + 1u64 < threshold {
						// Current Votes has not passed the threshold
						<EVMLinkVoting<T>>::insert(&data_hash, current_votes + 1);
						return Ok(());
					} else {
						// Current votes passes the threshold, let's remove EVMLinkVoting perque perque non! (问Gio)
						// we are good to go, but let's remove the record
						<EVMLinkVoting<T>>::remove(&data_hash);
					}
				} else {
					// If key `data_hash` doesn't exist in EVMLinkVoting
					<EVMLinkVoting<T>>::insert(&data_hash, 1);
					return Ok(());
				}
			}

			// The lines below only execute if the number of votes received by `data_hash` passes the `threshold`

			let current_block_number = <frame_system::Pallet<T>>::block_number();

			let lock_period: u8 =
				data.lock_period.try_into().map_err(|_| Error::<T>::SystematicFailure)?;
			let frag_amount: <T as pallet_assets::Config>::Balance = data_amount.saturated_into();

			let current_frag_price = Self::get_oracle_price();
			// Calculate the initial amount of Tickets and NOVA to convert based on
			// 1) the amount of FRAG locked, 2) the initial percentages defined in Config, 3) the current FRAG price
			let initial_nova_amount = Self::initial_amount(
				data_amount,
				T::InitialPercentageNova::get(),
				current_frag_price,
			);
			let initial_tickets_amount = Self::initial_amount(
				data_amount,
				T::InitialPercentageTickets::get(),
				current_frag_price,
			);

			let nova_amount: <T as pallet_balances::Config>::Balance =
				initial_nova_amount.saturated_into();
			let tickets_amount: <T as pallet_assets::Config>::Balance =
				initial_tickets_amount.saturated_into();

			if data.lock {
				// If FRAG tokens were locked on Ethereum
				let linked = <EVMLinksReverse<T>>::get(sender.clone()); // Get the Clamor Account linked with the Ethereum Account `sender`
				if let Some(linked) = linked {
					let nova_old_balance = pallet_balances::Pallet::<T>::free_balance(&linked);
					ensure!(
						nova_old_balance + nova_amount >=
							<pallet_balances::Pallet<T> as Currency<T::AccountId>>::minimum_balance(
							),
						Error::<T>::BelowMinimumBalance
					);
					ensure!(
						!nova_old_balance.checked_add(&nova_amount).is_none(),
						Error::<T>::SystematicFailure
					);

<<<<<<< HEAD
					// Checks passed. Now write.
					// mint Tickets for the linked user
					<pallet_assets::Pallet<T> as Mutate<T::AccountId>>::mint_into(
						T::TicketsAssetId::get(),
						&linked,
						tickets_amount, // amount already ensured to be > 0 in case of Lock
					)?;

					let _ =
						<pallet_balances::Pallet<T> as fungible::Mutate<T::AccountId>>::mint_into(
							&linked,
							nova_amount, // amount already ensured to be > 0 in case of Lock
						)?;

					Self::deposit_event(TicketsMinted {
						sender: linked.clone(),
						balance: tickets_amount,
					});
					Self::deposit_event(NOVAAssigned {
						sender: linked.clone(),
						balance: nova_amount,
					});
				} else {
					// Ethereum Account ID (H160) not linked to Clamor Account ID
					// So, register the amount of tickets and NOVA owned by the H160 account for later linking
					<EthReservedTickets<T>>::insert(sender.clone(), tickets_amount);
					<EthReservedNova<T>>::insert(sender.clone(), nova_amount);

					Self::deposit_event(TicketsReserved {
						eth_key: sender.clone(),
						balance: tickets_amount,
					});
					Self::deposit_event(NOVAReserved {
						eth_key: sender.clone(),
						balance: nova_amount,
					});
=======
				// if we have any link to this account, then force unlinking
				if let Some(linked) = <EVMLinksReverse<T>>::get(sender.clone()) {
					Self::unlink_account(linked, sender.clone())?; // Unlink Ethereum Account `sender` and Clamor Account `linked`
>>>>>>> d2be86c6
				}
				// also emit event
				Self::deposit_event(Event::Locked {
					eth_key: sender,
					balance: frag_amount,
					lock_period,
				});

				<EthLockedFrag<T>>::insert(
					sender.clone(),
					current_block_number,
					EthLock {
						amount: frag_amount, // amount already ensured to be > 0 for lock, = 0 for unlock
						block_number: current_block_number,
						lock_period,
						last_withdraw: 0, // never withdrawn
					},
				);
			} else {
				Self::deposit_event(Event::Unlocked { eth_key: sender, balance: frag_amount });
				<EthUnlockedFrag<T>>::insert(sender.clone(), current_block_number, frag_amount);
			}

			// also record link hash
			<EVMLinkVotingClosed<T>>::insert(data_hash, current_block_number); // Declare that the `data_hash`'s voting has ended


			Ok(())
		}

		/// Allow the External Account ID `external_id` to be used as a proxy
		/// for the Clamor Account ID `origin`
		#[pallet::weight(<T as pallet::Config>::WeightInfo::sponsor_account())]
		pub fn sponsor_account(origin: OriginFor<T>, external_id: ExternalID) -> DispatchResult {
			let who = ensure_signed(origin)?;

			ensure!(<ExternalAuthorities<T>>::get().contains(&who), Error::<T>::SystematicFailure);

			// generate a unique, deterministic hash that we decode into our account
			let hash = blake2_256(
				&[&b"fragnova-sponsor-account"[..], &who.encode(), &external_id.encode()].concat(),
			);
			let account =
				T::AccountId::decode(&mut &hash[..]).map_err(|_| Error::<T>::SystematicFailure)?;

			ensure!(
				!pallet_proxy::Proxies::<T>::contains_key(&account),
				Error::<T>::AccountAlreadyExists
			);

			// use the same logic of proxy anonymous
			let proxy_def = pallet_proxy::ProxyDefinition {
				delegate: who.clone(),
				proxy_type: T::ProxyType::default(),
				delay: T::BlockNumber::default(),
			};
			let bounded_proxies: BoundedVec<_, T::MaxProxies> =
				vec![proxy_def].try_into().map_err(|_| Error::<T>::TooManyProxies)?;

			// ! Writing state

			let deposit = T::ProxyDepositBase::get() + T::ProxyDepositFactor::get();
			<T as pallet_proxy::Config>::Currency::reserve(&who, deposit)?;

			pallet_proxy::Proxies::<T>::insert(&account, (bounded_proxies, deposit));

			<ExternalID2Account<T>>::insert(
				external_id.clone(),
				AccountInfo {
					account_id: account.clone(),
					created_at: <pallet_timestamp::Pallet<T>>::get(),
				},
			);

			Self::deposit_event(Event::SponsoredAccount {
				sponsor: who,
				sponsored: account,
				external_id,
			});

			Ok(())
		}

		/// Add a sponsor account to the list of sponsors able to sponsor external accounts.
		#[pallet::weight(<T as pallet::Config>::WeightInfo::add_sponsor())]
		pub fn add_sponsor(origin: OriginFor<T>, account: T::AccountId) -> DispatchResult {
			ensure_root(origin)?;

			log::debug!("New key: {:?}", account);

			<ExternalAuthorities<T>>::mutate(|authorities| {
				authorities.insert(account);
			});

			Ok(())
		}

		/// Remove a sponsor account to the list of sponsors able to sponsor external accounts.
		#[pallet::weight(<T as pallet::Config>::WeightInfo::remove_sponsor())]
		pub fn remove_sponsor(origin: OriginFor<T>, account: T::AccountId) -> DispatchResult {
			ensure_root(origin)?;

			log::debug!("Removed key: {:?}", account);

			<ExternalAuthorities<T>>::mutate(|authorities| {
				authorities.remove(&account);
			});

			Ok(())
		}

		/// Withdraw vested tickets and NOVA
		#[pallet::weight(25_000)] // TODO - weight
		pub fn withdraw(origin: OriginFor<T>) -> DispatchResult {
			let account = ensure_signed(origin)?;
			Self::withdraw_tickets_and_nova(account)
		}
	}

	#[pallet::hooks]
	impl<T: Config> Hooks<BlockNumberFor<T>> for Pallet<T> {
		/// This function is being called after every block import (when fully synced).
		///
		/// Implementing this function on a module allows you to perform long-running tasks
		/// that make (by default) validators generate transactions that feed results
		/// of those long-running computations back on chain.
		fn offchain_worker(n: T::BlockNumber) {
			Self::sync_partner_contracts(n);
		}
	}

	/// By default, all unsigned transactions are rejected in Substrate.
	/// To enable Substrate to accept certain unsigned transactions, you must implement the ValidateUnsigned trait for the pallet.
	#[pallet::validate_unsigned]
	impl<T: Config> ValidateUnsigned for Pallet<T> {
		type Call = Call<T>;

		/// For the call `Call:internal_lock_update` which is an unsigned transaction with a signed payload (see: https://docs.substrate.io/how-to-guides/v3/ocw/transactions/),
		/// verify that when we put the signature parameter (written as `signature`) and the payload parameter (written as `data`) of the aforementioned call into an "Ethereum Verify function",
		/// it returns the public key that is in the payload parameter.
		///
		/// Furthermore, also verify that `data.public` is in `FragKeys` - 问Gio
		///
		/// If both the aforementioned, allow the call to execute. Otherwise, do not allow it to.
		///
		/// ## Footnote:
		///
		/// Validate unsigned call to this module.
		///
		/// By default unsigned transactions are disallowed, but implementing the validator
		/// here we make sure that some particular calls (the ones produced by offchain worker)
		/// are being whitelisted and marked as valid.
		fn validate_unsigned(source: TransactionSource, call: &Self::Call) -> TransactionValidity {
			// Firstly let's check that we call the right function.
			if let Call::internal_lock_update { ref data, ref signature, .. } = call {
				// ensure it's a local transaction sent by an offchain worker
				match source {
					TransactionSource::InBlock | TransactionSource::Local => {},
					_ => {
						log::debug!("Not a local transaction");
						// Return TransactionValidityError˘ if the call is not allowed.
						return InvalidTransaction::Call.into();
					},
				}

				// check public is valid
				let valid_keys = <FragKeys<T>>::get();
				log::debug!("Valid keys: {:?}", valid_keys);
				// I'm sure there is a way to do this without serialization but I can't spend so
				// much time fighting with rust
				let pub_key = data.public.encode();
				let pub_key: ed25519::Public = {
					if let Ok(MultiSigner::Ed25519(pub_key)) =
						<MultiSigner>::decode(&mut &pub_key[..])
					{
						pub_key
					} else {
						// Return TransactionValidityError if the call is not allowed.
						return InvalidTransaction::BadSigner.into(); // // 问Gio
					}
				};
				log::debug!("Public key: {:?}", pub_key);
				if !valid_keys.contains(&pub_key) {
					// return TransactionValidityError if the call is not allowed.
					return InvalidTransaction::BadSigner.into();
				}

				// most expensive bit last
				// Check whether a provided signature matches the public key used to sign the payload
				let signature_valid =
					SignedPayload::<T>::verify::<T::AuthorityId>(data, signature.clone()); // Verifying a Data with a Signature Returns a Public Key (if valid)
																	   // The provided signature does not match the public key used to sign the payload
				if !signature_valid {
					// Return TransactionValidityError if the call is not allowed.
					return InvalidTransaction::BadProof.into();
				}

				log::debug!("Sending frag lock update extrinsic");
				// Return ValidTransaction if the call is allowed
				ValidTransaction::with_tag_prefix("FragLockUpdate") // The tag prefix prevents other nodes to do the same transaction that have the same tag prefixes
					.and_provides((
						data.public.clone(),
						data.amount,
						data.lock_period,
						data.sender,
						data.signature.clone(),
						data.lock,
						data.block_number,
						pub_key,
					))
					.propagate(false)
					.build()
			} else {
				// Return TransactionValidityError if the call is not allowed.
				InvalidTransaction::Call.into()
			}
		}
	}

	impl<T: Config> Pallet<T> {
		fn initialize_keys(keys: &[ed25519::Public]) {
			if !keys.is_empty() {
				assert!(<FragKeys<T>>::get().is_empty(), "FragKeys are already initialized!");
				for key in keys {
					<FragKeys<T>>::mutate(|keys| {
						keys.insert(*key);
					});
				}
			}
		}

		/// Obtain all the recent (i.e since last checked by Clamor) logs of the event `Lock` or `Unlock` that were emitted from the FRAG Token Ethereum Smart Contract.
		/// Each event log will have either have the format `Lock(address indexed sender, bytes signature, uint256 amount)` or `Unlock(address indexed sender, bytes signature, uint256 amount)` (https://github.com/fragcolor-xyz/hasten-contracts/blob/clamor/contracts/FragToken.sol).
		///
		/// Then, for each of the event logs - send an unsigned transaction with a signed payload onto the Clamor Blockchain
		/// (NOTE: the signed payload consists of a payload and a signature.
		/// The payload is the information gained from the event log which is represented as an `EthLockUpdate`  struct
		/// and the signature is the signature obtained from signing the aforementioned payload using `Signer::<T, T::AuthorityId>::any_account()`) (问Gio)
		///
		/// NOTE: `Signer::<T, T::AuthorityId>::any_account()` uses any of the keys that was added using the RPC `author_insertKey` into Clamor (https://polkadot.js.org/docs/substrate/rpc/#insertkeykeytype-text-suri-text-publickey-bytes-bytes)
		fn sync_partner_contract(
			_block_number: T::BlockNumber,
			contract: &str,
			geth_uri: &str,
		) -> Result<(), &'static str> {
			let req = json!({
				"jsonrpc": "2.0",
				"method": "eth_blockNumber",
				"id": 1u64
			});

			let req = serde_json::to_string(&req).map_err(|_| "Invalid request")?;
			log::trace!("Request: {}", req);

			let response_body = http_json_post(geth_uri, req.as_bytes()); // Get the latest block number of the Ethereum Blockchain
			let response_body = if let Ok(response) = response_body {
				response
			} else {
				return Err("Failed to get response from geth");
			};

			let response = String::from_utf8(response_body).map_err(|_| "Invalid response")?;
			log::trace!("Response: {}", response);

			let v: Value =
				serde_json::from_str(&response).map_err(|_| "Invalid response - json parse")?;

			let current_block = v["result"].as_str().ok_or("Invalid response - no result")?; // Get the latest block number of the Ethereum Blockchain
			let current_block = u64::from_str_radix(&current_block[2..], 16)
				.map_err(|_| "Invalid response - invalid block number")?;
			log::trace!("Current block: {}", current_block);

			let last_block_ref = StorageValueRef::persistent(b"frag_sync_last_block"); // This key does not exist when the blockchain is first launched
			let last_block: Option<Vec<u8>> = last_block_ref.get().unwrap_or_default(); // If `last_block` doesn't exist, set it to `Vec<u8>`
			let last_block = if let Some(last_block) = last_block {
				// Convert `last_block` from `Vec<u8>` to `String`
				String::from_utf8(last_block).map_err(|_| "Invalid last block")?
			} else {
				String::from("0x0") // If `last_block` is None, set it to `String::from("0x0")`
			};

			let to_block = current_block.saturating_sub(T::EthConfirmations::get()); // The `to_block` is the latest block that is considered final
			let to_block = format!("0x{:x}", to_block);

			// This is basically a RPC query asking how much FRAG token was locked/unlocked by who all from block number `fromBlock` to block number `toBlock`
			let req = json!({
				"jsonrpc": "2.0",
				"method": "eth_getLogs", // i.e get the event logs of the smart contract (more info: https://docs.alchemy.com/alchemy/guides/eth_getlogs#what-are-logs)
				"id": "0",
				"params": [{
					"fromBlock": last_block,
					"toBlock": to_block, // Give us the event logs that were emitted (if any) from the block number `last_block` to the block number `to_block`, inclusive
					"address": contract,
					"topics": [
						// [] to OR
						[LOCK_EVENT, UNLOCK_EVENT]
					],
				}]
			});

			let req = serde_json::to_string(&req).map_err(|_| "Invalid request")?;
			log::trace!("Request: {}", req);

			let response_body = http_json_post(geth_uri, req.as_bytes()); // Make HTTP POST request with `req` to URL `get_uri`
			let response_body = if let Ok(response) = response_body {
				response
			} else {
				return Err("Failed to get response from geth");
			};

			let response = String::from_utf8(response_body).map_err(|_| "Invalid response")?;
			log::trace!("Response: {}", response);

			let v: Value =
				serde_json::from_str(&response).map_err(|_| "Invalid response - json parse")?;

			let logs = v["result"].as_array().ok_or_else(|| "Invalid response - no result")?; // `logs` is a list of event logs
			for log in logs {
				// `logs` is a list of event logs
				let block_number =
					log["blockNumber"].as_str().ok_or("Invalid response - no block number")?;
				let block_number = u64::from_str_radix(&block_number[2..], 16)
					.map_err(|_| "Invalid response - invalid block number")?;
				let topics =
					log["topics"].as_array().ok_or_else(|| "Invalid response - no topics")?;
				let topic = topics[0].as_str().ok_or_else(|| "Invalid response - no topic")?; // The topic can either be `LOCK_EVENT` or `UNLOCK_EVENT`
				let data = log["data"].as_str().ok_or_else(|| "Invalid response - no data")?;
				let data =
					hex::decode(&data[2..]).map_err(|_| "Invalid response - invalid data")?; // Convert the hexadecimal `data` from hexadecimal to binary (i.e raw bits)
				let data = ethabi::decode(
					&[ParamType::Bytes, ParamType::Uint(256), ParamType::Uint(8)],
					&data,
				) // First parameter is a signature, the second parameter is the amount of FRAG token that was locked/unlocked, the third is the lock period (https://github.com/fragcolor-xyz/hasten-contracts/blob/clamor/contracts/FragToken.sol)
				.map_err(|_| "Invalid response - invalid eth data")?; // `data` is the decoded list of the params of the event log `topic`
				let locked = match topic {
					// Whether the event log type `topic` is a `LOCK_EVENT` or an `UNLOCK_EVENT`
					LOCK_EVENT => true,
					UNLOCK_EVENT => false,
					_ => return Err("Invalid topic"),
				};

				// Since the first parameter of the Lock or Unlock event is declared as indexed, they are treated like additional topics (https://medium.com/mycrypto/understanding-event-logs-on-the-ethereum-blockchain-f4ae7ba50378)
				let sender = topics[1].as_str().ok_or_else(|| "Invalid response - no sender")?; // `sender` is the account that locked/unlocked FRAG (i.e the first parameter of the event `Lock` or `Unlock`)
				let sender =
					hex::decode(&sender[2..]).map_err(|_| "Invalid response - invalid sender")?;
				let sender = H160::from_slice(&sender[12..]); // Hash the array slice `&sender[12..]`

				let eth_signature = data[0].clone().into_bytes().ok_or_else(|| "Invalid data")?; // (`data[0]` is actually a signature - https://github.com/fragcolor-xyz/hasten-contracts/blob/clamor/contracts/FragToken.sol btw )
				let eth_signature: ecdsa::Signature =
					(&eth_signature[..]).try_into().map_err(|_| "Invalid data")?;

				let amount = data[1].clone().into_uint().ok_or_else(|| "Invalid data")?; // Amount of FRAG token locked/unlocked (`data[1]`)

				// Lock period (`data[2]`). In case of Unlock event.
				let lock_period = data[2].clone().into_uint().ok_or_else(|| "Invalid data")?;

				if locked {
					log::trace!(
						"Block: {}, sender: {}, locked: {}, amount: {}, lock_period: {}, signature: {:?}",
						block_number,
						sender,
						locked,
						amount,
						lock_period,
						eth_signature.clone(),
					);
				} else {
					// Unlock event
					log::trace!(
						"Block: {}, sender: {}, locked: {}, amount: {}, signature: {:?}",
						block_number,
						sender,
						locked,
						amount,
						eth_signature.clone(),
					);
				}

				let lock_period = u8::try_from(lock_period).unwrap();
				// `send_unsigned_transaction` is returning a type of `Option<(Account<T>, Result<(), ()>)>`.
				//   The returned result means:
				//   - `None`: no account is available for sending transaction
				//   - `Some((account, Ok(())))`: transaction is successfully sent
				//   - `Some((account, Err(())))`: error occurred when sending the transaction
				Signer::<T, T::AuthorityId>::any_account() // `Signer::<T, T::AuthorityId>::any_account()` is the signer that signs the payload
					.send_unsigned_transaction(
						// this line is to prepare and return payload to be used
						|account| EthLockUpdate {
							// `account` is an account `Signer::<T, T::AuthorityId>::any_account()`
							public: account.public.clone(), // 问Gio what is account.public and why is it supposed to be in FragKey
							amount,
							lock_period,
							sender,
							signature: eth_signature.clone(),
							lock: locked,
							block_number,
						},
						// The second function closure returns the on-chain call with payload and signature passed in
						|payload, signature| Call::internal_lock_update {
							data: payload,
							signature,
						},
					)
					.ok_or_else(|| "Failed to sign transaction")?
					.1
					.map_err(|_| "Failed to send transaction")?;
			}

			last_block_ref.set(&to_block.as_bytes().to_vec()); // Recall that the `to_block` is the latest block that is considered final （问Gio）

			Ok(())
		}

		/// Obtain all the recent (i.e since last checked by Clamor) logs of the event `Lock` or `Unlock` that were emitted from the FRAG Token Ethereum Smart Contract.
		/// Each event log will have either have the format `Lock(address indexed sender, bytes signature, uint256 amount, uint8 lock_period)` or `Unlock(address indexed sender, bytes signature, uint256 amount)` (https://github.com/fragcolor-xyz/hasten-contracts/blob/clamor/contracts/FragToken.sol).
		///
		/// Then, for each of the event logs - send an unsigned transaction with a signed payload onto the Clamor Blockchain
		/// (NOTE: the signed payload consists of a payload and a signature.
		/// The payload is the information gained from the event log which is represented as an `EthLockUpdate`  struct
		/// and the signature is the signature obtained from signing the aforementioned payload using `Signer::<T, T::AuthorityId>::any_account()`) (问Gio)
		///
		/// NOTE: `Signer::<T, T::AuthorityId>::any_account()` uses any of the keys that was added using the RPC `author_insertKey` into Clamor (https://polkadot.js.org/docs/substrate/rpc/#insertkeykeytype-text-suri-text-publickey-bytes-bytes)
		pub fn sync_partner_contracts(block_number: T::BlockNumber) {
			let geth_uri = if let Some(geth) = sp_clamor::clamor::get_geth_url() {
				String::from_utf8(geth).unwrap()
			} else {
				log::debug!("No geth url found, skipping sync");
				return; // It is fine to have a node not syncing with eth
			};

			let contracts = T::EthFragContract::get_partner_contracts();

			for contract in contracts {
				if let Err(e) = Self::sync_partner_contract(block_number, &contract, &geth_uri) {
					log::error!("Failed to sync partner contract with error: {}", e);
				}
			}
		}

		/// Unlink the **Clamor public account address `sender`** from **its linked EVM public
		/// account address `account`**
		fn unlink_account(sender: T::AccountId, account: H160) -> DispatchResult {
			if <EVMLinks<T>>::get(sender.clone()).ok_or(Error::<T>::AccountNotLinked)? != account {
				return Err(Error::<T>::DifferentAccountLinked.into());
			}
			if <EVMLinksReverse<T>>::get(account).ok_or(Error::<T>::AccountNotLinked)? != sender {
				return Err(Error::<T>::DifferentAccountLinked.into());
			}

			<EVMLinks<T>>::remove(sender.clone());
			<EVMLinksReverse<T>>::remove(account);
			// force dereferencing of protos and more
			<PendingUnlinks<T>>::append(sender.clone());

			// also emit event
			Self::deposit_event(Event::Unlinked { sender, eth_key: account });

			Ok(())
		}

		/// This function allows the account to withdraw the vested amount of Tickets and NOVA.
		///
		/// An account can decide to withdraw before or after the FRAG lock period is over.
		/// The amount is calculated with this formula:
		/// amount = (num of weeks since FRAG lock) * (tickets/NOVA available each week) * (FRAG price in USD).
		///
		/// To be noted that an initial amount of Tickets and NOVA have been already given to the account
		/// when FRAG have been locked (see internal_lock_update). The initial amount is a percentage of the amount
		/// of FRAG locked (percentage that is set in Config for both Tickets and NOVA).
		///
		fn withdraw_tickets_and_nova(account: T::AccountId) -> DispatchResult {
			let seconds_in_week = 3600 * 24 * 7;
			let seconds_in_block = 6;
			let current_block_number =
				<frame_system::Pallet<T>>::block_number().saturated_into::<u128>();

			let eth_account = <EVMLinks<T>>::get(&account);
			if let Some(eth_account) = eth_account {
				ensure!(
					<EthLockedFrag<T>>::iter_prefix(eth_account).count() > 0,
					Error::<T>::NothingToWithdraw
				);

				let mut tickets_amount: <T as pallet_assets::Config>::Balance = (0 as u32).into();
				let mut nova_amount: <T as pallet_balances::Config>::Balance = (0 as u32).into();

				// Since an account can do multiple locks of FRAG, all these locks are linked to the same
				// Ethereum account in EthLockedFrag. So here we loop over all these registrations to handle
				// every single lock registration as separated item.
				// This allows to withdraw the correct amount from each lock of reference, which depend on
				// the lock period chosen and amount of FRAG locked.
				for (_block_number, eth_lock) in <EthLockedFrag<T>>::iter_prefix(eth_account) {
					// Retrieve the info related to the FRAG locked by this account
					let frag_lock_block_number = eth_lock.block_number.saturated_into::<u128>();
					let total_frag_locked_on_eth = eth_lock.amount.saturated_into::<u128>();
					let frag_lock_period = eth_lock.lock_period;
					let last_withdraw_week = eth_lock.last_withdraw.saturated_into::<u128>();

					// convert for convenience. The calculations below are made by num of weeks
					// calculated from the num of blocks from the block num of the FRAG lock to the current block.
					let lock_period_in_weeks =
						Self::eth_lock_period_to_weeks(frag_lock_period).unwrap(); // unwrap here is safe

					// Example: 100 FRAG locked => <80 FRAG convertible to Tickets immediately, 20 vested>
					// If vesting period = 4 weeks => 20 / 4 = 5 FRAG convertible each week.
					let tickets_convertible_per_week = Self::apply_percent(
						total_frag_locked_on_eth,
						100 - T::InitialPercentageTickets::get(),
					) / lock_period_in_weeks as u128;

					let nova_convertible_per_week = Self::apply_percent(
						total_frag_locked_on_eth.clone(),
						100 - T::InitialPercentageNova::get(),
					) / lock_period_in_weeks.clone() as u128;

					// price of 1 FRAG in USD
					let current_frag_price = Self::get_oracle_price();
					// The amount of Tickets and NOVA depend on the price of 1 FRAG at the time of withdraw
					// considering that 1 FRAG = 100 Tickets, 100 NOVA
					let tickets_amount_per_week_at_current_price = current_frag_price
						* T::USDEquivalentAmount::get()
						* tickets_convertible_per_week;
					let nova_amount_per_week_at_current_price = current_frag_price.clone()
						* T::USDEquivalentAmount::get()
						* nova_convertible_per_week;

					// Weeks passed since FRAG was locked
					let mut num_weeks_since_lock_frag: u128 =
						((current_block_number - frag_lock_block_number)
							* seconds_in_block.clone()) / seconds_in_week.clone()
							+ 1;

					// The week number of the last withdraw is stored,
					// so this checks the case of subsequent withdraws done in the same week when nothing has been yielded.
					if num_weeks_since_lock_frag - last_withdraw_week == 0 {
						return Err(Error::<T>::NothingToWithdraw.into());
					}

					// This is for the case of withdraw performed when the FRAG lock period is already over.
					// In this case the total withdrawal amount cannot be more than the total amount yielded until within the lock period.
					if num_weeks_since_lock_frag >= lock_period_in_weeks.clone() as u128 {
						num_weeks_since_lock_frag = lock_period_in_weeks.clone() as u128;
					}

					let tickets_amount_to_withdraw = tickets_amount_per_week_at_current_price
						* (num_weeks_since_lock_frag.clone() - last_withdraw_week.clone());

					let nova_amount_to_withdraw = nova_amount_per_week_at_current_price
						* (num_weeks_since_lock_frag.clone() - last_withdraw_week.clone());

					log::trace!("Tickets available per week: {}", tickets_convertible_per_week);
					log::trace!("NOVA available per week: {}", nova_convertible_per_week);
					log::trace!(
						"Weeks passed since FRAG was locked: {}",
						num_weeks_since_lock_frag
					);
					log::trace!(
						"Tickets available per week at current price: {}",
						tickets_amount_per_week_at_current_price
					);
					log::trace!(
						"NOVA available per week at current price: {}",
						nova_amount_per_week_at_current_price
					);
					log::trace!("Tickets to be withdrawn: {}", tickets_amount_to_withdraw);
					log::trace!("NOVA to be withdrawn: {}", nova_amount_to_withdraw);

					let tickets_amount_to_mint: <T as pallet_assets::Config>::Balance =
						tickets_amount_to_withdraw.saturated_into();
					let nova_amount_to_deposit: <T as pallet_balances::Config>::Balance =
						nova_amount_to_withdraw.saturated_into();

					ensure!(tickets_amount_to_withdraw > 0, Error::<T>::SystematicFailure);
					ensure!(nova_amount_to_withdraw > 0, Error::<T>::SystematicFailure);

					tickets_amount = tickets_amount.saturating_add(tickets_amount_to_mint);
					nova_amount = nova_amount.saturating_add(nova_amount_to_deposit);

					let nova_old_balance =
						pallet_balances::Pallet::<T>::free_balance(&account.clone());
					ensure!(
					nova_old_balance + nova_amount >=
						<pallet_balances::Pallet<T> as Currency<T::AccountId>>::minimum_balance(
						),
					Error::<T>::SystematicFailure // this should never happen
					);

					if num_weeks_since_lock_frag == lock_period_in_weeks.clone() as u128 {
						<EthLockedFrag<T>>::remove(eth_account.clone(), eth_lock.block_number);
					} else {
						// Update the week number of the latest withdraw
						<EthLockedFrag<T>>::mutate(
							&eth_account,
							eth_lock.block_number,
							|eth_lock| {
								let eth_lock = eth_lock.as_mut().unwrap();
								eth_lock.last_withdraw = num_weeks_since_lock_frag.clone();
							},
						);
					}
				}

				// Checks completed, now write
				// mint tickets
				<pallet_assets::Pallet<T> as Mutate<T::AccountId>>::mint_into(
					T::TicketsAssetId::get(),
					&account.clone(),
					tickets_amount,
				)?;

				// Assign NOVA
				<pallet_balances::Pallet<T> as fungible::Mutate<T::AccountId>>::mint_into(
					&account.clone(),
					nova_amount,
				)?;
				Ok(())
			} else {
				return Err(Error::<T>::NothingToWithdraw.into());
			}
		}

		fn initial_amount(amount: u128, percent: u128, current_frag_price: u128) -> u128 {
			if amount == 0 {
				return 0;
			}
			let percentage_amount = Self::apply_percent(amount, percent);
			percentage_amount * current_frag_price * 100
		}

		/// Calculate a percentage
		pub fn apply_percent(amount: u128, percent: u128) -> u128 {
			if amount == 0 {
				return 0;
			}
			amount * percent / 100
		}

		/// Get the price of FRAG from pallet-oracle
		pub fn get_oracle_price() -> u128 {
			1 // Assume the current price of 1 FRAG = 1 USD
			 // TODO implement pallet Oracle
		}

		/// Convert the lock period integer retrieved from Ethereum event into the number of weeks.
		/// Refer to https://github.com/fragcolor-xyz/hasten-contracts/blob/clamor/contracts/FragToken.sol
		pub fn eth_lock_period_to_weeks(lock_period: u8) -> Result<u8, Error<T>> {
			let sec = match lock_period {
				0 => 2,  // 2 weeksu64
				1 => 4,  // 1 month
				2 => 13, // 3 months
				3 => 26, // 6 months
				4 => 52, // 1 year
				_ => return Err(Error::<T>::LockPeriodOutOfRange),
			};
			Ok(sec)
		}

		/// Build and return a hash from a EPIP-712 compliant structure
		pub fn get_eip712_hash(contract: Address, hash_struct: &Vec<Token>) -> Vec<u8> {
			let message: Vec<u8> = [&[0x19, 0x01],
				// This is the `domainSeparator` (https://eips.ethereum.org/EIPS/eip-712#definition-of-domainseparator)
				&keccak_256(
					// We use the ABI encoding Rust library since it encodes each token as 32-bytes
					&ethabi::encode(
						&vec![
							Token::Uint(
								U256::from(keccak_256(b"EIP712Domain(string name,string version,uint256 chainId,address verifyingContract)"))
							),
							Token::Uint(U256::from(keccak_256(b"Fragnova Network Token"))), // The dynamic values bytes and string are encoded as a keccak_256 hash of their contents.
							Token::Uint(U256::from(keccak_256(b"1"))), // The dynamic values bytes and string are encoded as a keccak_256 hash of their contents.
							Token::Uint(U256::from(T::EthChainId::get())),
							Token::Address(contract),
						]
					)
				)[..],
				// This is the `hashStruct(message)`. Note: `hashStruct(message : 𝕊) = keccak_256(typeHash ‖ encodeData(message))`, where `typeHash = keccak_256(encodeType(typeOf(message)))`.
				&keccak_256(
					// We use the ABI encoding Rust library since it encodes each token as 32-bytes
					&ethabi::encode(
						&hash_struct
					)
				)[..]
			].concat();

			message
		}
	}
}<|MERGE_RESOLUTION|>--- conflicted
+++ resolved
@@ -11,10 +11,8 @@
 // Ensure we're `no_std` when compiling for Wasm.
 #![cfg_attr(not(feature = "std"), no_std)]
 
-extern crate core;
-
 #[allow(missing_docs)]
-#[cfg(any(test, feature = "build-dummy-data"))]
+#[cfg(any(test, feature = "compile-dummy-data"))]
 pub mod dummy_data;
 
 #[cfg(test)]
@@ -81,7 +79,7 @@
 
 	// implemented for mock runtime in test
 	impl frame_system::offchain::AppCrypto<<Ed25519Signature as Verify>::Signer, Ed25519Signature>
-		for FragAuthId
+	for FragAuthId
 	{
 		type RuntimeAppPublic = Public;
 		type GenericSignature = sp_core::ed25519::Signature;
@@ -205,14 +203,14 @@
 	/// Configure the pallet by specifying the parameters and types on which it depends.
 	#[pallet::config]
 	pub trait Config:
-		frame_system::Config
-		// This trait is meant to be implemented by the runtime and is responsible for
-		// constructing a payload to be signed and contained within the extrinsic.
-		+ CreateSignedTransaction<Call<Self>>
-		+ pallet_balances::Config
-		+ pallet_proxy::Config
-		+ pallet_timestamp::Config
-		+ pallet_assets::Config
+	frame_system::Config
+	// This trait is meant to be implemented by the runtime and is responsible for
+	// constructing a payload to be signed and contained within the extrinsic.
+	+ CreateSignedTransaction<Call<Self>>
+	+ pallet_balances::Config
+	+ pallet_proxy::Config
+	+ pallet_timestamp::Config
+	+ pallet_assets::Config
 	{
 		/// Because this pallet emits events, it depends on the runtime's definition of an event.
 		type RuntimeEvent: From<Event<Self>> + IsType<<Self as frame_system::Config>::RuntimeEvent>;
@@ -302,12 +300,12 @@
 	/// This **StorageMap** maps an Ethereum AccountID to an amount of Tickets received until a Clamor Account ID is not linked.
 	#[pallet::storage]
 	pub type EthReservedTickets<T: Config> =
-		StorageMap<_, Identity, H160, <T as pallet_assets::Config>::Balance>;
+	StorageMap<_, Identity, H160, <T as pallet_assets::Config>::Balance>;
 
 	/// This **StorageMap** maps an Ethereum AccountID to an amount of NOVA received until a Clamor Account ID is not linked.
 	#[pallet::storage]
 	pub type EthReservedNova<T: Config> =
-		StorageMap<_, Identity, H160, <T as pallet_balances::Config>::Balance>;
+	StorageMap<_, Identity, H160, <T as pallet_balances::Config>::Balance>;
 
 	/// **StorageMap** that maps a **Clamor Account ID** to an **Ethereum Account ID**,
 	/// where **both accounts** are **owned by the same owner**.
@@ -348,7 +346,7 @@
 	/// the External Account ID's linked Clamor Account ID, amongst other things**.
 	#[pallet::storage]
 	pub type ExternalID2Account<T: Config> =
-		StorageMap<_, Twox64Concat, ExternalID, AccountInfo<T::AccountId, T::Moment>>;
+	StorageMap<_, Twox64Concat, ExternalID, AccountInfo<T::AccountId, T::Moment>>;
 
 	/// The authorities able to sponsor accounts and link them to external accounts.
 	#[pallet::storage]
@@ -465,10 +463,6 @@
 			let genesis_hash = <frame_system::Pallet<T>>::block_hash(T::BlockNumber::zero());
 			let genesis_hash_string = format!("0x{}", hex::encode(genesis_hash));
 
-<<<<<<< HEAD
-=======
-			// REVIEW - should we use `sender.encode()` or should we trait bound `T::AccountId` with `AsRef<[u8]>`?
->>>>>>> d2be86c6
 			let sender_string = format!("0x{}", hex::encode(sender.encode()));
 
 			// Metamask signTypedData_v4 - https://jsfiddle.net/4mwu2g80/43/
@@ -728,7 +722,6 @@
 						Error::<T>::SystematicFailure
 					);
 
-<<<<<<< HEAD
 					// Checks passed. Now write.
 					// mint Tickets for the linked user
 					<pallet_assets::Pallet<T> as Mutate<T::AccountId>>::mint_into(
@@ -765,11 +758,6 @@
 						eth_key: sender.clone(),
 						balance: nova_amount,
 					});
-=======
-				// if we have any link to this account, then force unlinking
-				if let Some(linked) = <EVMLinksReverse<T>>::get(sender.clone()) {
-					Self::unlink_account(linked, sender.clone())?; // Unlink Ethereum Account `sender` and Clamor Account `linked`
->>>>>>> d2be86c6
 				}
 				// also emit event
 				Self::deposit_event(Event::Locked {
@@ -961,7 +949,7 @@
 				// Check whether a provided signature matches the public key used to sign the payload
 				let signature_valid =
 					SignedPayload::<T>::verify::<T::AuthorityId>(data, signature.clone()); // Verifying a Data with a Signature Returns a Public Key (if valid)
-																	   // The provided signature does not match the public key used to sign the payload
+				// The provided signature does not match the public key used to sign the payload
 				if !signature_valid {
 					// Return TransactionValidityError if the call is not allowed.
 					return InvalidTransaction::BadProof.into();
@@ -1103,7 +1091,7 @@
 					&[ParamType::Bytes, ParamType::Uint(256), ParamType::Uint(8)],
 					&data,
 				) // First parameter is a signature, the second parameter is the amount of FRAG token that was locked/unlocked, the third is the lock period (https://github.com/fragcolor-xyz/hasten-contracts/blob/clamor/contracts/FragToken.sol)
-				.map_err(|_| "Invalid response - invalid eth data")?; // `data` is the decoded list of the params of the event log `topic`
+					.map_err(|_| "Invalid response - invalid eth data")?; // `data` is the decoded list of the params of the event log `topic`
 				let locked = match topic {
 					// Whether the event log type `topic` is a `LOCK_EVENT` or an `UNLOCK_EVENT`
 					LOCK_EVENT => true,
@@ -1410,7 +1398,7 @@
 		/// Get the price of FRAG from pallet-oracle
 		pub fn get_oracle_price() -> u128 {
 			1 // Assume the current price of 1 FRAG = 1 USD
-			 // TODO implement pallet Oracle
+			// TODO implement pallet Oracle
 		}
 
 		/// Convert the lock period integer retrieved from Ethereum event into the number of weeks.
