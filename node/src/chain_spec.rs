//! In Substrate, a chain specification is the collection of information that describes a Substrate-based blockchain network.
//! For example, the chain specification identifies the network that a blockchain node connects to,
//! the other nodes that it initially communicates with, and the initial state that nodes must agree on to produce blocks.
//!
//! The chain specification is defined using the ChainSpec struct. The ChainSpec struct separates the information required for a chain into two parts:
//!
//! - A client specification that contains information used by the Substrate outer node to communicate with network participants and send data to telemetry endpoints.
//!   Many of these chain specification settings can be overridden by command-line options when starting a node or can be changed after the blockchain has started.
//!
//! - The initial genesis state that all nodes in the network agree on.
//!   The genesis state must be established when the blockchain is first started and it cannot be changed thereafter without starting an entirely new blockchain.
//!
//! Source: https://docs.substrate.io/build/chain-spec/

use clamor_runtime::{
	AccountId, AccountsConfig, AssetsConfig, AuraConfig, BalancesConfig, DetachConfig,
	GenesisConfig, GrandpaConfig, IndicesConfig, Signature, SudoConfig, SystemConfig, WASM_BINARY,
};
use sc_service::ChainType;
use sp_consensus_aura::sr25519::AuthorityId as AuraId;
use sp_core::{ecdsa, ed25519, sr25519, Pair, Public};
use sp_finality_grandpa::AuthorityId as GrandpaId;
use sp_runtime::traits::{IdentifyAccount, Verify};
use serde_json;

/// TODO: Documentation
pub type UploadId = ecdsa::Public;
/// TODO: Documentation
pub type EthId = ecdsa::Public;
/// TODO: Documentation
pub type DetachId = ed25519::Public;

// The URL for the telemetry server.
// const STAGING_TELEMETRY_URL: &str = "wss://telemetry.polkadot.io/submit/";

/// Specialized `ChainSpec`. This is a specialization of the general Substrate ChainSpec type.
pub type ChainSpec = sc_service::GenericChainSpec<GenesisConfig>;

/// Generate a crypto pair from seed.
pub fn get_from_seed<TPublic: Public>(seed: &str) -> <TPublic::Pair as Pair>::Public {
	TPublic::Pair::from_string(&format!("//{}", seed), None)
		.expect("static values are valid; qed")
		.public()
}

/// Generate a crypto pair from seed.
pub fn get_from_seed_to_eth(seed: &str) -> ecdsa::Public {
	let pair = ed25519::Pair::from_string(&format!("//{}", seed), None).unwrap();
	let mut message = b"fragments-frag-ecdsa-keys".to_vec();
	message.append(&mut pair.public().to_vec()); // salt it with the public key
	let signature = pair.sign(&message);
	let hash = sp_core::keccak_256(&signature.0[..]);
	let pair = ecdsa::Pair::from_seed_slice(&hash[..]).unwrap();
	let public = pair.public();
	public
}

type AccountPublic = <Signature as Verify>::Signer;

/// Generate an account ID from seed.
pub fn get_account_id_from_seed<TPublic: Public>(seed: &str) -> AccountId
where
	AccountPublic: From<<TPublic::Pair as Pair>::Public>,
{
	AccountPublic::from(get_from_seed::<TPublic>(seed)).into_account()
}

/// Generate an Aura authority key.
pub fn authority_keys_from_seed(s: &str) -> (AuraId, GrandpaId, UploadId, EthId, DetachId) {
	(
		get_from_seed::<AuraId>(s),
		get_from_seed::<GrandpaId>(s),
		get_from_seed::<UploadId>(s),
		get_from_seed_to_eth(s),
		get_from_seed::<DetachId>(s),
	)
}

fn chain_spec_properties() -> serde_json::map::Map<String, serde_json::Value> {
	serde_json::json!({
<<<<<<< HEAD
=======
		"ss58Format": 93,
>>>>>>> 5fec39a3
		"tokenDecimals": 12,
		"tokenSymbol": "NOVA"
	})
		.as_object()
		.expect("Map given; qed")
		.clone()
}

/// Returns the `ChainSpec` struct used when for starting/joining a Clamor Development Network
pub fn development_config() -> Result<ChainSpec, String> {
	let wasm_binary = WASM_BINARY.ok_or_else(|| "Development wasm not available".to_string())?;

	Ok(ChainSpec::from_genesis(
		// Name
		"Development",
		// ID
		"dev",
		ChainType::Development,
		move || {
			testnet_genesis(
				wasm_binary,
				// Initial PoA authorities
				vec![authority_keys_from_seed("Alice")],
				// Sudo account
				get_account_id_from_seed::<sr25519::Public>("Alice"),
				// Pre-funded accounts
				vec![
					get_account_id_from_seed::<sr25519::Public>("Alice"),
					get_account_id_from_seed::<sr25519::Public>("Bob"),
					get_account_id_from_seed::<sr25519::Public>("Alice//stash"),
					get_account_id_from_seed::<sr25519::Public>("Bob//stash"),
					get_account_id_from_seed::<sr25519::Public>("Dave"),
				],
				true,
			)
		},
		// Bootnodes
		vec![],
		// Telemetry
		None,
		// Protocol ID
		None,
		None,
		// Properties
		Some(chain_spec_properties()),
		// Extensions
		None,
	))
}

/// Returns the `ChainSpec` struct used when for starting/joining a Clamor Testnet Network
pub fn local_testnet_config() -> Result<ChainSpec, String> {
	let wasm_binary = WASM_BINARY.ok_or_else(|| "Development wasm not available".to_string())?;

	Ok(ChainSpec::from_genesis(
		// Name
		"Local Testnet",
		// ID
		"local_testnet",
		ChainType::Local,
		move || {
			testnet_genesis(
				wasm_binary,
				// Initial PoA authorities
				vec![authority_keys_from_seed("Alice"), authority_keys_from_seed("Bob")],
				// Sudo account
				get_account_id_from_seed::<sr25519::Public>("Alice"),
				// Pre-funded accounts
				vec![
					get_account_id_from_seed::<sr25519::Public>("Alice"),
					get_account_id_from_seed::<sr25519::Public>("Bob"),
					get_account_id_from_seed::<sr25519::Public>("Charlie"),
					get_account_id_from_seed::<sr25519::Public>("Dave"),
					get_account_id_from_seed::<sr25519::Public>("Eve"),
					get_account_id_from_seed::<sr25519::Public>("Ferdie"),
					get_account_id_from_seed::<sr25519::Public>("Alice//stash"),
					get_account_id_from_seed::<sr25519::Public>("Bob//stash"),
					get_account_id_from_seed::<sr25519::Public>("Charlie//stash"),
					get_account_id_from_seed::<sr25519::Public>("Dave//stash"),
					get_account_id_from_seed::<sr25519::Public>("Eve//stash"),
					get_account_id_from_seed::<sr25519::Public>("Ferdie//stash"),
				],
				true,
			)
		},
		// Bootnodes
		vec![],
		// Telemetry
		None,
		// Protocol ID
		None,
		None,
		// Properties
		Some(chain_spec_properties()),
		// Extensions
		None,
	))
}

/// Returns the `ChainSpec` struct used when for starting/joining a Clamor Mainnet Network
pub fn live_config() -> Result<ChainSpec, String> {
	let wasm_binary = WASM_BINARY.ok_or_else(|| "Development wasm not available".to_string())?;

	Ok(ChainSpec::from_genesis(
		// Name
		"Live Network",
		// ID
		"live",
		ChainType::Live,
		move || {
			GenesisConfig {
				system: SystemConfig {
					// Add Wasm runtime to storage.
					code: wasm_binary.to_vec(),
				},
				balances: BalancesConfig::default(),
				aura: AuraConfig::default(),
				grandpa: GrandpaConfig::default(),
				sudo: SudoConfig::default(),
				transaction_payment: Default::default(),
				indices: IndicesConfig { indices: vec![] },
				detach: DetachConfig::default(),
				assets: AssetsConfig::default(),
				accounts: AccountsConfig::default(),
			}
		},
		// Bootnodes
		vec![],
		// Telemetry
		None,
		// Protocol ID
		None,
		None,
		// Properties
		Some(chain_spec_properties()),
		// Extensions
		None,
	))
}

/// Configures the initial storage state for FRAME modules.
fn testnet_genesis(
	wasm_binary: &[u8],
	initial_authorities: Vec<(AuraId, GrandpaId, UploadId, EthId, DetachId)>,
	root_key: AccountId,
	endowed_accounts: Vec<AccountId>,
	_enable_println: bool,
) -> GenesisConfig {
	GenesisConfig {
		system: SystemConfig {
			// Add Wasm runtime to storage.
			code: wasm_binary.to_vec(),
		},
		balances: BalancesConfig {
			// Configure endowed accounts with initial balance of 1 << 60.
			balances: endowed_accounts
				.iter()
				.cloned()
				.map(|k| (k, (1000000000u128 * (10u128.pow(12)))))
				.collect(),
		},
		aura: AuraConfig {
			authorities: initial_authorities.iter().map(|x| (x.0.clone())).collect(),
		},
		grandpa: GrandpaConfig {
			authorities: initial_authorities.iter().map(|x| (x.1.clone(), 1)).collect(),
		},
		sudo: SudoConfig {
			// Assign network admin rights.
			key: Some(root_key.clone()),
		},
		transaction_payment: Default::default(),
		indices: IndicesConfig { indices: vec![] },
		detach: DetachConfig {
			eth_authorities: initial_authorities.iter().map(|x| (x.3.clone())).collect(),
			keys: initial_authorities.iter().map(|x| (x.4.clone())).collect(),
		},
		assets: AssetsConfig {
			assets: vec![(1337, root_key.clone(), true, 1, false)], // Genesis assets: id, owner, is_sufficient, min_balance, is_tradeable
			metadata: vec![(1337, "Fragnova Network Tickets".into(), "TICKET".into(), 0)], // Genesis metadata: id, name, symbol, decimals
			accounts: vec![], // Genesis accounts: id, account_id, balance
		},
		accounts: AccountsConfig {
			keys: initial_authorities.iter().map(|x| (x.4.clone())).collect(),
		},
	}
}<|MERGE_RESOLUTION|>--- conflicted
+++ resolved
@@ -78,10 +78,7 @@
 
 fn chain_spec_properties() -> serde_json::map::Map<String, serde_json::Value> {
 	serde_json::json!({
-<<<<<<< HEAD
-=======
 		"ss58Format": 93,
->>>>>>> 5fec39a3
 		"tokenDecimals": 12,
 		"tokenSymbol": "NOVA"
 	})
