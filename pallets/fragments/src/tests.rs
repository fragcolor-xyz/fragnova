--- conflicted
+++ resolved
@@ -1,10 +1,5 @@
-<<<<<<< HEAD
-use crate::{mock::*, Error, FragmentValidation, FragmentValidators, Fragments, SupportedChains, EthereumAuthorities, KEY_TYPE};
-use codec::Decode;
-=======
 use crate::{mock::*, Error, EthereumAuthorities, Fragments, IncludeInfo, SupportedChains, UploadAuthorities, KEY_TYPE, AuthData, LinkedAsset, FragmentOwner};
 use codec::{Compact, Encode};
->>>>>>> df6a22d8
 use frame_support::{assert_noop, assert_ok};
 use sp_chainblocks::Hash256;
 use sp_core::Pair;
@@ -70,17 +65,9 @@
 #[test]
 fn del_eth_auth_should_works() {
 	new_test_ext().execute_with(|| {
-<<<<<<< HEAD
-		let validator = Default::default();
-		assert_ok!(FragmentsPallet::add_validator(Origin::root(), validator));
-		assert!(FragmentValidators::<Test>::get().contains(&validator));
-		assert_ok!(FragmentsPallet::remove_validator(Origin::root(), validator));
-		assert!(!FragmentValidators::<Test>::get().contains(&validator));
-=======
 		let validator: sp_core::ecdsa::Public = Default::default();
 		assert_ok!(FragmentsPallet::del_eth_auth(Origin::root(), validator.clone()));
 		assert!(!EthereumAuthorities::<Test>::get().contains(&validator));
->>>>>>> df6a22d8
 	});
 }
 
@@ -163,11 +150,7 @@
 }
 
 #[test]
-<<<<<<< HEAD
-fn update_fragment_should_work() {
-=======
 fn upload_fragment_should_not_work_if_not_verified() {
->>>>>>> df6a22d8
 	new_test_ext().execute_with(|| {
 		let fragment_hash: Hash256 = [
 			30, 138, 136, 186, 232, 46, 112, 65, 122, 54, 110, 89, 123, 195, 7, 150, 12, 134, 10,
@@ -186,14 +169,6 @@
 			block: 1
 		};
 
-<<<<<<< HEAD
-		assert_ok!(FragmentsPallet::update(
-			Origin::signed(who),
-			fragment_hash,
-			Some("0x0155a0e40220".as_bytes().to_vec()),
-			None
-		));
-=======
 		assert_noop!(
 			FragmentsPallet::upload(
 				Origin::signed(Default::default()),
@@ -205,7 +180,6 @@
 			),
 			Error::<Test>::VerificationFailed
 		);
->>>>>>> df6a22d8
 	});
 }
 
@@ -388,27 +362,11 @@
 }
 
 #[test]
-<<<<<<< HEAD
-fn detach_fragment_should_work() {
-	let keystore = KeyStore::new();
-	let mut t = new_test_ext();
-
-	t.register_extension(KeystoreExt(Arc::new(keystore)));
-	t.execute_with(|| {
-		let hash: FragmentHash = [
-			30, 138, 136, 186, 232, 46, 112, 65, 122, 54, 110, 89, 123, 195, 7, 150, 12, 134, 10,
-			179, 245, 51, 83, 227, 72, 251, 5, 148, 207, 251, 119, 59,
-		];
-		let immutable_data = "0x0155a0e40220".as_bytes().to_vec();
-=======
 fn detach_fragment_should_not_work_if_fragment_not_found() {
 	new_test_ext().execute_with(|| {
->>>>>>> df6a22d8
 		let who: sp_core::sr25519::Public = Default::default();
 		let (pair, _) = sp_core::sr25519::Pair::generate();
 
-<<<<<<< HEAD
-=======
 		assert_noop!(
 			FragmentsPallet::detach(
 				Origin::signed(who),
@@ -502,7 +460,6 @@
 		let pair = sp_core::ecdsa::Pair::from_string("//Alice", None).unwrap();
 		initial_upload_and_get_signature();
 
->>>>>>> df6a22d8
 		sp_io::crypto::ecdsa_generate(KEY_TYPE, None);
 		let keys = sp_io::crypto::ecdsa_public_keys(KEY_TYPE);
 
@@ -510,13 +467,6 @@
 			authorities.insert(keys.get(0).unwrap().clone());
 		});
 		assert_ok!(FragmentsPallet::detach(
-<<<<<<< HEAD
-			Origin::signed(who),
-			fragment_hash,
-			SupportedChains::EthereumMainnet,
-			pair.to_raw_vec()
-		));
-=======
 			Origin::signed(Default::default()),
 			FRAGMENT_HASH,
 			SupportedChains::EthereumMainnet,
@@ -532,6 +482,5 @@
 			),
 			Error::<Test>::FragmentDetached
 		);
->>>>>>> df6a22d8
 	});
 }