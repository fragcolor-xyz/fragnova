--- conflicted
+++ resolved
@@ -1,13 +1,8 @@
 #![cfg(test)]
 
-<<<<<<< HEAD
 use crate::*;
 use crate::dummy_data::*;
 use crate::mock::*;
-=======
-use crate as pallet_detach;
-use crate::{dummy_data::*, mock, mock::*, *};
->>>>>>> 8459c18f
 
 use frame_support::assert_ok;
 
