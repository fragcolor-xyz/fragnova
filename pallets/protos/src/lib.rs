--- conflicted
+++ resolved
@@ -31,22 +31,14 @@
 use serde::{Deserialize, Serialize};
 
 use sp_io::{
-<<<<<<< HEAD
-	hashing::{blake2_128, blake2_256},
-=======
 	hashing::{twox_64, blake2_256},
->>>>>>> e247de54
 	transaction_index,
 };
 use sp_std::{collections::btree_map::BTreeMap, vec, vec::Vec};
 
 pub use weights::WeightInfo;
 
-<<<<<<< HEAD
-use sp_clamor::{get_locked_frag_account, Hash128, Hash256};
-=======
 use sp_clamor::{get_locked_frag_account, Hash64, Hash256};
->>>>>>> e247de54
 
 use scale_info::prelude::{
 	format,
@@ -188,11 +180,7 @@
 
 	/// **StorageMap** that maps a **Trait ID** to the name of the Trait itself
 	#[pallet::storage]
-<<<<<<< HEAD
-	pub type Traits<T: Config> = StorageMap<_, Identity, Hash128, Vec<u8>, ValueQuery>;
-=======
 	pub type Traits<T: Config> = StorageMap<_, Identity, Hash64, Vec<u8>, ValueQuery>;
->>>>>>> e247de54
 
 	/// **StorageMap** that maps a **Proto-Fragment's data's hash** to a ***Proto* struct (of the aforementioned Proto-Fragment)**
 	#[pallet::storage]
@@ -326,19 +314,6 @@
 			// Check FRAG staking
 			Self::check_staking_req(&references, &who)?;
 
-<<<<<<< HEAD
-			// Store Trait if trait
-			match category {
-				Categories::Trait(ref info) => {
-					let trait_id = blake2_128(&data);
-					ensure!(trait_id == info.id, Error::<T>::SystematicFailure);
-					ensure!(!<Traits<T>>::contains_key(&trait_id), Error::<T>::ProtoExists);
-					// Write STATE from now, ensure no errors from now...
-					<Traits<T>>::insert(trait_id, info.name.encode());
-				},
-				_ => {},
-			}
-=======
 			// Store Trait if trait, also hash properly the data and decode name
 			let category = match category {
 				Categories::Trait(_) => {
@@ -355,7 +330,6 @@
 				},
 				_ => category,
 			};
->>>>>>> e247de54
 
 			let owner = if let Some(link) = linked_asset {
 				ProtoOwner::ExternalAsset(link)
@@ -829,7 +803,7 @@
 					if let Some(owner) = owner {
 						if owner == *who {
 							// owner can include freely
-							continue;;
+							continue;
 						}
 					}
 
@@ -838,7 +812,7 @@
 						let cost: u64 = cost.into();
 						if cost == 0 {
 							// free
-							continue;;
+							continue;
 						}
 						let cost: T::Balance = cost.saturated_into();
 						let stake = <ProtoStakes<T>>::get(reference, who.clone());
@@ -846,15 +820,15 @@
 							ensure!(stake.0 >= cost, Error::<T>::NotEnoughStaked);
 						} else {
 							// Stake not found
-							return Err(Error::<T>::StakeNotFound.into());;
+							return Err(Error::<T>::StakeNotFound.into());
 						}
 					// OK to include, just continue
 					} else {
-						return Err(Error::<T>::Unauthorized.into());;
+						return Err(Error::<T>::Unauthorized.into());
 					}
 				} else {
 					// Proto not found
-					return Err(Error::<T>::ReferenceNotFound.into());;
+					return Err(Error::<T>::ReferenceNotFound.into());
 				}
 			}
 			Ok(())
@@ -869,9 +843,9 @@
 			if let Some(struct_proto) = <Protos<T>>::get(proto_id) {
 				if let Some(avail) = avail {
 					if avail && struct_proto.include_cost.is_none() {
-						return false;;
+						return false;
 					} else if !avail && struct_proto.include_cost.is_some() {
-						return false;;
+						return false;
 					}
 				}
 
@@ -890,19 +864,6 @@
 			struct_proto: &Proto<T::AccountId, T::BlockNumber>,
 			categories: &[Categories],
 		) -> bool {
-<<<<<<< HEAD
-			let category = categories.into_iter().next();
-			match category {
-				Some(Categories::Trait(proto_shard_trait)) => {
-					if let Categories::Trait(struct_proto_shard_trait) = &struct_proto.category {
-						// search by trait name (the ID must be all zeros)
-						if (proto_shard_trait.id == [0u8; 16] && proto_shard_trait.name == struct_proto_shard_trait.name) ||
-								// search by trait id (the name must be empty)
-								(proto_shard_trait.name.is_empty() && proto_shard_trait.id == struct_proto_shard_trait.id) ||
-								// search by full match of trait info
-								(proto_shard_trait == struct_proto_shard_trait)
-						{
-=======
 			let found: Vec<_> = categories
 				.into_iter()
 				.filter(|cat| match cat {
@@ -937,23 +898,18 @@
 					},
 					_ => {
 						if *cat == &struct_proto.category {
->>>>>>> e247de54
 							return Self::filter_tags(tags, struct_proto);
 						} else {
 							return false;
 						}
-					} else {
-						// it should never go here
-						return false;
-					}
-				},
-				_ => {
-					if categories.into_iter().any(|cat| *cat == struct_proto.category) {
-						return Self::filter_tags(tags, struct_proto);
-					} else {
-						return false;
-					}
-				},
+					},
+				})
+				.collect();
+
+			if found.is_empty() {
+				return false;
+			} else {
+				return true;
 			}
 		}
 
@@ -984,34 +940,20 @@
 				.clone()
 				.into_iter()
 				.filter(|cat| match cat {
-<<<<<<< HEAD
-					// If Category == Trait, check if the search is by name or ID
-					Categories::Trait(param_shard_trait) => {
-						if let Categories::Trait(stored_shard_trait) = &category {
-
-							// search by trait name (the ID must be all zeros)
-							if (param_shard_trait.name == stored_shard_trait.name) ||
-									(param_shard_trait.id == stored_shard_trait.id)
-							{
-								// OK. Found the category matching name OR id.
-								return true;
-							}
-							else if !(&cat == &category) {
-										return false;
-							} else {
-								return false;
-							}
-						} else {
-							return false;
-						}
-					},
-=======
->>>>>>> e247de54
 					Categories::Shards(param_script_info) => {
 						if let Categories::Shards(stored_script_info) = &category {
-
-							let implementing_diffs: Vec<_> = param_script_info.implementing.clone().into_iter().filter(|item| stored_script_info.implementing.contains(item)).collect();
-							let requiring_diffs: Vec<_> = param_script_info.requiring.clone().into_iter().filter(|item| stored_script_info.requiring.contains(item)).collect();
+							let implementing_diffs: Vec<_> = param_script_info
+								.implementing
+								.clone()
+								.into_iter()
+								.filter(|item| stored_script_info.implementing.contains(item))
+								.collect();
+							let requiring_diffs: Vec<_> = param_script_info
+								.requiring
+								.clone()
+								.into_iter()
+								.filter(|item| stored_script_info.requiring.contains(item))
+								.collect();
 
 							if !implementing_diffs.is_empty()
 								|| !requiring_diffs.is_empty() || (param_script_info.format
@@ -1097,7 +1039,7 @@
 					}
 				} else {
 					// `owner` doesn't exist in `ProtosByOwner`
-					return Err("Owner not found".into());;
+					return Err("Owner not found".into());
 				}
 			} else {
 				// Notice this wastes time and memory and needs a better implementation
@@ -1109,32 +1051,11 @@
 
 				for category in cats {
 					if params.categories.len() != 0 {
-						let param_category = &params.categories.clone().into_iter().next();
-						match param_category {
-							// If Category == Trait, check if the search is by name or ID
-							Some(Categories::Trait(param_shard_trait)) => {
-								if let Categories::Trait(stored_shard_trait) = &category {
-									// search by trait name (the ID must be all zeros)
-									if (param_shard_trait.id == [0u8; 16]
-										&& param_shard_trait.name == stored_shard_trait.name)
-										|| (param_shard_trait.name.is_empty()
-											&& param_shard_trait.id == stored_shard_trait.id)
-									{
-										// OK. Found the category matching name OR id. Do nothing here.
-									} else {
-										// Search by all info contained in Trait category
-										if !&params.categories.contains(&category) {
-											continue;
-										}
-									}
-								}
-							},
-							// for all other types of Categories
-							_ => {
-								if !&params.categories.contains(&category) {
-									continue;
-								}
-							},
+						let found: Vec<Categories> =
+							Self::get_list_of_matching_categories(&params, &category);
+						// if the current stored category does not match with any of the categories in input, it can be discarded from this search.
+						if found.is_empty() {
+							continue;
 						}
 					}
 					// Found the category.
@@ -1190,17 +1111,17 @@
 						if let Ok(array_proto_id) = array_proto_id.try_into() {
 							array_proto_id
 						} else {
-							return Err("Failed to convert proto_id to Hash256".into());;
+							return Err("Failed to convert proto_id to Hash256".into());
 						}
 					} else {
-						return Err("Failed to decode proto_id".into());;
+						return Err("Failed to decode proto_id".into());
 					};
 
 					let (owner, map_metadata, include_cost) =
 						if let Some(proto) = <Protos<T>>::get(array_proto_id) {
 							(proto.owner, proto.metadata, proto.include_cost)
 						} else {
-							return Err("Failed to get proto".into());;
+							return Err("Failed to get proto".into());
 						};
 
 					let map_proto = match map_proto {
