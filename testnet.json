{
  "name": "Fragnova Testnet",
  "id": "live",
  "chainType": "Live",
  "bootNodes": [
    "/dns/bootstrap.fragnova.network/tcp/30337/p2p/12D3KooWQoQhtVUT8j2hV7dXrFpf3pp4Q5FT7c3GdAf2wiKACjD6"
  ],
  "telemetryEndpoints": null,
  "protocolId": "frag",
<<<<<<< HEAD
  "properties": {
    "ss58Format": 93
  },
=======
  "properties": {},
>>>>>>> 5fec39a3
  "codeSubstitutes": {},
  "genesis": {
    "runtime": {
      "system": null,
      "aura": {
        "authorities": [
          "fRmdFgE9Fxru1QPPVLSGFkGQvmkzBqNyLDH4irGQEmvBXPmN1"
        ]
      },
      "grandpa": {
        "authorities": [
          [
            "fRh2LoB1qKa4rBDihvYh3ynJGqojdxdHoQ5J48mMtQqK42RJs",
            1
          ]
        ]
      },
      "balances": {
        "balances": [
          [
            "fRgxJR1Ghei8ccgooy4hC1muwfwinNMszgubrbyGT8cS621tA",
            1000000000000000000000
          ]
        ]
      },
      "transactionPayment": null,
      "sudo": {
        "key": "fRgxJR1Ghei8ccgooy4hC1muwfwinNMszgubrbyGT8cS621tA"
      },
      "assets": {
        "assets": [],
        "metadata": [],
        "accounts": []
      },
      "indices": {
        "indices": []
      },
      "detach": {
        "ethAuthorities": [],
        "keys": [
          "fRkZyMoQoX5iHi3dpQQ9ovw8R9izDufqAEUYTHJ3zUzVFCv6T"
        ]
      },
      "accounts": {
        "keys": [
          "fRkZyMoQoX5iHi3dpQQ9ovw8R9izDufqAEUYTHJ3zUzVFCv6T"
        ]
      }
    }
  }
}<|MERGE_RESOLUTION|>--- conflicted
+++ resolved
@@ -7,13 +7,7 @@
   ],
   "telemetryEndpoints": null,
   "protocolId": "frag",
-<<<<<<< HEAD
-  "properties": {
-    "ss58Format": 93
-  },
-=======
   "properties": {},
->>>>>>> 5fec39a3
   "codeSubstitutes": {},
   "genesis": {
     "runtime": {
