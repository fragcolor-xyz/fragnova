--- conflicted
+++ resolved
@@ -149,11 +149,6 @@
 				false
 			);
 
-<<<<<<< HEAD
-=======
-			assert_eq!(<FragUsage<Test>>::contains_key(&link.clamor_account_id), false);
-
->>>>>>> 6b6af538
 			assert!(<PendingUnlinks<Test>>::get().contains(&link.clamor_account_id));
 
 			let event = <frame_system::Pallet<Test>>::events()
@@ -401,7 +396,7 @@
 			let event = events.pop().expect("Expected at least one EventRecord to be found").event;
 			assert_eq!(
 				event,
-				mock::Event::from(pallet_accounts::Event::Locked {
+				mock::RuntimeEvent::from(pallet_accounts::Event::Locked {
 					eth_key: lock.data.sender.clone(),
 					balance: SaturatedConversion::saturated_into::<
 						<Test as pallet_assets::Config>::Balance,
@@ -463,13 +458,8 @@
 			let event = events.pop().expect("Expected at least one EventRecord to be found").event;
 			assert_eq!(
 				event,
-<<<<<<< HEAD
-				mock::Event::from(pallet_accounts::Event::Locked {
-					eth_key: lock.data.sender.clone(),
-=======
 				mock::RuntimeEvent::from(pallet_accounts::Event::Locked {
 					eth_key: lock.data.sender,
->>>>>>> 6b6af538
 					balance: SaturatedConversion::saturated_into::<
 						<Test as pallet_assets::Config>::Balance,
 					>(lock.data.amount),
@@ -480,7 +470,7 @@
 			let event = events.pop().expect("Expected at least one EventRecord to be found").event;
 			assert_eq!(
 				event,
-				mock::Event::from(pallet_accounts::Event::NOVAReserved {
+				mock::RuntimeEvent::from(pallet_accounts::Event::NOVAReserved {
 					eth_key: lock.data.sender.clone(),
 					balance: SaturatedConversion::saturated_into::<
 						<Test as pallet_balances::Config>::Balance,
@@ -495,7 +485,7 @@
 			let event = events.pop().expect("Expected at least one EventRecord to be found").event;
 			assert_eq!(
 				event,
-				mock::Event::from(pallet_accounts::Event::TicketsReserved {
+				mock::RuntimeEvent::from(pallet_accounts::Event::TicketsReserved {
 					eth_key: lock.data.sender.clone(),
 					balance: SaturatedConversion::saturated_into::<
 						<Test as pallet_assets::Config>::Balance,
@@ -762,8 +752,7 @@
 				event,
 				mock::RuntimeEvent::from(pallet_accounts::Event::Unlocked {
 					eth_key: unlock.data.sender,
-					balance: SaturatedConversion::saturated_into::<
-						<Test as pallet_assets::Config>::Balance,
+					balance: SaturatedConversion::saturated_into::<<Test as pallet_assets::Config>::Balance,
 					>(0)
 				})
 			);
@@ -792,7 +781,7 @@
 	use super::*;
 
 	fn withdraw_(lock: &Lock) -> DispatchResult {
-		Accounts::withdraw(Origin::signed(lock.link.clamor_account_id))
+		Accounts::withdraw(RuntimeOrigin::signed(lock.link.clamor_account_id))
 	}
 
 	pub fn get_initial_amounts(lock: &Lock) -> (u128, u128) {
@@ -958,7 +947,6 @@
 			assert_ok!(link_(&link));
 			assert_ok!(lock_(&lock));
 
-<<<<<<< HEAD
 			let current_block = System::block_number();
 			assert_eq!(current_block, 1);
 
@@ -978,12 +966,6 @@
 			let minted = pallet_assets::Pallet::<Test>::balance(
 				get_ticket_asset_id(),
 				&link.clamor_account_id,
-=======
-			assert!(<EVMLinks<Test>>::contains_key(&link.clamor_account_id) == false);
-			assert!(
-				<EVMLinksReverse<Test>>::contains_key(&link.get_recovered_ethereum_account_id())
-					== false
->>>>>>> 6b6af538
 			);
 
 			let (initial_nova_amount, initial_tickets_amount) = get_initial_amounts(&lock);
@@ -1006,7 +988,6 @@
 
 			// check that we registered to correct info about lock and that last_withdraw field is updated
 			assert_eq!(
-<<<<<<< HEAD
 				<EthLockedFrag<Test>>::get(&lock.data.sender, current_block).unwrap(),
 				EthLock {
 					amount: SaturatedConversion::saturated_into::<
@@ -1055,13 +1036,6 @@
 				tickets_balance as u128,
 				expected_amount + initial_tickets_amount.clone(),
 				"Amount of Tickets minted are equal to the total amount due after two subsequent withdraws"
-=======
-				event,
-				mock::RuntimeEvent::from(pallet_accounts::Event::Unlinked {
-					sender: link.clamor_account_id,
-					eth_key: link.get_recovered_ethereum_account_id()
-				})
->>>>>>> 6b6af538
 			);
 
 			let expected_amount = expected_nova_amount(lock_period_in_weeks.into(), lock_period_in_weeks.into(), data_amount.clone());
