//! This pallet `protos` performs logic related to Proto-Fragments.
//!
//! IMPORTANT STUFF TO KNOW:
//!
//! A Proto-Fragment is a digital asset that can be used to build a game or application

#![cfg_attr(not(feature = "std"), no_std)]

#[cfg(test)]
mod dummy_data;

#[cfg(test)]
mod mock;

#[cfg(feature = "runtime-benchmarks")]
mod benchmarking;

#[cfg(test)]
mod tests;

#[allow(missing_docs)]
mod weights;

use protos::{categories::Categories, traits::Trait};

use sp_core::{crypto::UncheckedFrom, ecdsa, H160, U256};

use codec::{Compact, Decode, Encode};
pub use pallet::*;

#[cfg(feature = "std")]
use serde::{Deserialize, Serialize};

use sp_io::{
	hashing::{blake2_256, twox_64},
	transaction_index,
};
use sp_std::{collections::{btree_map::BTreeMap, vec_deque::VecDeque}, vec, vec::Vec};

pub use weights::WeightInfo;

use sp_clamor::{Hash256, Hash64};

use scale_info::prelude::{
	format,
	string::{String, ToString},
};
use serde_json::{json, Map, Value};

use base58::ToBase58;

use frame_support::traits::tokens::fungibles::{Inspect, Mutate};

/// TODO: Documentation
#[derive(Encode, Decode, Clone, PartialEq, Debug, Eq, scale_info::TypeInfo)]
pub enum LinkSource {
	// Generally we just store this data, we don't verify it as we assume auth service did it.
	// (Link signature, Linked block number, EIP155 Chain ID)
	/// TODO: Documentation
	Evm(ecdsa::Signature, u64, U256),
}

/// **Types** of **Assets that are linked to a Proto-Fragment** (e.g an ERC-721 Contract etc.)
#[derive(Encode, Decode, Clone, PartialEq, Debug, Eq, scale_info::TypeInfo)]
pub enum LinkedAsset {
	/// Ethereum (ERC721 Contract address, Token ID, Link source)
	Erc721(H160, U256, LinkSource),
}

/// **Types** of **Proto-Fragment Owners**
#[derive(Encode, Decode, Clone, PartialEq, Debug, Eq, scale_info::TypeInfo)]
pub enum ProtoOwner<TAccountId> {
	/// A **regular account** on **this chain**
	User(TAccountId),
	/// An **external asset** not on this chain
	ExternalAsset(LinkedAsset),
}

/// **Data Type** used to **Query and Filter for Proto-Fragments**
#[derive(Encode, Decode, Clone, scale_info::TypeInfo)]
#[cfg_attr(feature = "std", derive(Serialize, Deserialize))]
pub struct GetProtosParams<TAccountId, TString> {
	/// Whether to order the results in descending or ascending order
	pub desc: bool,
	/// Number of Proto-Fragment Results to skip
	pub from: u64,
	/// Number of Proto-Fragments to retrieve
	pub limit: u64,
	/// List of Metadata Keys of the Proto-Fragment that should also be returned
	pub metadata_keys: Vec<TString>,
	/// Owner of the Proto-Fragment
	pub owner: Option<TAccountId>,
	/// Whether to return the owner(s) of all the returned Proto-Fragments
	pub return_owners: bool,
	/// List of categories to filter by
	pub categories: Vec<Categories>,
	/// List of tags to filter by
	pub tags: Vec<TString>,
	/// The returned Proto-Fragments must not have any tag that is specified in the `tags` field
	pub exclude_tags: bool,
	/// Whether the Proto-Fragments should be available or not
	pub available: Option<bool>,
}

/// **Data Type** used to **Query the Genealogy of a Proto-Fragment**
#[derive(Encode, Decode, Clone, scale_info::TypeInfo)]
#[cfg_attr(feature = "std", derive(Serialize, Deserialize))]
pub struct GetGenealogy<TString> {
	/// The Proto-Fragment whose Genealogy will be retrieved
	pub proto_hash: TString,
	/// Whether to retrieve the ancestors of the Proto-Fragment. If `false`, the descendants are retrieved instead
	pub get_ancestors: bool,
}

/// **Struct** of a **Proto-Fragment Patch**
#[derive(Encode, Decode, Clone, scale_info::TypeInfo, Debug, PartialEq, Eq)]
pub struct ProtoPatch<TBlockNumber> {
	/// **Block Number** in which the **patch was created**
	pub block: TBlockNumber,
	/// **Hash** of patch data
	pub data_hash: Hash256,
	/// **List of New Proto-Fragments** that was **used** to **create** the **patch** (INCDT)
	pub references: Vec<Hash256>,
}

/// Struct that represents the account information of a Proto-Fragment
#[derive(Default, Encode, Decode, Clone, scale_info::TypeInfo, Debug, PartialEq, Eq)]
pub struct AccountsInfo {
	/// TODO: Documentation
	pub active_accounts: u128,
	/// TODO: Documentation
	pub lifetime_accounts: u128,
}

/// **Enum** that indicates **how a Proto-Fragment can be used**
#[derive(Encode, Decode, Clone, scale_info::TypeInfo, Debug, PartialEq, Eq)]
pub enum UsageLicense<TContractAddress> {
	/// Proto-Fragment is not available for use (owners can always use it)
	Closed,
	/// Proto-Fragment is available for use freely
	Open,
	/// Proto-Fragment is available for use if an amount of tickets is under curation
	Tickets(Compact<u64>),
	/// Proto-Fragment is available for use if a custom contract returns true
	Contract(TContractAddress),
}

/// **Struct** of a **Proto-Fragment**
#[derive(Encode, Decode, Clone, scale_info::TypeInfo, Debug, PartialEq, Eq)]
pub struct Proto<TAccountId, TBlockNumber> {
	/// **Block Number** in which the **Proto-Fragment was minted in**
	pub block: TBlockNumber,
	/// **List of *ProtoPatch* structs** of the **Proto-Fragment**
	pub patches: Vec<ProtoPatch<TBlockNumber>>,
	/// **License** details of the **Proto-Fragment**
	pub license: UsageLicense<TAccountId>,
	/// **Original Creator** of the **Proto-Fragment**
	pub creator: TAccountId,
	/// *Current Owner** of the **Proto-Fragment**
	pub owner: ProtoOwner<TAccountId>,
	/// **List of other Proto-Fragments** used to create the **Proto-Fragment**
	pub references: Vec<Hash256>,
	/// **Category** of the **Proto-Fragment**
	pub category: Categories,
	/// **List of Tags** associated with the **Proto-Fragment**
	pub tags: Vec<Compact<u64>>,
	/// **Map** that maps the **Key of a Proto-Fragment's Metadata Object** to the **Hash of the
	/// aforementioned Metadata Object**
	pub metadata: BTreeMap<Compact<u64>, Hash256>,
	/// Accounts information for this proto.
	pub accounts_info: AccountsInfo,
}

#[frame_support::pallet]
pub mod pallet {
	use super::*;
	use frame_support::{dispatch::DispatchResult, pallet_prelude::*, Twox64Concat};
	use frame_system::pallet_prelude::*;
	use pallet_detach::{DetachRequest, DetachRequests, DetachedHashes, SupportedChains};
	use sp_clamor::CID_PREFIX;
	use sp_runtime::SaturatedConversion;

	/// Configure the pallet by specifying the parameters and types on which it depends.
	#[pallet::config]
	pub trait Config:
		frame_system::Config
		+ pallet_detach::Config
		+ pallet_accounts::Config
		+ pallet_assets::Config
		+ pallet_contracts::Config
	{
		/// Because this pallet emits events, it depends on the runtime's definition of an event.
		type Event: From<Event<Self>> + IsType<<Self as frame_system::Config>::Event>;
		/// Weight functions needed for pallet_protos.
		type WeightInfo: WeightInfo;

		/// Weight for adding a a byte worth of storage in certain extrinsics such as `upload()`.
		#[pallet::constant]
		type StorageBytesMultiplier: Get<u64>;

		/// The number of blocks after which a curation period is over
		#[pallet::constant]
		type CurationExpiration: Get<u64>;

		/// Asset ID of the fungible asset "TICKET"
		#[pallet::constant]
		type TicketsAssetId: Get<<Self as pallet_assets::Config>::AssetId>;
	}

	#[pallet::pallet]
	#[pallet::generate_store(pub(super) trait Store)]
	#[pallet::without_storage_info]
	pub struct Pallet<T>(_);

	/// **StorageMap** that maps a **Tag (of type `Vec<u8>`)** to an **index number**
	#[pallet::storage]
	pub type Tags<T: Config> = StorageMap<_, Twox64Concat, Vec<u8>, u64>;

	/// **StorageValue** that **equals** the **total number of unique tags in the blockchain**
	#[pallet::storage]
	pub type TagsIndex<T: Config> = StorageValue<_, u64, ValueQuery>;

	/// **StorageMap** that maps a **Metadata Key (of type `Vec<u8>`)** to an **index number**
	#[pallet::storage]
	pub type MetaKeys<T: Config> = StorageMap<_, Twox64Concat, Vec<u8>, u64>;

	/// **StorageValue** that **equals** the **total number of unique Metadata Keys in the
	/// blockchain**
	#[pallet::storage]
	pub type MetaKeysIndex<T: Config> = StorageValue<_, u64, ValueQuery>;

	/// **StorageMap** that maps a **Trait ID** to the name of the Trait itself
	#[pallet::storage]
	pub type Traits<T: Config> = StorageMap<_, Identity, Hash64, Vec<u8>, ValueQuery>;

	/// **StorageMap** that maps a **Proto-Fragment's data's hash** to a ***Proto* struct (of the
	/// aforementioned Proto-Fragment)**
	#[pallet::storage]
	pub type Protos<T: Config> =
		StorageMap<_, Identity, Hash256, Proto<T::AccountId, T::BlockNumber>>;

	/// **StorageMap** that maps a **Proto-Fragment** to a **list of other Proto-Fragments that reference the Proto-Fragment**
	#[pallet::storage]
	pub type ProtosByParent<T: Config> = StorageMap<_, Identity, Hash256, Vec<Hash256>>;

	/// **StorageMap** that maps a **variant of the *Category* enum** to a **list of Proto-Fragment
	/// hashes (that have the aforementioned variant)**
	// Not ideal but to have it iterable...
	#[pallet::storage]
	pub type ProtosByCategory<T: Config> = StorageMap<_, Twox64Concat, Categories, Vec<Hash256>>;

	/// **StorageMap** that maps a **variant of the *ProtoOwner* enum** to a **list of
	/// Proto-Fragment hashes (that have the aforementioned variant)**
	#[pallet::storage]
	pub type ProtosByOwner<T: Config> =
		StorageMap<_, Twox64Concat, ProtoOwner<T::AccountId>, Vec<Hash256>>;

	/// **StorageDoubleMap** that maps a **Proto-Fragment and a Clamor Account ID** to a **tuple
	/// that contains the Curated Amount (tickets burned by the aforementioned Clamor Account ID)
	/// and the Block Number**
	// Curation management
	// (Amount burned, Last burn time)
	#[pallet::storage]
	pub type ProtoCurations<T: Config> = StorageDoubleMap<
		_,
		Identity,
		Hash256,
		Twox64Concat,
		T::AccountId,
		(<T as pallet_assets::Config>::Balance, T::BlockNumber),
	>;

	/// **StorageMap** that maps a **Clamor Account ID** to a **list of Proto-Fragments that was
	/// staked on by the aforementioned Clamor Account ID**
	#[pallet::storage]
	pub type AccountCurations<T: Config> = StorageMap<_, Twox64Concat, T::AccountId, Vec<Hash256>>;

	/// **StorageMap** that maps a **Block number** to a list of accounts that have curations
	/// expiring on that block number
	#[pallet::storage]
	pub type ExpiringCurations<T: Config> =
		StorageMap<_, Twox64Concat, T::BlockNumber, Vec<T::AccountId>>;

	#[allow(missing_docs)]
	#[pallet::event]
	#[pallet::generate_deposit(pub(super) fn deposit_event)]
	pub enum Event<T: Config> {
		/// A Proto-Fragment was uploaded
		Uploaded { proto_hash: Hash256, cid: Vec<u8> },
		/// A Proto-Fragment was patched
		Patched { proto_hash: Hash256, cid: Vec<u8> },
		/// A Proto-Fragment metadata has changed
		MetadataChanged { proto_hash: Hash256, cid: Vec<u8> },
		/// A Proto-Fragment was detached
		Detached { proto_hash: Hash256, cid: Vec<u8> },
		/// A Proto-Fragment was transferred
		Transferred { proto_hash: Hash256, owner_id: T::AccountId },
		/// Stake was created
		Staked {
			proto_hash: Hash256,
			account_id: T::AccountId,
			balance: <T as pallet_assets::Config>::Balance,
		},
		/// Stake was unlocked
		Unstaked {
			proto_hash: Hash256,
			account_id: T::AccountId,
			balance: <T as pallet_assets::Config>::Balance,
		},
	}

	// Errors inform users that something went wrong.
	#[pallet::error]
	pub enum Error<T> {
		/// Systematic failure - those errors should not happen.
		SystematicFailure,
		/// Proto not found
		ProtoNotFound,
		/// Proto already uploaded
		ProtoExists,
		/// Already detached
		Detached,
		/// Not the owner of the proto
		Unauthorized,
		/// Not enough tickets burned on the proto
		NotEnoughTickets,
		/// Curation not found
		CurationNotFound,
		/// Reference not found
		ReferenceNotFound,
		/// Not enough tokens to stake
		InsufficientBalance,
		/// Proto-Fragment's References includes itself!
		CircularReference,
	}

	// Dispatchable functions allows users to interact with the pallet and invoke state changes.
	// These functions materialize as "extrinsics", which are often compared to transactions.
	// Dispatchable functions must be annotated with a weight and must return a DispatchResult.
	#[pallet::call]
	impl<T: Config> Pallet<T>
	where
		T::AccountId: UncheckedFrom<T::Hash> + AsRef<[u8]>,
	{
		/// **Upload** a **Proto-Fragment** onto the **Blockchain**.
		/// Furthermore, this function also indexes `data` in the Blockchain's Database and makes it
		/// available via bitswap (IPFS) directly from every chain node permanently.
		///
		/// # Arguments
		///
		/// * `origin` - The origin of the extrinsic function
		/// * `references` - **List of other Proto-Fragments** used to create the **Proto-Fragment**
		/// * `categories` - **Category type** of the **Proto-Fragment**
		/// * `tags` - **List of tags** to **tag** the **Proto-Fragment** **with**
		/// * `linked_asset` (*optional*) - An **asset that is linked with the Proto-Fragment** (e.g
		///   an ERC-721 Contract)
		/// * `license` - **Enum** indicating **how the Proto-Fragment can be used**. NOTE: If None, the
		///   **Proto-Fragment** *<u>can't be included</u>* into **other protos**
		/// * `data` - **Data** of the **Proto-Fragment**
		#[pallet::weight(<T as pallet::Config>::WeightInfo::upload() + Weight::from_ref_time(data.len() as u64 * <T as pallet::Config>::StorageBytesMultiplier::get()))]
		pub fn upload(
			origin: OriginFor<T>,
			// we store this in the state as well
			references: Vec<Hash256>,
			category: Categories,
			tags: Vec<Vec<u8>>,
			linked_asset: Option<LinkedAsset>,
			license: UsageLicense<T::AccountId>,
			// let data come last as we record this size in blocks db (storage chain)
			// and the offset is calculated like
			// https://github.com/paritytech/substrate/blob/a57bc4445a4e0bfd5c79c111add9d0db1a265507/client/db/src/lib.rs#L1678
			data: Vec<u8>,
		) -> DispatchResult {
			let who = ensure_signed(origin)?;

			let current_block_number = <frame_system::Pallet<T>>::block_number();

			// hash the immutable data, this is also the unique proto id
			// to compose the V1 Cid add this prefix to the hash: (str "z" (base58
			// "0x0155a0e40220"))
			let proto_hash = blake2_256(&data);
			let data_len = data.len();

			// make sure the proto does not exist already!
			ensure!(!<Protos<T>>::contains_key(&proto_hash), Error::<T>::ProtoExists);

			// proto cannot refer itself!
			ensure!(!references.contains(&proto_hash), Error::<T>::CircularReference);

			// we need this to index transactions
			let extrinsic_index = <frame_system::Pallet<T>>::extrinsic_index()
				.ok_or(Error::<T>::SystematicFailure)?;

			// Check license requirements
			Self::check_license(&references, &who)?;

			// Store Trait if trait, also hash properly the data and decode name
			let category = match category {
				Categories::Trait(_) => {
					let trait_id = twox_64(&data);
					ensure!(!<Traits<T>>::contains_key(&trait_id), Error::<T>::ProtoExists);

					let info =
						Trait::decode(&mut &data[..]).map_err(|_| Error::<T>::SystematicFailure)?;

					ensure!(info.name.len() > 0, Error::<T>::SystematicFailure);

					// Write STATE from now, ensure no errors from now...
					<Traits<T>>::insert(trait_id, info.name.encode());

					Categories::Trait(Some(trait_id))
				},
				_ => category,
			};

			let owner = if let Some(link) = linked_asset {
				ProtoOwner::ExternalAsset(link)
			} else {
				ProtoOwner::User(who.clone())
			};

			let tags = tags
				.iter()
				.map(|s| {
					let tag_index = <Tags<T>>::get(s);
					if let Some(tag_index) = tag_index {
						<Compact<u64>>::from(tag_index)
					} else {
						let next_index = <TagsIndex<T>>::try_get().unwrap_or_default() + 1;
						<Tags<T>>::insert(s, next_index);
						// storing is dangerous inside a closure
						// but after this call we start storing..
						// so it's fine here
						<TagsIndex<T>>::put(next_index);
						<Compact<u64>>::from(next_index)
					}
				})
				.collect();

			// store in the state the proto
			let proto = Proto {
				block: current_block_number,
				patches: vec![],
				license,
				creator: who.clone(),
				owner: owner.clone(),
				references: references.clone(),
				category: category.clone(),
				tags,
				metadata: BTreeMap::new(),
				accounts_info: AccountsInfo::default(),
			};

			// store proto
			<Protos<T>>::insert(proto_hash, proto);

			// store by parent
			for reference in references.into_iter() {
				<ProtosByParent<T>>::append(reference, proto_hash);
			}

			// store by category
			<ProtosByCategory<T>>::append(category, proto_hash);

			// store by owner
			<ProtosByOwner<T>>::append(owner, proto_hash);

			// index immutable data for IPFS discovery
			transaction_index::index(extrinsic_index, data_len as u32, proto_hash);

			let cid = [&CID_PREFIX[..], &proto_hash[..]].concat();
			let cid = cid.to_base58();
			let cid = [&b"z"[..], cid.as_bytes()].concat();

			// also emit event
			Self::deposit_event(Event::Uploaded { proto_hash, cid });

			log::debug!("Uploaded proto: {:?}", proto_hash);

			Ok(())
		}

		/// **Patch** an **existing Proto-Fragment** (*by appending the hash of `data` to the Vector
		/// field `patches` of the existing Proto-Fragment's Struct Instance*) Furthermore, this
		/// function also indexes `data` in the Blockchain's Database and stores it in the IPFS
		///
		/// # Arguments
		///
		/// * `origin` - The origin of the extrinsic function
		/// * `proto_hash` - Existing Proto-Fragment's hash
		/// * `license` (optional) - If **this value** is **not None**, the **existing Proto-Fragment's current license** is overwritten to **this value**
		/// * `new_references` - **List of New Proto-Fragments** that was **used** to **create** the
		///   **patch**
		/// * `tags` (optional) - **List of tags** to **overwrite** the **Proto-Fragment's current list of tags** with, if not None.
		/// * `data` - **Data** of the **Proto-Fragment**
		#[pallet::weight(<T as pallet::Config>::WeightInfo::patch() + Weight::from_ref_time(data.len() as u64 * <T as pallet::Config>::StorageBytesMultiplier::get()))]
		pub fn patch(
			origin: OriginFor<T>,
			// proto hash we want to patch
			proto_hash: Hash256,
			license: Option<UsageLicense<T::AccountId>>,
			new_references: Vec<Hash256>,
			tags: Option<Vec<Vec<u8>>>,
			// data we want to patch last because of the way we store blocks (storage chain)
			data: Vec<u8>,
		) -> DispatchResult {
			let who = ensure_signed(origin)?;

			let proto: Proto<T::AccountId, T::BlockNumber> =
				<Protos<T>>::get(&proto_hash).ok_or(Error::<T>::ProtoNotFound)?;

			ensure!(!new_references.contains(&proto_hash), Error::<T>::CircularReference);

			match proto.owner {
				ProtoOwner::User(owner) => ensure!(owner == who, Error::<T>::Unauthorized),
				ProtoOwner::ExternalAsset(_ext_asset) =>
				// We don't allow updating external assets
				{
					ensure!(false, Error::<T>::Unauthorized)
				},
			};

			ensure!(!<DetachedHashes<T>>::contains_key(&proto_hash), Error::<T>::Detached);

			let data_hash = blake2_256(&data);

			let current_block_number = <frame_system::Pallet<T>>::block_number();

			// we need this to index transactions
			let extrinsic_index = <frame_system::Pallet<T>>::extrinsic_index()
				.ok_or(Error::<T>::SystematicFailure)?;

			// Write STATE from now, ensure no errors from now...

			// Check license requirements
			Self::check_license(&new_references, &who)?;

			<Protos<T>>::mutate(&proto_hash, |proto| {
				let proto = proto.as_mut().unwrap();

				// Add a data patch if not empty
				if !data.is_empty() {
					// No failures from here on out
					proto.patches.push(ProtoPatch {
						block: current_block_number,
						data_hash,
						references: new_references.clone(),
					});
					// index mutable data for IPFS discovery as well
					transaction_index::index(extrinsic_index, data.len() as u32, data_hash);
				}

				// Overwrite license if not None
				if let Some(license) = license {
					proto.license = license;
				}

				// Replace previous tags if not None
				if let Some(tags) = tags {
					let tags = tags
						.iter()
						.map(|s| {
							let tag_index = <Tags<T>>::get(s);
							if let Some(tag_index) = tag_index {
								<Compact<u64>>::from(tag_index)
							} else {
								let next_index = <TagsIndex<T>>::try_get().unwrap_or_default() + 1;
								<Tags<T>>::insert(s, next_index);
								// storing is dangerous inside a closure
								// but after this call we start storing..
								// so it's fine here
								<TagsIndex<T>>::put(next_index);
								<Compact<u64>>::from(next_index)
							}
						})
						.collect();

					proto.tags = tags;
				}
			});

			for new_reference in new_references.into_iter() {
				<ProtosByParent<T>>::append(new_reference, proto_hash);
			}

			let cid = [&CID_PREFIX[..], &data_hash[..]].concat();
			let cid = cid.to_base58();
			let cid = [&b"z"[..], cid.as_bytes()].concat();

			// also emit event
			Self::deposit_event(Event::Patched { proto_hash, cid });

			log::debug!("Updated proto: {:?}", proto_hash);

			Ok(())
		}

		/// **Transfer** the **ownership** of a **Proto-Fragment** from **`origin`** to
		/// **`new_owner`**
		///
		/// # Arguments
		///
		/// * `origin` - The origin of the extrinsic function
		/// * `proto_hash` - The **hash of the data of the Proto-Fragment** to **transfer**
		/// * `new_owner` - The **Account ID** to **transfer the Proto-Fragment to**
		#[pallet::weight(<T as pallet::Config>::WeightInfo::transfer())]
		pub fn transfer(
			origin: OriginFor<T>,
			proto_hash: Hash256,
			new_owner: T::AccountId,
		) -> DispatchResult {
			let who = ensure_signed(origin)?;

			// make sure the proto exists
			let proto: Proto<T::AccountId, T::BlockNumber> =
				<Protos<T>>::get(&proto_hash).ok_or(Error::<T>::ProtoNotFound)?;

			// make sure the caller is the owner
			match proto.owner.clone() {
				ProtoOwner::User(owner) => ensure!(owner == who, Error::<T>::Unauthorized),
				ProtoOwner::ExternalAsset(_ext_asset) =>
				// We don't allow updating external assets
				{
					ensure!(false, Error::<T>::Unauthorized)
				},
			};

			// make sure the proto is not detached
			ensure!(!<DetachedHashes<T>>::contains_key(&proto_hash), Error::<T>::Detached);

			// collect new owner
			let new_owner_s = ProtoOwner::User(new_owner.clone());

			// WRITING STATE FROM NOW

			// remove proto from old owner
			<ProtosByOwner<T>>::mutate(proto.owner, |proto_by_owner| {
				if let Some(list) = proto_by_owner {
					list.retain(|current_hash| proto_hash != *current_hash);
				}
			});

			// add proto to new owner
			<ProtosByOwner<T>>::append(new_owner_s.clone(), proto_hash);

			// update proto
			<Protos<T>>::mutate(&proto_hash, |proto| {
				let proto = proto.as_mut().unwrap();
				proto.owner = new_owner_s;
			});

			// emit event
			Self::deposit_event(Event::Transferred { proto_hash, owner_id: new_owner });

			Ok(())
		}

		/// **Alters** the **metadata** of a **Proto-Fragment** (whose hash is `proto_hash`) by
		/// **adding or modifying a key-value pair**
		/// (`metadata_key.clone`,`blake2_256(&data.encode())`) to the **BTreeMap field `metadata`**
		/// of the **existing Proto-Fragment's Struct Instance**. Furthermore, this function also
		/// indexes `data` in the Blockchain's Database and stores it in the IPFS To successfully
		/// patch a Proto-Fragment, the `auth` provided must be valid. Otherwise, an error is
		/// returned (问Gio - what happened to auth?)
		///
		/// # Arguments
		///
		/// * `origin` - The origin of the extrinsic / dispatchable function
		/// * `proto_hash` - The **hash of the Proto-Fragment**
		/// * `metadata_key` - The key (of the key-value pair) that is added in the BTreeMap field
		///   `metadata` of the existing Proto-Fragment's Struct Instance
		/// * `data` - The hash of `data` is used as the value (of the key-value pair) that is added
		///   in the BTreeMap field `metadata` of the existing Proto-Fragment's Struct Instance
		#[pallet::weight(<T as pallet::Config>::WeightInfo::patch() + Weight::from_ref_time(data.len() as u64 * <T as pallet::Config>::StorageBytesMultiplier::get()))]
		pub fn set_metadata(
			origin: OriginFor<T>,
			// proto hash we want to update
			proto_hash: Hash256,
			// Think of "Vec<u8>" as String (something to do with WASM - that's why we use Vec<u8>)
			metadata_key: Vec<u8>,
			// data we want to update last because of the way we store blocks (storage chain)
			data: Vec<u8>,
		) -> DispatchResult {
			let who = ensure_signed(origin)?;

			let proto: Proto<T::AccountId, T::BlockNumber> =
				<Protos<T>>::get(&proto_hash).ok_or(Error::<T>::ProtoNotFound)?;

			match proto.owner {
				ProtoOwner::User(owner) => ensure!(owner == who, Error::<T>::Unauthorized),
				ProtoOwner::ExternalAsset(_ext_asset) =>
				// We don't allow updating external assets
				{
					ensure!(false, Error::<T>::Unauthorized)
				},
			};

			ensure!(!<DetachedHashes<T>>::contains_key(&proto_hash), Error::<T>::Detached);

			let data_hash = blake2_256(&data);

			// we need this to index transactions
			let extrinsic_index = <frame_system::Pallet<T>>::extrinsic_index()
				.ok_or(Error::<T>::SystematicFailure)?;

			// Write STATE from now, ensure no errors from now...

			let metadata_key_index = {
				let index = <MetaKeys<T>>::get(metadata_key.clone());
				if let Some(index) = index {
					<Compact<u64>>::from(index)
				} else {
					let next_index = <MetaKeysIndex<T>>::try_get().unwrap_or_default() + 1;
					<MetaKeys<T>>::insert(metadata_key.clone(), next_index);
					// storing is dangerous inside a closure
					// but after this call we start storing..
					// so it's fine here
					<MetaKeysIndex<T>>::put(next_index);
					<Compact<u64>>::from(next_index)
				}
			};

			<Protos<T>>::mutate(&proto_hash, |proto| {
				let proto = proto.as_mut().unwrap();
				// update metadata
				proto.metadata.insert(metadata_key_index, data_hash);
			});

			// index data
			transaction_index::index(extrinsic_index, data.len() as u32, data_hash);

			// also emit event
			Self::deposit_event(Event::MetadataChanged { proto_hash, cid: metadata_key.clone() });

			log::debug!("Added metadata to proto: {:x?} with key: {:x?}", proto_hash, metadata_key);

			Ok(())
		}

		/// **Detach** a **Proto-Fragment** from **this blockchain** to an **external blockchain**
		/// by ***initiating*** an **event** that **includes a signature**. (NC) The **owner of this
		/// Proto-Fragment** can then **attach this Proto-Fragment** to the **external blockchain**
		/// by **using the aforementioned signature**.
		///
		///
		/// # Arguments
		///
		/// * `origin` - The origin of the extrinsic function
		/// * `proto_hash` - **Hash of the Proto-Fragment** to **detach**
		/// * `target_chain` - **External Blockchain** that we **want to attach the **Proto-Fragment
		///   into**
		/// * `target_account` - **Public account address** of the **blockchain `target_chain`**
		///   that we **want to detach the Proto-Fragment into**
		#[pallet::weight(<T as pallet::Config>::WeightInfo::detach())]
		pub fn detach(
			origin: OriginFor<T>,
			proto_hash: Hash256,
			target_chain: SupportedChains,
			target_account: Vec<u8>, // an eth address or so
		) -> DispatchResult {
			let who = ensure_signed(origin)?;

			// make sure the proto exists
			let proto: Proto<T::AccountId, T::BlockNumber> =
				<Protos<T>>::get(&proto_hash).ok_or(Error::<T>::ProtoNotFound)?;

			match proto.owner {
				ProtoOwner::User(owner) => ensure!(owner == who, Error::<T>::Unauthorized),
				ProtoOwner::ExternalAsset(_ext_asset) =>
				// We don't allow detaching external assets
				{
					ensure!(false, Error::<T>::Unauthorized)
				},
			};

			ensure!(!<DetachedHashes<T>>::contains_key(&proto_hash), Error::<T>::Detached);

			<DetachRequests<T>>::mutate(|requests| {
				requests.push(DetachRequest { hash: proto_hash, target_chain, target_account });
			});

			Ok(())
		}

		/// Curate, burning tickets on a Proto-Fragment
		///
		/// # Arguments
		///
		/// * `origin` - The origin of the extrinsic function
		/// * `proto_hash` - **Hash of the Proto-Fragment** to **stake on**
		/// * `amount` - **Amount of tickets** to **burn**
		#[pallet::weight(50_000)]
		pub fn curate(
			origin: OriginFor<T>,
			proto_hash: Hash256,
			amount: <T as pallet_assets::Config>::Balance,
		) -> DispatchResult {
			let who = ensure_signed(origin.clone())?;

			// make sure the proto exists
			ensure!(<Protos<T>>::contains_key(&proto_hash), Error::<T>::ProtoNotFound);

			// make sure the user has enough tickets
			let balance = <pallet_assets::Pallet<T> as Inspect<T::AccountId>>::balance(
				T::TicketsAssetId::get(),
				&who,
			);
			ensure!(balance >= amount, Error::<T>::InsufficientBalance);

			let current_block_number = <frame_system::Pallet<T>>::block_number();

			// ! from now we write...

			// Burn tickets from account and record the stake locally
			let _ = <pallet_assets::Pallet<T> as Mutate<T::AccountId>>::burn_from(
				T::TicketsAssetId::get(),
				&who,
				amount.saturated_into(),
			)?;

			// take record of the stake
			<ProtoCurations<T>>::insert(proto_hash, &who, (amount, current_block_number));
			<AccountCurations<T>>::append(who.clone(), proto_hash.clone());

			// also emit event
			Self::deposit_event(Event::Staked { proto_hash, account_id: who, balance: amount }); // 问Gio

			Ok(())
		}

		/// Delete Proto-Fragment `proto_hash` from all relevant Storage Items
		#[pallet::weight(50_000)]
		pub fn ban(origin: OriginFor<T>, proto_hash: Hash256) -> DispatchResult {
			ensure_root(origin)?;

			let proto_struct = <Protos<T>>::get(&proto_hash).ok_or(Error::<T>::ProtoNotFound)?;

			<ProtosByCategory<T>>::mutate(&proto_struct.category, |list_protos| {
				if let Some(list_protos) = list_protos {
					list_protos.retain(|current_hash| proto_hash != *current_hash);
				}
			});
			<ProtosByOwner<T>>::mutate(proto_struct.owner, |list_protos| {
				if let Some(list_protos) = list_protos {
					list_protos.retain(|current_hash| proto_hash != *current_hash);
				}
			});

			Ok(())
		}
	}

	#[pallet::hooks]
	impl<T: Config> Hooks<BlockNumberFor<T>> for Pallet<T> {
		/// During the block finalization phase
		fn on_finalize(n: T::BlockNumber) {
			// drain expired curations
			let expiring = <ExpiringCurations<T>>::take(n);
			if let Some(expiring) = expiring {
				for account in &expiring {
					let curations = <AccountCurations<T>>::get(account);
					if let Some(curations) = curations {
						for proto in curations {
							let curation = <ProtoCurations<T>>::get(proto, account);
							if let Some(curation) = curation {
								if curation.1 + T::CurationExpiration::get().saturated_into() >= n {
									<ProtoCurations<T>>::remove(proto, account);
									<AccountCurations<T>>::mutate(account, |curations| {
										if let Some(curations) = curations {
											curations.retain(|p| p != &proto);
										}
									});
								}
							}
						}
					}
				}
			}
		}
	}

	impl<T: Config> Pallet<T>
	where
		T::AccountId: UncheckedFrom<T::Hash> + AsRef<[u8]>,
	{
		fn check_license(references: &[Hash256], who: &T::AccountId) -> DispatchResult {
			// TODO this is not tested properly
			for reference in references.iter() {
				let proto = <Protos<T>>::get(reference);
				if let Some(proto) = proto {
					let owner = match proto.owner {
						ProtoOwner::User(owner) => Some(owner),
						_ => None,
					};

					if let Some(owner) = owner {
						if owner == *who {
							// owner can include freely
							continue
						}
					}

					let license = proto.license;
					match license {
						UsageLicense::Closed => return Err(Error::<T>::Unauthorized.into()),
						UsageLicense::Open => continue,
						UsageLicense::Tickets(amount) => {
							let amount: u64 = amount.into();
							let amount = amount.saturated_into();

							let curation = <ProtoCurations<T>>::get(reference, who.clone());
							if let Some(curation) = curation {
								// Check if the user curated enough tickets
								ensure!(curation.0 >= amount, Error::<T>::NotEnoughTickets);
							} else {
								// Curation not found
								return Err(Error::<T>::CurationNotFound.into())
							}
						},
						UsageLicense::Contract(contract_address) => {
							let data = (reference, who.clone()).encode();
							let res: Result<pallet_contracts_primitives::ExecReturnValue, _> =
								<pallet_contracts::Pallet<T>>::bare_call(
									who.clone(),
									contract_address,
									0u32.saturated_into(),
									Weight::from_ref_time(1_000_000), // TODO determine this limit better should not be too high indeed
									None,
									data,
									false,
								)
								.result
								.map_err(|e| {
									log::debug!("UsageLicense::Contract error: {:?}", e);
									e
								});

							if let Ok(res) = res {
								let allowed = bool::decode(&mut &res.data.0[..]);
								if let Ok(allowed) = allowed {
									if !allowed {
										return Err(Error::<T>::Unauthorized.into())
									}
								} else {
									return Err(Error::<T>::Unauthorized.into())
								}
							} else {
								return Err(Error::<T>::Unauthorized.into())
							}
						},
					}
				} else {
					// Proto not found
					return Err(Error::<T>::ReferenceNotFound.into())
				}
			}
			Ok(())
		}

		fn filter_proto(
			proto_id: &Hash256,
			tags: &[Vec<u8>],
			categories: &[Categories],
			avail: Option<bool>,
			exclude_tags: bool,
		) -> bool {
			if let Some(struct_proto) = <Protos<T>>::get(proto_id) {
				if let Some(avail) = avail {
					if avail && struct_proto.license == UsageLicense::Closed {
						return false
					} else if !avail && struct_proto.license != UsageLicense::Closed {
						return false
					}
				}

				if categories.len() == 0 {
					return Self::filter_tags(tags, &struct_proto, exclude_tags)
				} else {
					return Self::filter_category(tags, &struct_proto, categories, exclude_tags)
				}
			} else {
				false
			}
		}

		/// Whether `struct_proto` has all the tags `tags` and categories `categories`
		fn filter_category(
			tags: &[Vec<u8>],
			struct_proto: &Proto<T::AccountId, T::BlockNumber>,
			categories: &[Categories],
			exclude_tags: bool,
		) -> bool {
			let found: Vec<_> = categories
				.into_iter()
				.filter(|cat| match cat {
					Categories::Shards(param_script_info) => {
						if let Categories::Shards(stored_script_info) = &struct_proto.category {
							let implementing_diffs: Vec<_> = param_script_info
								.implementing
								.clone()
								.into_iter()
								.filter(|item| stored_script_info.implementing.contains(item))
								.collect();
							let requiring_diffs: Vec<_> = param_script_info
								.requiring
								.clone()
								.into_iter()
								.filter(|item| stored_script_info.requiring.contains(item))
								.collect();

							let zero_vec = [0u8; 8];

							// Specific query:
							// Partial or full match {requiring, implementing}. Same format {Edn|Binary}.
<<<<<<< HEAD
							if !implementing_diffs.is_empty() || !requiring_diffs.is_empty(){
=======
							if !implementing_diffs.is_empty() || !requiring_diffs.is_empty() {
>>>>>>> fb78f1ef
								if param_script_info.format == stored_script_info.format {
									return Self::filter_tags(tags, struct_proto, exclude_tags)
								} else {
									return false
								}
							}
							// Generic query:
							// Get all with same format. {Edn|Binary}. No match {requiring, implementing}.
							else if param_script_info.implementing.contains(&zero_vec) &&
<<<<<<< HEAD
									param_script_info.requiring.contains(&zero_vec) &&
									param_script_info.format == stored_script_info.format {
									return Self::filter_tags(tags, struct_proto, exclude_tags);
							}
							else {
								return false;
=======
								param_script_info.requiring.contains(&zero_vec) &&
								param_script_info.format == stored_script_info.format
							{
								return Self::filter_tags(tags, struct_proto, exclude_tags)
							} else {
								return false
>>>>>>> fb78f1ef
							}
						} else {
							// it should never go here
							return false
						}
					},
					_ =>
						if *cat == &struct_proto.category {
							return Self::filter_tags(tags, struct_proto, exclude_tags)
						} else {
							return false
						},
				})
				.collect();

			if found.is_empty() {
				return false
			} else {
				return true
			}
		}

		/// Whether `struct_proto` has all the tags `tags`
		fn filter_tags(
			tags: &[Vec<u8>],
			struct_proto: &Proto<T::AccountId, T::BlockNumber>,
			exclude_tags: bool,
		) -> bool {
			if tags.len() == 0 {
				true
			} else {
				tags.into_iter().all(|tag| {
					let tag_idx = <Tags<T>>::get(tag);
					if let Some(tag_idx) = tag_idx {
						if struct_proto.tags.contains(&Compact::from(tag_idx)) {
							!exclude_tags
						} else {
							exclude_tags
						}
					} else {
						false
					}
				})
			}
		}

		fn get_list_of_matching_categories(
			params: &GetProtosParams<T::AccountId, Vec<u8>>,
			category: &Categories,
		) -> Vec<Categories> {
			let found: Vec<Categories> = params
				.categories
				.clone()
				.into_iter()
				.filter(|cat| match cat {
					Categories::Shards(param_script_info) => {
						if let Categories::Shards(stored_script_info) = &category {
							let implementing_diffs: Vec<_> = param_script_info
								.implementing
								.clone()
								.into_iter()
								.filter(|item| stored_script_info.implementing.contains(item))
								.collect();
							let requiring_diffs: Vec<_> = param_script_info
								.requiring
								.clone()
								.into_iter()
								.filter(|item| stored_script_info.requiring.contains(item))
								.collect();

<<<<<<< HEAD
								let zero_vec = [0u8; 8];

								// Specific query:
								// Partial or full match {requiring, implementing}. Same format {Edn|Binary}.
								if !implementing_diffs.is_empty() || !requiring_diffs.is_empty(){
									if param_script_info.format == stored_script_info.format {
										return true;
									} else { return false; }
								}
								// Generic query:
								// Get all with same format. {Edn|Binary}. No match {requiring, implementing}.
								else if param_script_info.implementing.contains(&zero_vec) &&
										param_script_info.requiring.contains(&zero_vec) &&
										param_script_info.format == stored_script_info.format {
										return true;
=======
							let zero_vec = [0u8; 8];

							// Specific query:
							// Partial or full match {requiring, implementing}. Same format {Edn|Binary}.
							if !implementing_diffs.is_empty() || !requiring_diffs.is_empty() {
								if param_script_info.format == stored_script_info.format {
									return true
								} else {
									return false
>>>>>>> fb78f1ef
								}
							}
							// Generic query:
							// Get all with same format. {Edn|Binary}. No match {requiring, implementing}.
							else if param_script_info.implementing.contains(&zero_vec) &&
								param_script_info.requiring.contains(&zero_vec) &&
								param_script_info.format == stored_script_info.format
							{
								return true
							} else if !(&cat == &category) {
								return false
							} else {
								return false
							}
						} else {
							return false
						}
					},
					// for all other types of Categories
					_ =>
						if !(&cat == &category) {
							return false
						} else {
							return true
						},
				})
				.collect();

			return found
		}

		/// Converts a `ProtoOwner` struct into a JSON
		pub fn get_owner_in_json_format(owner: ProtoOwner<T::AccountId>) -> Value {
			let json_owner = match owner {
				ProtoOwner::User(account_id) => json!({
					"type": "internal",
					"value": hex::encode(account_id)
				}),
				ProtoOwner::ExternalAsset(linked_asset) => {
					let value = match linked_asset {
						LinkedAsset::Erc721(contract, token_id, source) => {
							let chain_id = match source {
								LinkSource::Evm(_sig, _block, chain_id) => chain_id,
							};
							json!({
								"type": "erc721",
								"value": {
									"contract": format!("0x{:x}", contract),
									"token_id": format!("0x{:x}", token_id),
									"chain_id": format!("0x{:x}", chain_id)
								}
							})
						},
					};
					json!({
						"type": "external",
						"value": value,
					})
				},
			};

			json_owner
		}

		/// Queries the `metadata_keys` that exist in the map `metadata` and returns them as a JSON (along with their corresponding data hashes)
		pub fn get_map_of_matching_metadata_keys(
			metadata_keys: &Vec<Vec<u8>>,
			metadata: &BTreeMap<Compact<u64>, Hash256>,
		) -> Map<String, Value> {
			let mut map = Map::new();

			for metadata_key in metadata_keys.clone().iter() {
				let metadata_value =
					if let Some(metadata_key_index) = <MetaKeys<T>>::get(metadata_key) {
						if let Some(data_hash) = metadata.get(&Compact(metadata_key_index)) {
							Value::String(hex::encode(data_hash))
						} else {
							Value::Null
						}
					} else {
						Value::Null
					};

				if let Ok(string_metadata_key) = String::from_utf8(metadata_key.clone()) {
					map.insert(string_metadata_key, metadata_value);
				}
			}

			map
		}

		/// **Query** and **Return** **Proto-Fragment(s)** based on **`params`**. The **return
		/// type** is a **JSON string**
		///
		/// # Arguments
		///
		/// * `params` - A ***GetProtosParams* struct**
		pub fn get_protos(
			params: GetProtosParams<T::AccountId, Vec<u8>>,
		) -> Result<Vec<u8>, Vec<u8>> {
			let protos_map: Map<String, Value> = Self::get_protos_map(params)?;

			let result = json!(protos_map).to_string();

			Ok(result.into_bytes())
		}

		/// **Query** and **Return** **Proto-Fragment(s)** based on **`params`**. The **return
		/// type** is a **JSON string**
		///
		/// # Arguments
		///
		/// * `params` - A ***GetProtosParams* struct**
		pub fn get_protos_map(
			params: GetProtosParams<T::AccountId, Vec<u8>>,
		) -> Result<Map<String, Value>, Vec<u8>> {
			let mut map = Map::new();

			let list_protos_final: Vec<Hash256> = if let Some(owner) = params.owner {
				// `owner` exists
				let list_protos_owner =
					<ProtosByOwner<T>>::get(ProtoOwner::<T::AccountId>::User(owner))
						.ok_or("Owner not found")?; // `owner` exists in `ProtosByOwner`
				if params.desc {
					// Sort in descending order
					list_protos_owner
						.into_iter()
						.rev()
						.filter(|proto_id| {
							Self::filter_proto(
								proto_id,
								&params.tags,
								&params.categories,
								params.available,
								params.exclude_tags,
							)
						})
						.skip(params.from as usize)
						.take(params.limit as usize)
						.collect()
				} else {
					// Sort in ascending order
					list_protos_owner
						.into_iter()
						.filter(|proto_id| {
							Self::filter_proto(
								proto_id,
								&params.tags,
								&params.categories,
								params.available,
								params.exclude_tags,
							)
						})
						.skip(params.from as usize)
						.take(params.limit as usize)
						.collect()
				}
			} else {
				// Notice this wastes time and memory and needs a better implementation
				let mut flat = Vec::<Hash256>::new();

				let cats = <ProtosByCategory<T>>::iter_keys().collect::<Vec<Categories>>();
				let cats: Vec<Categories> =
					if params.desc { cats.iter().rev().map(|x| x.clone()).collect() } else { cats };

				for category in cats {
					if params.categories.len() != 0 {
						let found: Vec<Categories> =
							Self::get_list_of_matching_categories(&params, &category);
						// if the current stored category does not match with any of the categories
						// in input, it can be discarded from this search.
						if found.is_empty() {
							continue
						}
					}
					// Found the category.
					// Now collect all the protos linked to the category type in input
					let protos = <ProtosByCategory<T>>::get(category);
					if let Some(protos) = protos {
						let collection: Vec<Hash256> = if params.desc {
							// Sort in descending order
							protos
								.into_iter()
								.rev()
								.filter(|proto_id| {
									Self::filter_proto(
										proto_id,
										&params.tags,
										&params.categories,
										params.available,
										params.exclude_tags,
									)
								})
								.collect()
						} else {
							// Sort in ascending order
							protos
								.into_iter()
								.filter(|proto_id| {
									Self::filter_proto(
										proto_id,
										&params.tags,
										&params.categories,
										params.available,
										params.exclude_tags,
									)
								})
								.collect()
						};
						flat.extend(collection);
					}
				}
				flat.iter()
					.skip(params.from as usize)
					.take(params.limit as usize)
					.map(|x| *x)
					.collect()
			};

			for proto_id in list_protos_final.into_iter() {
				map.insert(hex::encode(proto_id), Value::Object(Map::new()));
			}

			if params.return_owners || !params.metadata_keys.is_empty() {
				for (proto_id, map_proto) in map.iter_mut() {
					let map_proto = match map_proto {
						Value::Object(map_proto) => map_proto,
						_ => return Err("Failed to get map_proto".into()),
					};

					let array_proto_id: Hash256 = hex::decode(proto_id)
						.or(Err("`Failed to decode `proto_id``"))?
						.try_into()
						.or(Err("Failed to convert `proto_id` to Hash256"))?;

					let proto_struct =
						<Protos<T>>::get(array_proto_id).ok_or("Failed to get proto")?;

					match proto_struct.license {
						UsageLicense::Tickets(amount) => {
							let n: u64 = amount.into();
							(*map_proto).insert(String::from("tickets"), Value::Number(n.into()));
						},
						_ => {
							(*map_proto).insert(String::from("tickets"), Value::Null);
						},
					}

					if params.return_owners {
						let owner = proto_struct.owner;
						let json_owner = Self::get_owner_in_json_format(owner);
						(*map_proto).insert("owner".into(), json_owner);
					}

					if !params.metadata_keys.is_empty() {
						let proto_metadata = proto_struct.metadata;
						let map_of_matching_metadata_keys = Self::get_map_of_matching_metadata_keys(
							&params.metadata_keys,
							&proto_metadata,
						);
						(*map_proto)
							.insert("metadata".into(), map_of_matching_metadata_keys.into());
						// (*map_proto).append(&mut map_of_matching_metadata_keys);
					}
				}
			}

			Ok(map)
		}

		/// **Query** the Genealogy of a Proto-Fragment based on **`params`**. The **return
		/// type** is a **JSON string** that represents an Adjacency List.
		///
		/// # Arguments
		///
		/// * `params` - A ***GetGenealogy* struct**
		pub fn get_genealogy(params: GetGenealogy<Vec<u8>>) -> Result<Vec<u8>, Vec<u8>> {

			let proto_hash: Hash256 = hex::decode(params.proto_hash)
				.map_err(|_| "Failed to convert string to u8 slice")?
				.try_into()
				.map_err(|_| "Failed to convert u8 slice to Hash256")?;

			let mut adjacency_list = BTreeMap::<String, Vec<String>>::new();

			let mut queue = VecDeque::<Hash256>::new();
			queue.push_back(proto_hash);

			let mut visited = BTreeMap::<Hash256, bool>::new();
			visited.insert(proto_hash, true);

			while let Some(proto) = queue.pop_front() {

				let neighbors = if params.get_ancestors {
					let proto_struct = <Protos<T>>::get(proto).ok_or("Proto Hash Does Not Exist!")?;
					let mut parents = proto_struct.references;
					let mut references_from_patches = proto_struct.patches.into_iter().flat_map(|pp: ProtoPatch<_>| pp.references).collect::<Vec<Hash256>>();
					parents.append(&mut references_from_patches);
					parents
				} else {
					let children = <ProtosByParent<T>>::get(proto).unwrap_or_default();
					children
				};

				adjacency_list.insert(hex::encode(proto), neighbors.iter().map(|p| hex::encode(p)).collect());

				for neighbor in neighbors.into_iter() {
					if !visited.contains_key(&neighbor) {
						visited.insert(neighbor, true);
						queue.push_back(neighbor);
					}
				}
			}

			Ok(json!(adjacency_list).to_string().into_bytes())

		}


	}

}<|MERGE_RESOLUTION|>--- conflicted
+++ resolved
@@ -1012,11 +1012,7 @@
 
 							// Specific query:
 							// Partial or full match {requiring, implementing}. Same format {Edn|Binary}.
-<<<<<<< HEAD
-							if !implementing_diffs.is_empty() || !requiring_diffs.is_empty(){
-=======
 							if !implementing_diffs.is_empty() || !requiring_diffs.is_empty() {
->>>>>>> fb78f1ef
 								if param_script_info.format == stored_script_info.format {
 									return Self::filter_tags(tags, struct_proto, exclude_tags)
 								} else {
@@ -1026,21 +1022,12 @@
 							// Generic query:
 							// Get all with same format. {Edn|Binary}. No match {requiring, implementing}.
 							else if param_script_info.implementing.contains(&zero_vec) &&
-<<<<<<< HEAD
-									param_script_info.requiring.contains(&zero_vec) &&
-									param_script_info.format == stored_script_info.format {
-									return Self::filter_tags(tags, struct_proto, exclude_tags);
-							}
-							else {
-								return false;
-=======
 								param_script_info.requiring.contains(&zero_vec) &&
 								param_script_info.format == stored_script_info.format
 							{
 								return Self::filter_tags(tags, struct_proto, exclude_tags)
 							} else {
 								return false
->>>>>>> fb78f1ef
 							}
 						} else {
 							// it should never go here
@@ -1111,23 +1098,6 @@
 								.filter(|item| stored_script_info.requiring.contains(item))
 								.collect();
 
-<<<<<<< HEAD
-								let zero_vec = [0u8; 8];
-
-								// Specific query:
-								// Partial or full match {requiring, implementing}. Same format {Edn|Binary}.
-								if !implementing_diffs.is_empty() || !requiring_diffs.is_empty(){
-									if param_script_info.format == stored_script_info.format {
-										return true;
-									} else { return false; }
-								}
-								// Generic query:
-								// Get all with same format. {Edn|Binary}. No match {requiring, implementing}.
-								else if param_script_info.implementing.contains(&zero_vec) &&
-										param_script_info.requiring.contains(&zero_vec) &&
-										param_script_info.format == stored_script_info.format {
-										return true;
-=======
 							let zero_vec = [0u8; 8];
 
 							// Specific query:
@@ -1137,7 +1107,6 @@
 									return true
 								} else {
 									return false
->>>>>>> fb78f1ef
 								}
 							}
 							// Generic query:
