//! The Runtime of the Clamor Node.
//!
//! The runtime for a Substrate node contains all of the business logic
//! for executing transactions, saving state transitions, and interacting with the outer node.

// Some of the Substrate Macros in this file throw missing_docs warnings.
// That's why we allow this file to have missing_docs.
#![allow(missing_docs)]
// Ensure we're `no_std` when compiling for Wasm.
#![cfg_attr(not(feature = "std"), no_std)]
// `construct_runtime!` does a lot of recursion and requires us to increase the limit to 256.
#![recursion_limit = "256"]

// This will include the generated WASM binary as two constants WASM_BINARY and WASM_BINARY_BLOATY. The former is a compact WASM binary and the latter is not compacted.
#[cfg(feature = "std")]
include!(concat!(env!("OUT_DIR"), "/wasm_binary.rs"));

use frame_support::{
	dispatch::DispatchClass,
	traits::{ConstU128, ConstU16, ConstU32, ConstU64},
};
use frame_system::{
	limits::{BlockLength, BlockWeights},
	EnsureRoot,
};
use pallet_grandpa::{
	fg_primitives, AuthorityId as GrandpaId, AuthorityList as GrandpaAuthorityList,
};
use sp_api::impl_runtime_apis;
use sp_consensus_aura::sr25519::AuthorityId as AuraId;
use sp_core::{crypto::KeyTypeId, OpaqueMetadata};
use sp_runtime::{
	create_runtime_str, generic, impl_opaque_keys,
	traits::{
		BlakeTwo256, Block as BlockT, Extrinsic as ExtrinsicT, IdentifyAccount, NumberFor, Verify,
	},
	transaction_validity::{TransactionSource, TransactionValidity},
	ApplyExtrinsicResult, MultiSignature,
};
use sp_std::prelude::*;
#[cfg(feature = "std")]
use sp_version::NativeVersion;
use sp_version::RuntimeVersion;

// A few exports that help ease life for downstream crates.
pub use frame_support::{
	construct_runtime, parameter_types,
	traits::{Contains, KeyOwnerProofSystem, Randomness, StorageInfo},
	weights::{
		constants::{BlockExecutionWeight, ExtrinsicBaseWeight, RocksDbWeight, WEIGHT_PER_SECOND},
		IdentityFee, Weight,
	},
	StorageValue,
};
pub use pallet_balances::Call as BalancesCall;
pub use pallet_protos::Call as ProtosCall;
pub use pallet_timestamp::Call as TimestampCall;
use pallet_transaction_payment::CurrencyAdapter;
#[cfg(any(feature = "std", test))]
pub use sp_runtime::BuildStorage;
pub use sp_runtime::{Perbill, Permill};

use scale_info::prelude::string::String;

use codec::Encode;
use sp_runtime::traits::{SaturatedConversion, StaticLookup};

use pallet_fragments::{GetDefinitionsParams, GetInstanceOwnerParams, GetInstancesParams};
use pallet_protos::{GetGenealogyParams, GetProtosParams};

pub use pallet_contracts::Schedule;

/// Prints debug output of the `contracts` pallet to stdout if the node is
/// started with `-lruntime::contracts=debug`.
pub const CONTRACTS_DEBUG_OUTPUT: bool = true;

/// An index to a block.
pub type BlockNumber = u64;

/// Alias to 512-bit hash when used in the context of a transaction signature on the chain.
pub type Signature = MultiSignature;

/// Some way of identifying an account on the chain. We intentionally make it equivalent
/// to the public key of our transaction signing scheme.
pub type AccountId = <<Signature as Verify>::Signer as IdentifyAccount>::AccountId;

/// Balance of an account.
pub type Balance = u128;

/// Index of a transaction in the chain.
pub type Index = u32;

/// A hash of some data used by the chain.
pub type Hash = sp_core::H256;

/// Unchecked extrinsic type as expected by this runtime.
pub type UncheckedExtrinsic =
	generic::UncheckedExtrinsic<Address, RuntimeCall, Signature, SignedExtra>;

/// The payload being signed in transactions.
pub type SignedPayload = generic::SignedPayload<RuntimeCall, SignedExtra>;

/// Related to Index pallet
pub type AccountIndex = u64;

/// Opaque types. These are used by the CLI to instantiate machinery that don't need to know
/// the specifics of the runtime. They can then be made to be agnostic over specific formats
/// of data like extrinsics, allowing for them to continue syncing the network through upgrades
/// to even the core data structures.
pub mod opaque {
	use super::*;

	pub use sp_runtime::OpaqueExtrinsic as UncheckedExtrinsic;

	/// Opaque block header type.
	pub type Header = generic::Header<BlockNumber, BlakeTwo256>;
	/// Opaque block type.
	pub type Block = generic::Block<Header, UncheckedExtrinsic>;
	/// Opaque block identifier type.
	pub type BlockId = generic::BlockId<Block>;

	// Implement OpaqueKeys for a described struct.
	// Every field type must implement BoundToRuntimeAppPublic. KeyTypeIdProviders is set to the types given as fields.
	impl_opaque_keys! {
		/// TODO: Documentation
		pub struct SessionKeys {
			/// TODO: Documentation
			pub aura: Aura,
			/// TODO: Documentation
			pub grandpa: Grandpa,
		}
	}
}

/// To learn more about runtime versioning and what each of the following value means:
///   https://docs.substrate.io/v3/runtime/upgrades#runtime-versioning
#[sp_version::runtime_version]
pub const VERSION: RuntimeVersion = RuntimeVersion {
	spec_name: create_runtime_str!("fragnova-testnet"),
	impl_name: create_runtime_str!("fragnova-color"),
	authoring_version: 1,
	// The version of the runtime specification. A full node will not attempt to use its native
	//   runtime in substitute for the on-chain Wasm runtime unless all of `spec_name`,
	//   `spec_version`, and `authoring_version` are the same between Wasm and native.
	// This value is set to 100 to notify Polkadot-JS App (https://polkadot.js.org/apps) to use
	//   the compatible custom types.
	spec_version: 2,
	impl_version: 1,
	apis: RUNTIME_API_VERSIONS,
	transaction_version: 1,
	state_version: 1,
};

/// This determines the average expected block time that we are targeting.
/// Blocks will be produced at a minimum duration defined by `SLOT_DURATION`.
/// `SLOT_DURATION` is picked up by `pallet_timestamp` which is in turn picked
/// up by `pallet_aura` to implement `fn slot_duration()`.
///
/// Change this to adjust the block time.
pub const MILLISECS_PER_BLOCK: u64 = 6000;
/// TODO: Documentation
pub const MILLICENTS: Balance = 1_000_000_000;
/// TODO: Documentation
pub const CENTS: Balance = 1_000 * MILLICENTS; // assume this is worth about a cent.
/// TODO: Documentation
pub const DOLLARS: Balance = 100 * CENTS;
/// The amount of balance a caller has to pay for calling an extrinsic with `bytes` bytes and .
pub const fn deposit(items: u32, bytes: u32) -> Balance {
	items as Balance * 15 * CENTS + (bytes as Balance) * 6 * CENTS
}

/// Blocks will be produced at a minimum duration defined by `SLOT_DURATION`.
///
/// Note: Currently it is not possible to change the slot duration after the chain has started.
///       Attempting to do so will brick block production.
pub const SLOT_DURATION: u64 = MILLISECS_PER_BLOCK;

// Time is measured by number of blocks.
/// Number of blocks that would be added to the Blockchain on average, when one minute passes
pub const MINUTES: BlockNumber = 60_000 / (MILLISECS_PER_BLOCK as BlockNumber);
/// Number of blocks that would be added to the Blockchain on average, when one hour passes
pub const HOURS: BlockNumber = MINUTES * 60;
/// Number of blocks that would be added to the Blockchain on average, when one day passes
pub const DAYS: BlockNumber = HOURS * 24;

/// The version information is used to identify this runtime when compiled natively.
#[cfg(feature = "std")]
pub fn native_version() -> NativeVersion {
	NativeVersion { runtime_version: VERSION, can_author_with: Default::default() }
}

/// We assume that ~10% of the block weight is consumed by `on_initialize` handlers.
/// This is used to limit the maximal weight of a single extrinsic.
const AVERAGE_ON_INITIALIZE_RATIO: Perbill = Perbill::from_percent(10);
/// We allow `Normal` extrinsics to fill up the block up to 75%, the rest can be used
/// by  Operational  extrinsics.
const NORMAL_DISPATCH_RATIO: Perbill = Perbill::from_percent(75);
/// We allow for 2 seconds of compute with a 6 second average block time.
const MAXIMUM_BLOCK_WEIGHT: Weight = WEIGHT_PER_SECOND.saturating_mul(2);

// When to use:
//
// To declare parameter types for a pallet's relevant associated types during runtime construction.
//
// What it does:
//
// The macro replaces each parameter specified into a struct type with a get() function returning its specified value.
// Each parameter struct type also implements the frame_support::traits::Get<I> trait to convert the type to its specified value.
//
// Source: https://docs.substrate.io/v3/runtime/macros/
parameter_types! {
	/// TODO: Documentation
	pub const Version: RuntimeVersion = VERSION;
	/// TODO: Documentation
	pub const BlockHashCount: BlockNumber = 2400;
	/// TODO: Documentation
	pub const SS58Prefix: u8 = 93;

	/// We allow for 2 seconds of compute with a 6 second average block time.
	pub RuntimeBlockLength: BlockLength = BlockLength
		::max_with_normal_ratio(5 * 1024 * 1024, NORMAL_DISPATCH_RATIO);

	/// TODO: Documentation
	pub RuntimeBlockWeights: BlockWeights = BlockWeights::builder()
		.base_block(BlockExecutionWeight::get())
		.for_class(DispatchClass::all(), |weights| {
			weights.base_extrinsic = ExtrinsicBaseWeight::get();
		})
		.for_class(DispatchClass::Normal, |weights| {
			weights.max_total = Some(NORMAL_DISPATCH_RATIO * MAXIMUM_BLOCK_WEIGHT);
		})
		.for_class(DispatchClass::Operational, |weights| {
			weights.max_total = Some(MAXIMUM_BLOCK_WEIGHT);
			// Operational transactions have some extra reserved space, so that they
			// are included even if block reached `MAXIMUM_BLOCK_WEIGHT`.
			weights.reserved = Some(
				MAXIMUM_BLOCK_WEIGHT - NORMAL_DISPATCH_RATIO * MAXIMUM_BLOCK_WEIGHT
			);
		})
		.avg_block_initialization(AVERAGE_ON_INITIALIZE_RATIO)
		.build_or_panic();
}

// Configure FRAME pallets to include in runtime.

impl frame_system::Config for Runtime {
	/// The basic call filter to use in dispatchable.
	type BaseCallFilter = frame_support::traits::Everything;
	/// Block & extrinsics weights: base values and limits.
	type BlockWeights = RuntimeBlockWeights;
	/// The maximum length of a block (in bytes).
	type BlockLength = RuntimeBlockLength;
	/// The identifier used to distinguish between accounts.
	type AccountId = AccountId;
	/// The aggregated dispatch type that is available for extrinsics.
	type RuntimeCall = RuntimeCall;
	/// The lookup mechanism to get account ID from whatever is passed in dispatchers.
	type Lookup = Indices;
	/// The index type for storing how many extrinsics an account has signed.
	type Index = Index;
	/// The index type for blocks.
	type BlockNumber = BlockNumber;
	/// The type for hashing blocks and tries.
	type Hash = Hash;
	/// The hashing algorithm used.
	type Hashing = BlakeTwo256;
	/// The header type.
	type Header = generic::Header<BlockNumber, BlakeTwo256>;
	/// The ubiquitous event type.
	type RuntimeEvent = RuntimeEvent;
	/// The ubiquitous origin type.
	type RuntimeOrigin = RuntimeOrigin;
	/// Maximum number of block number to block hash mappings to keep (oldest pruned first).
	type BlockHashCount = BlockHashCount;
	/// The weight of database operations that the runtime can invoke.
	type DbWeight = RocksDbWeight;
	/// Version of the runtime.
	type Version = Version;
	/// Converts a module to the index of the module in `construct_runtime!`.
	///
	/// This type is being generated by `construct_runtime!`.
	type PalletInfo = PalletInfo;
	/// What to do if a new account is created.
	type OnNewAccount = ();
	/// What to do if an account is fully reaped from the system.
	type OnKilledAccount = ();
	/// The data to be stored in an account.
	type AccountData = pallet_balances::AccountData<Balance>;
	/// Weight information for the extrinsics of this pallet.
	type SystemWeightInfo = ();
	/// This is used as an identifier of the chain. 42 is the generic substrate prefix.
	type SS58Prefix = SS58Prefix;
	/// The set code logic, just the default since we're not a parachain.
	type OnSetCode = ();
	type MaxConsumers = frame_support::traits::ConstU32<16>;
}

impl pallet_randomness_collective_flip::Config for Runtime {}

parameter_types! {
	/// The maximum number of authorities that `pallet_aura` can hold.
	pub const MaxAuthorities: u32 = 32;
}

impl pallet_aura::Config for Runtime {
	type AuthorityId = AuraId;
	type DisabledValidators = ();
	type MaxAuthorities = MaxAuthorities;
}

impl pallet_grandpa::Config for Runtime {
	type RuntimeEvent = RuntimeEvent;

	type KeyOwnerProofSystem = ();

	type KeyOwnerProof =
		<Self::KeyOwnerProofSystem as KeyOwnerProofSystem<(KeyTypeId, GrandpaId)>>::Proof;

	type KeyOwnerIdentification = <Self::KeyOwnerProofSystem as KeyOwnerProofSystem<(
		KeyTypeId,
		GrandpaId,
	)>>::IdentificationTuple;

	type HandleEquivocation = ();

	type WeightInfo = ();
	type MaxAuthorities = MaxAuthorities;
}

parameter_types! {
	/// TODO: Documentation
	pub const MinimumPeriod: u64 = SLOT_DURATION / 2;
}

impl pallet_timestamp::Config for Runtime {
	/// A timestamp: milliseconds since the unix epoch.
	type Moment = u64;
	type OnTimestampSet = Aura;
	type MinimumPeriod = MinimumPeriod;
	type WeightInfo = ();
}

parameter_types! {
	/// The minimum amount required to keep an account open.
	pub const ExistentialDeposit: u128 = 500;
	/// The maximum number of locks that should exist on an account.
	/// Not strictly enforced, but used for weight estimation.
	pub const MaxLocks: u32 = 50;
	/// TODO: Documentation
	pub const IsTransferable: bool = false;
}

impl pallet_balances::Config for Runtime {
	type MaxLocks = MaxLocks;
	type MaxReserves = ();
	type ReserveIdentifier = [u8; 8];
	/// The type for recording an account's balance.
	type Balance = Balance;
	/// The ubiquitous event type.
	type RuntimeEvent = RuntimeEvent;
	type DustRemoval = ();
	type ExistentialDeposit = ExistentialDeposit;
	type AccountStore = System;
	type WeightInfo = pallet_balances::weights::SubstrateWeight<Runtime>;
	type IsTransferable = IsTransferable;
}

// Parameters related to calculating the Weight fee.
parameter_types! {
	/// The amount of balance a caller (here "caller" refers to a "smart-contract account") has to pay for each storage item.
	///
	/// Note: Changing this value for an existing chain might need a storage migration.
	///
	/// # Definition of a "smart-contract account"
	///
	/// “smart-contract accounts” have the ability to instantiate smart-contracts and make calls to other contract and non-contract accounts.
	/// When a smart-contract is called,
	/// its associated code is retrieved via the code hash and gets executed.
	/// This call can alter the storage entries of the smart-contract account, instantiate new smart-contracts, or call other smart-contracts.
	///
	/// See for more information: https://paritytech.github.io/substrate/master/pallet_contracts/index.html
	pub const DepositPerItem: Balance = deposit(1, 0);
	/// The amount of balance a caller (here "caller" refers to a "smart-contract account") has to pay for each byte of storage.
	///
	/// Note: Changing this value for an existing chain might need a storage migration.
	///
	/// # Definition of  a "smart-contract account"
	///
	/// “smart-contract accounts” have the ability to instantiate smart-contracts and make calls to other contract and non-contract accounts.
	/// When a smart-contract is called,
	/// its associated code is retrieved via the code hash and gets executed.
	/// This call can alter the storage entries of the smart-contract account, instantiate new smart-contracts, or call other smart-contracts.
	///
	/// See for mor information: https://paritytech.github.io/substrate/master/pallet_contracts/index.html
	pub const DepositPerByte: Balance = deposit(0, 1);
	// pub const MaxValueSize: u32 = 16_384;
	/// The maximum number of contracts that can be pending for deletion.
	pub const DeletionQueueDepth: u32 = 1024;
	/// The maximum amount of weight that can be consumed per block for lazy trie removal.
	pub const DeletionWeightLimit: Weight = Weight::from_ref_time(500_000_000_000);
	// pub const MaxCodeSize: u32 = 2 * 1024;
	/// Cost schedule and limits.
	pub MySchedule: Schedule<Runtime> = <Schedule<Runtime>>::default();
	/// A fee mulitplier for `Operational` extrinsics to compute "virtual tip" to boost their
	/// `priority`
	pub OperationalFeeMultiplier: u8 = 5;
	/// Weight for adding a a byte worth of storage in certain extrinsics such as `upload()`.
	pub StorageBytesMultiplier: u64 = 10;
}

impl pallet_transaction_payment::Config for Runtime {
	type RuntimeEvent = RuntimeEvent;
	type OnChargeTransaction = CurrencyAdapter<Balances, ()>;
	type OperationalFeeMultiplier = OperationalFeeMultiplier;
	type WeightToFee = IdentityFee<Balance>;
	type LengthToFee = IdentityFee<Balance>;
	type FeeMultiplierUpdate = ();
}

impl pallet_sudo::Config for Runtime {
	type RuntimeEvent = RuntimeEvent;
	type RuntimeCall = RuntimeCall;
}

impl pallet_fragments::Config for Runtime {
	type RuntimeEvent = RuntimeEvent;
	type WeightInfo = ();
}

impl pallet_accounts::EthFragContract for Runtime {
	fn get_partner_contracts() -> Vec<String> {
		vec![String::from("0x8a819F380ff18240B5c11010285dF63419bdb2d5")]
	}
}

parameter_types! {
	pub const TicketsAssetId: u64 = 1337;
}

impl pallet_accounts::Config for Runtime {
	type RuntimeEvent = RuntimeEvent;
	type WeightInfo = ();
	type EthChainId = ConstU64<5>; // goerli
	type EthFragContract = Runtime;
	type EthConfirmations = ConstU64<1>;
	type Threshold = ConstU64<1>;
	type AuthorityId = pallet_accounts::crypto::FragAuthId;
<<<<<<< HEAD
}

impl pallet_oracle::OracleContract for Runtime {
	fn get_contract() -> &'static str {
		// https://docs.chain.link/docs/data-feeds/price-feeds/addresses/
		"0x547a514d5e3769680Ce22B2361c10Ea13619e8a9" // the contract address determines the network (mainnet, testnet)
	}
}

impl pallet_oracle::Config for Runtime {
	type AuthorityId = pallet_oracle::crypto::FragAuthId;
	type RuntimeEvent = RuntimeEvent;
	type OracleContract = Runtime; // the contract address determines the network to connect (mainnet, goerli, etc.)
	type Threshold = ConstU64<1>;
}

parameter_types! {
	/// Asset ID of the fungible asset "TICKET"
	pub const TicketsAssetId: u64 = 1337;
=======
	type TicketsAssetId = TicketsAssetId;
	type InitialPercentageTickets = ConstU128<80>;
	type InitialPercentageNova = ConstU128<20>;
	type USDEquivalentAmount = ConstU128<100>;
>>>>>>> d8470139
}

impl pallet_protos::Config for Runtime {
	type RuntimeEvent = RuntimeEvent;
	type WeightInfo = ();
	type StorageBytesMultiplier = StorageBytesMultiplier;
	type CurationExpiration = ConstU64<100800>; // one week
	type TicketsAssetId = TicketsAssetId;
}

impl pallet_detach::Config for Runtime {
	type RuntimeEvent = RuntimeEvent;
	type WeightInfo = ();
	type AuthorityId = pallet_detach::crypto::DetachAuthId;
}

impl pallet_multisig::Config for Runtime {
	type RuntimeEvent = RuntimeEvent;
	type RuntimeCall = RuntimeCall;
	type Currency = Balances;
	type DepositBase = ConstU128<1>;
	type DepositFactor = ConstU128<1>;
	type MaxSignatories = ConstU16<3>;
	type WeightInfo = ();
}

impl pallet_proxy::Config for Runtime {
	type RuntimeEvent = RuntimeEvent;
	type RuntimeCall = RuntimeCall;
	type Currency = Balances;
	type ProxyType = ();
	type ProxyDepositBase = ConstU128<1>;
	type ProxyDepositFactor = ConstU128<1>;
	type MaxProxies = ConstU32<4>;
	type WeightInfo = ();
	type MaxPending = ConstU32<2>;
	type CallHasher = BlakeTwo256;
	type AnnouncementDepositBase = ConstU128<1>;
	type AnnouncementDepositFactor = ConstU128<1>;
}

parameter_types! {
	/// Maximum number of additional fields that may be stored in an ID. Needed to bound the I/O
	/// required to access an identity, but can be pretty high.
	pub const MaxAdditionalFields: u32 = 2;
	/// Maxmimum number of registrars allowed in the system. Needed to bound the complexity
	/// of, e.g., updating judgements.
	pub const MaxRegistrars: u32 = 20;
}

impl pallet_identity::Config for Runtime {
	type RuntimeEvent = RuntimeEvent;
	type Currency = Balances;
	type Slashed = ();
	type BasicDeposit = ConstU128<10>;
	type FieldDeposit = ConstU128<10>;
	type SubAccountDeposit = ConstU128<10>;
	type MaxSubAccounts = ConstU32<2>;
	type MaxAdditionalFields = MaxAdditionalFields;
	type MaxRegistrars = MaxRegistrars;
	type RegistrarOrigin = EnsureRoot<AccountId>;
	type ForceOrigin = EnsureRoot<AccountId>;
	type WeightInfo = ();
}

impl pallet_utility::Config for Runtime {
	type RuntimeEvent = RuntimeEvent;
	type RuntimeCall = RuntimeCall;
	type PalletsOrigin = OriginCaller;
	type WeightInfo = ();
}

/// Implement SigningTypes and SendTransactionTypes in the runtime to support submitting transactions by an off-chain worker,
/// whether they are signed or unsigned.
///
/// Source: https://docs.substrate.io/how-to-guides/v3/ocw/transactions/
impl frame_system::offchain::SigningTypes for Runtime {
	type Public = <Signature as Verify>::Signer;
	type Signature = Signature;
}

/// Implement SigningTypes and SendTransactionTypes in the runtime to support submitting transactions by an off-chain worker,
/// whether they are signed or unsigned.
///
/// Source: https://docs.substrate.io/how-to-guides/v3/ocw/transactions/
impl<LocalCall> frame_system::offchain::SendTransactionTypes<LocalCall> for Runtime
where
	RuntimeCall: From<LocalCall>,
{
	type OverarchingCall = RuntimeCall;
	type Extrinsic = UncheckedExtrinsic;
}

/// Because you configured the Config trait for detach pallet and frag pallet
/// to implement the CreateSignedTransaction trait, you also need to implement that trait for the runtime.
impl<LocalCall> frame_system::offchain::CreateSignedTransaction<LocalCall> for Runtime
where
	RuntimeCall: From<LocalCall>,
{
	/// The code seems long, but what it tries to do is really:
	/// 	- Create and prepare extra of SignedExtra type, and put various checkers in-place.
	/// 	- Create a raw payload based on the passed in call and extra.
	/// 	- Sign the raw payload with the account public key.
	/// 	- Finally, bundle all data up and return a tuple of the call, the caller, its signature,
	/// 	  and any signed extension data.
	///
	/// Source: https://docs.substrate.io/how-to-guides/v3/ocw/transactions/
	fn create_transaction<C: frame_system::offchain::AppCrypto<Self::Public, Self::Signature>>(
		call: RuntimeCall,
		public: <Signature as Verify>::Signer,
		account: AccountId,
		nonce: Index,
	) -> Option<(RuntimeCall, <UncheckedExtrinsic as ExtrinsicT>::SignaturePayload)> {
		let tip = 0;
		// take the biggest period possible.
		let period =
			BlockHashCount::get().checked_next_power_of_two().map(|c| c / 2).unwrap_or(2) as u64;
		let current_block = System::block_number()
			.saturated_into::<u64>()
			// The `System::block_number` is initialized with `n+1`,
			// so the actual block number is `n`.
			.saturating_sub(1);
		let era = generic::Era::mortal(period, current_block);
		let extra = (
			frame_system::CheckSpecVersion::<Runtime>::new(),
			frame_system::CheckTxVersion::<Runtime>::new(),
			frame_system::CheckGenesis::<Runtime>::new(),
			frame_system::CheckEra::<Runtime>::from(era),
			frame_system::CheckNonce::<Runtime>::from(nonce),
			frame_system::CheckWeight::<Runtime>::new(),
			pallet_transaction_payment::ChargeTransactionPayment::<Runtime>::from(tip),
		);
		let raw_payload = SignedPayload::new(call, extra)
			.map_err(|_e| {
				// log::warn!("Unable to create signed payload: {:?}", e);
			})
			.ok()?;
		let signature = raw_payload.using_encoded(|payload| C::sign(payload, public))?;
		let address = Indices::unlookup(account);
		let (call, extra, _) = raw_payload.deconstruct();
		Some((call, (address, signature.into(), extra)))
	}
}

impl pallet_contracts::Config for Runtime {
	type Time = Timestamp;
	type Randomness = RandomnessCollectiveFlip;
	type Currency = Balances;
	type RuntimeEvent = RuntimeEvent;
	type RuntimeCall = RuntimeCall;
	/// The safest default is to allow no calls at all.
	///
	/// Runtimes should whitelist dispatchables that are allowed to be called from contracts
	/// and make sure they are stable. Dispatchables exposed to contracts are not allowed to
	/// change because that would break already deployed contracts. The `Call` structure itself
	/// is not allowed to change the indices of existing pallets, too.
	type CallFilter = frame_support::traits::Nothing;
	type DepositPerItem = DepositPerItem;
	type DepositPerByte = DepositPerByte;
	type CallStack = [pallet_contracts::Frame<Self>; 31];
	type WeightPrice = pallet_transaction_payment::Pallet<Self>;
	type WeightInfo = ();
	type ChainExtension = ();
	type DeletionQueueDepth = DeletionQueueDepth;
	type DeletionWeightLimit = DeletionWeightLimit;
	type Schedule = MySchedule;
	type AddressGenerator = pallet_contracts::DefaultAddressGenerator;
	type ContractAccessWeight = pallet_contracts::DefaultContractAccessWeight<RuntimeBlockWeights>;
	type MaxCodeLen = ConstU32<{ 128 * 1024 }>;
	type MaxStorageKeyLen = ConstU32<128>;
}

parameter_types! {
	/// TODO: Documentation
	pub const IndexDeposit: Balance = 500;
}

impl pallet_indices::Config for Runtime {
	type AccountIndex = AccountIndex;
	type Currency = Balances;
	type Deposit = IndexDeposit;
	type RuntimeEvent = RuntimeEvent;
	type WeightInfo = pallet_indices::weights::SubstrateWeight<Runtime>;
}

parameter_types! {
	/// The basic amount of funds that must be reserved for an asset.
	pub const AssetDeposit: Balance = 100 * DOLLARS;
	/// The amount of funds that must be reserved when creating a new approval.
	pub const ApprovalDeposit: Balance = 1 * DOLLARS;
	/// The maximum length of a name or symbol of an asset stored on-chain.
	pub const StringLimit: u32 = 50;
	/// The basic amount of funds that must be reserved when adding metadata to your asset.
	pub const MetadataDepositBase: Balance = 10 * DOLLARS;
	/// The additional funds that must be reserved for the number of bytes you store in your
	/// asset's metadata.
	pub const MetadataDepositPerByte: Balance = 1 * DOLLARS;
}

impl pallet_assets::Config for Runtime {
	type RuntimeEvent = RuntimeEvent;
	type Balance = Balance;
	type AssetId = u64;
	type Currency = Balances;
	type ForceOrigin = EnsureRoot<AccountId>;
	type AssetDeposit = AssetDeposit;
	type AssetAccountDeposit = ConstU128<DOLLARS>;
	type MetadataDepositBase = MetadataDepositBase;
	type MetadataDepositPerByte = MetadataDepositPerByte;
	type ApprovalDeposit = ApprovalDeposit;
	type StringLimit = StringLimit;
	type Freezer = ();
	type Extra = ();
	type WeightInfo = pallet_assets::weights::SubstrateWeight<Runtime>;
}

// Construct the Substrate runtime and integrates various pallets into the aforementioned runtime.
//
// The parameters here are specific types for `Block`, `NodeBlock`, and `UncheckedExtrinsic` and the pallets that are used by the runtime.
//
// Each pallet is declared like **"<Identifier>: <path::to::pallet>[<::{Part1, Part<T>, ..}>]"**, where:
//
// - `Identifier`: name given to the pallet that uniquely identifies it.
// - `:`: colon separator
// - `path::to::pallet`: identifiers separated by colons which declare the path to a pallet definition.
// - `::{ Part1, Part2<T>, .. }` (optional if the pallet was declared with a `frame_support::pallet:` macro): **Comma separated parts declared with their generic**.
//
// 	**If** a **pallet is **declared with `frame_support::pallet` macro** then the **parts can be automatically derived if not explicitly provided**.
//  We provide support for the following module parts in a pallet:
//
// 	- `Pallet` - Required for all pallets
// 	- `Call` - If the pallet has callable functions
// 	- `Storage` - If the pallet uses storage
// 	- `Event` or `Event<T>` (if the event is generic) - If the pallet emits events
// 	- `Origin` or `Origin<T>` (if the origin is generic) - If the pallet has instanciable origins
// 	- `Config` or `Config<T>` (if the config is generic) - If the pallet builds the genesis storage with GenesisConfig
// 	- `Inherent` - If the pallet provides/can check inherents.
// 	- `ValidateUnsigned` - If the pallet validates unsigned extrinsics.
//
//
// IMP NOTE 1: The macro generates a type alias for each pallet to their `Pallet`. E.g. `type System = frame_system::Pallet<Runtime>`
//
// IMP NOTE 2: The population of the genesis storage depends on the order of pallets.
// So, if one of your pallets depends on another pallet, the pallet that is depended upon needs to come before the pallet depending on it.
//
// V IMP NOTE 3: The order that the pallets appear in this macro determines its pallet index
construct_runtime!(
	pub enum Runtime where
		Block = Block, //  Block is the block type that is used in the runtime
		NodeBlock = opaque::Block, // NodeBlock is the block type that is used in the node
		UncheckedExtrinsic = UncheckedExtrinsic
	{
		// The System pallet is responsible for accumulating the weight of each block as it gets executed and making sure that it does not exceed the limit.
		System: frame_system,
		RandomnessCollectiveFlip: pallet_randomness_collective_flip,
		Timestamp: pallet_timestamp,
		Aura: pallet_aura,
		Grandpa: pallet_grandpa,
		Balances: pallet_balances,
		TransactionPayment: pallet_transaction_payment,
		Sudo: pallet_sudo,
		Assets: pallet_assets,
		// Our additions
		Indices: pallet_indices,
		Contracts: pallet_contracts,
		// Since this is the 11th pallet that's defined in this macro, its pallet index is "11"
		Protos: pallet_protos,
		Fragments: pallet_fragments,
		Detach: pallet_detach,
		Multisig: pallet_multisig,
		Proxy: pallet_proxy,
		Identity: pallet_identity,
		Utility: pallet_utility,
		Accounts: pallet_accounts,
		Oracle: pallet_oracle,
	}
);

/// The address format for describing accounts.
pub type Address = sp_runtime::MultiAddress<AccountId, AccountIndex>;
/// Block header type as expected by this runtime.
pub type Header = generic::Header<BlockNumber, BlakeTwo256>;
/// Block type as expected by this runtime.
pub type Block = generic::Block<Header, UncheckedExtrinsic>;
/// The SignedExtension to the basic transaction logic.
pub type SignedExtra = (
	frame_system::CheckSpecVersion<Runtime>,
	frame_system::CheckTxVersion<Runtime>,
	frame_system::CheckGenesis<Runtime>,
	frame_system::CheckEra<Runtime>,
	frame_system::CheckNonce<Runtime>,
	frame_system::CheckWeight<Runtime>,
	pallet_transaction_payment::ChargeTransactionPayment<Runtime>,
);

/// Executive: handles dispatch to the various modules.
pub type Executive = frame_executive::Executive<
	Runtime,
	Block,
	frame_system::ChainContext<Runtime>,
	Runtime,
	AllPalletsWithSystem,
>;

// Marks the given trait implementations as runtime apis.
//
// For more information, read: https://paritytech.github.io/substrate/master/sp_api/macro.impl_runtime_apis.html
impl_runtime_apis! {

	/// The `Core` runtime api that every Substrate runtime needs to implement.
	///
	/// See: https://paritytech.github.io/substrate/master/sp_api/trait.Core.html
	impl sp_api::Core<Block> for Runtime {
		/// Returns the version of the runtime.
		fn version() -> RuntimeVersion {
			VERSION
		}

		/// Execute the given block.
		fn execute_block(block: Block) {
			Executive::execute_block(block);
		}

		/// Initialize a block with the given header.
		fn initialize_block(header: &<Block as BlockT>::Header) {
			Executive::initialize_block(header)
		}
	}

	/// The `Metadata` runtime api that returns the metadata of a runtime.
	///
	/// See: https://paritytech.github.io/substrate/master/sp_api/trait.Metadata.html
	impl sp_api::Metadata<Block> for Runtime {
		/// Returns the metadata of a runtime.
		fn metadata() -> OpaqueMetadata {
			OpaqueMetadata::new(Runtime::metadata().into())
		}
	}

	/// The `BlockBuilder` runtime api trait that provides the required functionality for building a block.
	///
	/// See: https://paritytech.github.io/substrate/master/sp_block_builder/trait.BlockBuilder.html#
	impl sp_block_builder::BlockBuilder<Block> for Runtime {
		/// Apply the given extrinsic.
		///
		/// Returns an inclusion outcome which specifies if this extrinsic is included in
		/// this block or not.
		fn apply_extrinsic(extrinsic: <Block as BlockT>::Extrinsic) -> ApplyExtrinsicResult {
			Executive::apply_extrinsic(extrinsic)
		}

		/// Finish the current block.
		fn finalize_block() -> <Block as BlockT>::Header {
			Executive::finalize_block()
		}

		/// Generate inherent extrinsics. The inherent data will vary from chain to chain.
		fn inherent_extrinsics(data: sp_inherents::InherentData) -> Vec<<Block as BlockT>::Extrinsic> {
			data.create_extrinsics()
		}

		/// Check that the inherents are valid. The inherent data will vary from chain to chain.
		fn check_inherents(
			block: Block,
			data: sp_inherents::InherentData,
		) -> sp_inherents::CheckInherentsResult {
			data.check_extrinsics(&block)
		}
	}

	/// The `TaggedTransactionQueue` runtime api trait for interfering with the transaction queue.
	///
	/// See: https://paritytech.github.io/substrate/master/sp_transaction_pool/runtime_api/trait.TaggedTransactionQueue.html#
	impl sp_transaction_pool::runtime_api::TaggedTransactionQueue<Block> for Runtime {
		/// Validate the transaction.
		///
		/// This method is invoked by the transaction pool to learn details about given transaction.
		/// The implementation should make sure to verify the correctness of the transaction
		/// against current state. The given `block_hash` corresponds to the hash of the block
		/// that is used as current state.
		///
		/// Note that this call may be performed by the pool multiple times and transactions
		/// might be verified in any possible order.
		fn validate_transaction(
			source: TransactionSource,
			tx: <Block as BlockT>::Extrinsic,
			block_hash: <Block as BlockT>::Hash,
		) -> TransactionValidity {
			match tx.function {
				// We want to prevent polluting blocks with a lot of useless invalid data.
				// TODO perform quick and preliminary data validation
				#[allow(unused_variables)]
				RuntimeCall::Protos(ProtosCall::upload{ref data, ref category, ref tags, ..}) => {
					// TODO
				},
				#[allow(unused_variables)]
				RuntimeCall::Protos(ProtosCall::patch{ref data, ..}) |
				RuntimeCall::Protos(ProtosCall::set_metadata{ref data, ..}) => {
					// TODO
					// if let Err(_) = <pallet_protos::Pallet<Runtime>>::ensure_valid_auth(auth) {
					// 	return InvalidTransaction::BadProof.into();
					// }
				},
				_ => {},
			}
			// Always run normally anyways
			Executive::validate_transaction(source, tx, block_hash)
		}
	}

	/// The Offchain Worker Runtime API
	///
	/// See: https://paritytech.github.io/substrate/master/sp_offchain/trait.OffchainWorkerApi.html#
	impl sp_offchain::OffchainWorkerApi<Block> for Runtime {
		/// Starts the off-chain task for given block header.
		fn offchain_worker(header: &<Block as BlockT>::Header) {
			Executive::offchain_worker(header)
		}
	}

	/// Runtime API necessary for block authorship with aura.
	///
	/// See: https://paritytech.github.io/substrate/master/sp_consensus_aura/trait.AuraApi.html#
	impl sp_consensus_aura::AuraApi<Block, AuraId> for Runtime {
		/// Returns the slot duration for Aura.
		///
		/// Currently, only the value provided by this type at genesis will be used.
		fn slot_duration() -> sp_consensus_aura::SlotDuration {
			sp_consensus_aura::SlotDuration::from_millis(Aura::slot_duration())
		}

		/// Return the current set of authorities.
		fn authorities() -> Vec<AuraId> {
			Aura::authorities().into_inner()
		}
	}

	/// Session keys runtime api.
	///
	/// See: https://paritytech.github.io/substrate/master/sp_session/trait.SessionKeys.html#
	impl sp_session::SessionKeys<Block> for Runtime {
		/// Generate a set of session keys with optionally using the given seed.
		/// The keys should be stored within the keystore exposed via runtime
		/// externalities.
		///
		/// The seed needs to be a valid `utf8` string.
		///
		/// Returns the concatenated SCALE encoded public keys.
		fn generate_session_keys(seed: Option<Vec<u8>>) -> Vec<u8> {
			opaque::SessionKeys::generate(seed)
		}

		/// Decode the given public session keys.
		///
		/// Returns the list of public raw public keys + key type.
		fn decode_session_keys(
			encoded: Vec<u8>,
		) -> Option<Vec<(Vec<u8>, KeyTypeId)>> {
			opaque::SessionKeys::decode_into_raw_public_keys(&encoded)
		}
	}

	/// Runtime APIs for integrating the GRANDPA finality gadget into runtimes.
	/// This should be implemented on the runtime side.
	///
	/// This is primarily used for negotiating authority-set changes for the
	/// gadget. GRANDPA uses a signaling model of changing authority sets:
	/// changes should be signaled with a delay of N blocks, and then automatically
	/// applied in the runtime after those N blocks have passed.
	///
	/// The consensus protocol will coordinate the handoff externally.
	///
	/// See: https://paritytech.github.io/substrate/master/sp_finality_grandpa/trait.GrandpaApi.html#
	impl fg_primitives::GrandpaApi<Block> for Runtime {
		/// Get the current GRANDPA authorities and weights. This should not change except
		/// for when changes are scheduled and the corresponding delay has passed.
		///
		/// When called at block B, it will return the set of authorities that should be
		/// used to finalize descendants of this block (B+1, B+2, ...). The block B itself
		/// is finalized by the authorities from block B-1.
		fn grandpa_authorities() -> GrandpaAuthorityList {
			Grandpa::grandpa_authorities()
		}

		/// Get current GRANDPA authority set id.
		fn current_set_id() -> fg_primitives::SetId {
			Grandpa::current_set_id()
		}

		/// Submits an unsigned extrinsic to report an equivocation. The caller
		/// must provide the equivocation proof and a key ownership proof
		/// (should be obtained using `generate_key_ownership_proof`). The
		/// extrinsic will be unsigned and should only be accepted for local
		/// authorship (not to be broadcast to the network). This method returns
		/// `None` when creation of the extrinsic fails, e.g. if equivocation
		/// reporting is disabled for the given runtime (i.e. this method is
		/// hardcoded to return `None`). Only useful in an offchain context.
		fn submit_report_equivocation_unsigned_extrinsic(
			_equivocation_proof: fg_primitives::EquivocationProof<
				<Block as BlockT>::Hash,
				NumberFor<Block>,
			>,
			_key_owner_proof: fg_primitives::OpaqueKeyOwnershipProof,
		) -> Option<()> {
			None
		}

		/// Generates a proof of key ownership for the given authority in the
		/// given set. An example usage of this module is coupled with the
		/// session historical module to prove that a given authority key is
		/// tied to a given staking identity during a specific session. Proofs
		/// of key ownership are necessary for submitting equivocation reports.
		/// NOTE: even though the API takes a `set_id` as parameter the current
		/// implementations ignore this parameter and instead rely on this
		/// method being called at the correct block height, i.e. any point at
		/// which the given set id is live on-chain. Future implementations will
		/// instead use indexed data through an offchain worker, not requiring
		/// older states to be available.
		fn generate_key_ownership_proof(
			_set_id: fg_primitives::SetId,
			_authority_id: GrandpaId,
		) -> Option<fg_primitives::OpaqueKeyOwnershipProof> {
			// NOTE: this is the only implementation possible since we've
			// defined our key owner proof type as a bottom type (i.e. a type
			// with no values).
			None
		}
	}

	/// The Runtime API to query account nonce (aka transaction index).
	///
	/// See: https://paritytech.github.io/substrate/master/frame_system_rpc_runtime_api/trait.AccountNonceApi.html#
	impl frame_system_rpc_runtime_api::AccountNonceApi<Block, AccountId, Index> for Runtime {
		/// Get current account nonce of given `AccountId`.
		fn account_nonce(account: AccountId) -> Index {
			System::account_nonce(account)
		}
	}

	/// Runtime API for transaction payment pallet.
	///
	/// See: https://paritytech.github.io/substrate/master/pallet_transaction_payment_rpc_runtime_api/trait.TransactionPaymentApi.html#
	impl pallet_transaction_payment_rpc_runtime_api::TransactionPaymentApi<Block, Balance> for Runtime {
		/// Query the data that we know about the fee of a given `call`.
		fn query_info(
			uxt: <Block as BlockT>::Extrinsic,
			len: u32,
		) -> pallet_transaction_payment_rpc_runtime_api::RuntimeDispatchInfo<Balance> {
			TransactionPayment::query_info(uxt, len)
		}

		/// Query the detailed fee of a given `call`.
		fn query_fee_details(
			uxt: <Block as BlockT>::Extrinsic,
			len: u32,
		) -> pallet_transaction_payment::FeeDetails<Balance> {
			TransactionPayment::query_fee_details(uxt, len)
		}
	}

	/// The Runtime API used to dry-run contract interactions.
	///
	/// See: https://paritytech.github.io/substrate/master/pallet_contracts/trait.ContractsApi.html#
	impl pallet_contracts_rpc_runtime_api::ContractsApi<Block, AccountId, Balance, BlockNumber, Hash> for Runtime {
		/// Perform a call from a specified account to a given contract.
		///
		/// See [`crate::Pallet::bare_call`].
		fn call(
			origin: AccountId,
			dest: AccountId,
			value: Balance,
			gas_limit: u64,
			storage_deposit_limit: Option<Balance>,
			input_data: Vec<u8>,
		) -> pallet_contracts_primitives::ContractExecResult<Balance> {
			Contracts::bare_call(origin, dest, value, Weight::from_ref_time(gas_limit), storage_deposit_limit, input_data, true)
		}

		/// Instantiate a new contract.
		///
		/// See `[crate::Pallet::bare_instantiate]`.
		fn instantiate(
			origin: AccountId,
			value: Balance,
			gas_limit: u64,
			storage_deposit_limit: Option<Balance>,
			code: pallet_contracts_primitives::Code<Hash>,
			data: Vec<u8>,
			salt: Vec<u8>,
		) -> pallet_contracts_primitives::ContractInstantiateResult<AccountId, Balance>
		{
			Contracts::bare_instantiate(origin, value, Weight::from_ref_time(gas_limit), storage_deposit_limit, code, data, salt, true)
		}

		/// Upload new code without instantiating a contract from it.
		///
		/// See [`crate::Pallet::bare_upload_code`].
		fn upload_code(
			origin: AccountId,
			code: Vec<u8>,
			storage_deposit_limit: Option<Balance>,
		) -> pallet_contracts_primitives::CodeUploadResult<Hash, Balance>
		{
			Contracts::bare_upload_code(origin, code, storage_deposit_limit)
		}

		/// Query a given storage key in a given contract.
		///
		/// Returns `Ok(Some(Vec<u8>))` if the storage value exists under the given key in the
		/// specified account and `Ok(None)` if it doesn't. If the account specified by the address
		/// doesn't exist, or doesn't have a contract then `Err` is returned.
		fn get_storage(
			address: AccountId,
			key: Vec<u8>,
		) -> pallet_contracts_primitives::GetStorageResult {
			Contracts::get_storage(address, key)
		}
	}

	/// Runtime API that allows the Outer Node to communicate with the Runtime's Pallet-Protos
	impl pallet_protos_rpc_runtime_api::ProtosRuntimeApi<Block, AccountId> for Runtime {
		/// **Query** and **Return** **Proto-Fragment(s)** based on **`params`**
		fn get_protos(params: GetProtosParams<AccountId, Vec<u8>>) -> Result<Vec<u8>, Vec<u8>> {
			Protos::get_protos(params)
		}
		/// **Query** the Genealogy of a Proto-Fragment based on **`params`**
		fn get_genealogy(params: GetGenealogyParams<Vec<u8>>) -> Result<Vec<u8>, Vec<u8>> {
			Protos::get_genealogy(params)
		}
	}

	/// Runtime API that allows the Outer Node to communicate with the Runtime's Pallet-Fragments
	impl pallet_fragments_rpc_runtime_api::FragmentsRuntimeApi<Block, AccountId> for Runtime {
		/// **Query** and **Return** **Fragment Definition(s)** based on **`params`**
		fn get_definitions(params: GetDefinitionsParams<AccountId, Vec<u8>>) -> Result<Vec<u8>, Vec<u8>> {
			Fragments::get_definitions(params)
		}
		/// **Query** and **Return** **Fragment Instance(s)** based on **`params`**
		fn get_instances(params: GetInstancesParams<AccountId, Vec<u8>>) -> Result<Vec<u8>, Vec<u8>> {
			Fragments::get_instances(params)
		}
		/// Query the owner of a Fragment Instance. The return type is a String
		fn get_instance_owner(params: GetInstanceOwnerParams<Vec<u8>>) -> Result<Vec<u8>, Vec<u8>> {
			Fragments::get_instance_owner(params)
		}
	}

	/// Runtime api for benchmarking a FRAME runtime.
	///
	/// See: https://paritytech.github.io/substrate/master/frame_benchmarking/trait.Benchmark.html#
	#[cfg(feature = "runtime-benchmarks")]
	impl frame_benchmarking::Benchmark<Block> for Runtime {
		/// Get the benchmark metadata available for this runtime.
		///
		/// Parameters
		/// - `extra`: Also list benchmarks marked "extra" which would otherwise not be
		///            needed for weight calculation.
		fn benchmark_metadata(extra: bool) -> (
			Vec<frame_benchmarking::BenchmarkList>,
			Vec<frame_support::traits::StorageInfo>,
		) {
			use frame_benchmarking::{list_benchmark, baseline, Benchmarking, BenchmarkList};
			use frame_support::traits::StorageInfoTrait;
			use baseline::Pallet as BaselineBench;

			let mut list = Vec::<BenchmarkList>::new();

			list_benchmark!(list, extra, frame_benchmarking, BaselineBench::<Runtime>);
			list_benchmark!(list, extra, pallet_balances, Balances);
			list_benchmark!(list, extra, pallet_timestamp, Timestamp);
			list_benchmark!(list, extra, pallet_assets, Assets);
			list_benchmark!(list, extra, pallet_multisig, Multisig);
			list_benchmark!(list, extra, pallet_proxy, Proxy);
			list_benchmark!(list, extra, pallet_identity, Identity);
			list_benchmark!(list, extra, pallet_utility, Utility);

			list_benchmark!(list, extra, pallet_accounts, Accounts);
			list_benchmark!(list, extra, pallet_detach, Detach);
			list_benchmark!(list, extra, pallet_fragments, Fragments);
			list_benchmark!(list, extra, pallet_protos, Protos);

			let storage_info = AllPalletsWithSystem::storage_info();

			return (list, storage_info)
		}

		/// Dispatch the given benchmark.
		fn dispatch_benchmark(
			config: frame_benchmarking::BenchmarkConfig
		) -> Result<Vec<frame_benchmarking::BenchmarkBatch>, sp_runtime::RuntimeString> {
			use frame_benchmarking::{baseline, Benchmarking, BenchmarkBatch, add_benchmark, TrackedStorageKey};

			use baseline::Pallet as BaselineBench;

			impl frame_system_benchmarking::Config for Runtime {}
			impl baseline::Config for Runtime {}

			let whitelist: Vec<TrackedStorageKey> = vec![
				// Block Number
				hex_literal::hex!("26aa394eea5630e07c48ae0c9558cef702a5c1b19ab7a04f536c519aca4983ac").to_vec().into(),
				// Total Issuance
				hex_literal::hex!("c2261276cc9d1f8598ea4b6a74b15c2f57c875e4cff74148e4628f264b974c80").to_vec().into(),
				// Execution Phase
				hex_literal::hex!("26aa394eea5630e07c48ae0c9558cef7ff553b5a9862a516939d82b3d3d8661a").to_vec().into(),
				// Event Count
				hex_literal::hex!("26aa394eea5630e07c48ae0c9558cef70a98fdbe9ce6c55837576c60c7af3850").to_vec().into(),
				// System Events
				hex_literal::hex!("26aa394eea5630e07c48ae0c9558cef780d41e5e16056765bc8461851072c9d7").to_vec().into(),
			];

			let mut batches = Vec::<BenchmarkBatch>::new();
			let params = (&config, &whitelist);

			add_benchmark!(params, batches, frame_benchmarking, BaselineBench::<Runtime>);
			add_benchmark!(params, batches, pallet_timestamp, Timestamp);
			add_benchmark!(params, batches, pallet_assets, Assets);
			add_benchmark!(params, batches, pallet_multisig, Multisig);
			add_benchmark!(params, batches, pallet_proxy, Proxy);
			add_benchmark!(params, batches, pallet_identity, Identity);
			add_benchmark!(params, batches, pallet_utility, Utility);

			add_benchmark!(params, batches, pallet_accounts, Accounts);
			add_benchmark!(params, batches, pallet_detach, Detach);
			add_benchmark!(params, batches, pallet_fragments, Fragments);
			add_benchmark!(params, batches, pallet_protos, Protos);

			Ok(batches)
		}
	}
}<|MERGE_RESOLUTION|>--- conflicted
+++ resolved
@@ -445,7 +445,6 @@
 	type EthConfirmations = ConstU64<1>;
 	type Threshold = ConstU64<1>;
 	type AuthorityId = pallet_accounts::crypto::FragAuthId;
-<<<<<<< HEAD
 }
 
 impl pallet_oracle::OracleContract for Runtime {
@@ -465,12 +464,6 @@
 parameter_types! {
 	/// Asset ID of the fungible asset "TICKET"
 	pub const TicketsAssetId: u64 = 1337;
-=======
-	type TicketsAssetId = TicketsAssetId;
-	type InitialPercentageTickets = ConstU128<80>;
-	type InitialPercentageNova = ConstU128<20>;
-	type USDEquivalentAmount = ConstU128<100>;
->>>>>>> d8470139
 }
 
 impl pallet_protos::Config for Runtime {
