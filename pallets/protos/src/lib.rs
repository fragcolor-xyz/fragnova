--- conflicted
+++ resolved
@@ -200,11 +200,8 @@
 	use frame_system::pallet_prelude::*;
 	use sp_clamor::CID_PREFIX;
 	use sp_runtime::SaturatedConversion;
-<<<<<<< HEAD
 	use pallet_clusters::Cluster;
-=======
 	use pallet_detach::{DetachRequest, DetachRequests, DetachHash, DetachedHashes, SupportedChains};
->>>>>>> c59130b4
 
 	/// Configure the pallet by specifying the parameters and types on which it depends.
 	#[pallet::config]
