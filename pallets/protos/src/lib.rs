//! This pallet `protos` performs logic related to Proto-Fragments.
//!
//! IMPORTANT STUFF TO KNOW:
//!/**/
//! A Proto-Fragment is a digital asset that can be used to build a game or application

// Ensure we're `no_std` when compiling for Wasm.
#![cfg_attr(not(feature = "std"), no_std)]

#[cfg(test)]
mod dummy_data;

#[cfg(test)]
mod mock;

#[cfg(feature = "runtime-benchmarks")]
mod benchmarking;

#[cfg(test)]
mod tests;

#[allow(missing_docs)]
mod weights;

use protos::{categories::Categories, traits::Trait};

use sp_core::{crypto::UncheckedFrom, ecdsa, H160, U256};

use codec::{Compact, Decode, Encode};

pub use pallet::*;

#[cfg(feature = "std")]
use serde::{Deserialize, Serialize};

use sp_io::{
	hashing::{blake2_256, twox_64},
	transaction_index,
};
use sp_std::{
	collections::{btree_map::BTreeMap, vec_deque::VecDeque},
	ops::Deref,
	vec,
	vec::Vec,
};

pub use weights::WeightInfo;

use sp_clamor::{Hash256, Hash64};

use scale_info::prelude::{
	format,
	string::{String, ToString},
};
use serde_json::{json, Map, Value};

use frame_support::traits::tokens::fungibles::{Inspect, Mutate};

/// TODO: Documentation
#[derive(Encode, Decode, Clone, PartialEq, Debug, Eq, scale_info::TypeInfo)]
pub enum LinkSource {
	// Generally we just store this data, we don't verify it as we assume auth service did it.
	// (Link signature, Linked block number, EIP155 Chain ID)
	/// TODO: Documentation
	Evm(ecdsa::Signature, u64, U256),
}

/// **Types** of **Assets that are linked to a Proto-Fragment** (e.g an ERC-721 Contract etc.)
#[derive(Encode, Decode, Clone, PartialEq, Debug, Eq, scale_info::TypeInfo)]
pub enum LinkedAsset {
	/// Ethereum (ERC721 Contract address, Token ID, Link source)
	Erc721(H160, U256, LinkSource),
}

/// **Types** of **Proto-Fragment Owners**
#[derive(Encode, Decode, Clone, PartialEq, Debug, Eq, scale_info::TypeInfo)]
pub enum ProtoOwner<TAccountId> {
	/// A **regular account** on **this chain**
	User(TAccountId),
	/// An **external asset** not on this chain
	ExternalAsset(LinkedAsset),
}

/// **Data Type** used to **Query and Filter for Proto-Fragments**
#[derive(Encode, Decode, Clone, scale_info::TypeInfo)]
#[cfg_attr(feature = "std", derive(Serialize, Deserialize))]
pub struct GetProtosParams<TAccountId, TString> {
	/// Whether to order the results in descending or ascending order
	pub desc: bool,
	/// Number of Proto-Fragment Results to skip
	pub from: u64,
	/// Number of Proto-Fragments to retrieve
	pub limit: u64,
	/// List of Metadata Keys of the Proto-Fragment that should also be returned
	pub metadata_keys: Vec<TString>,
	/// Owner of the Proto-Fragment
	pub owner: Option<TAccountId>,
	/// Whether to return the owner(s) of all the returned Proto-Fragments
	pub return_owners: bool,
	/// List of categories to filter by
	pub categories: Vec<Categories>,
	/// List of tags to filter by
	pub tags: Vec<TString>,
	/// The returned Proto-Fragments must not have any tag that is specified in the `exclude_tags` field
	pub exclude_tags: Vec<TString>,
	/// Whether the Proto-Fragments should be available or not
	pub available: Option<bool>,
}
#[cfg(test)]
impl<TAccountId, TString> Default for GetProtosParams<TAccountId, TString> {
	fn default() -> Self {
		Self {
			desc: Default::default(),
			from: Default::default(),
			limit: Default::default(),
			metadata_keys: Default::default(),
			owner: None,
			return_owners: Default::default(),
			categories: Default::default(),
			tags: Default::default(),
			exclude_tags: Default::default(),
			available: Default::default(),
		}
	}
}

/// **Data Type** used to **Query the Genealogy of a Proto-Fragment**
#[derive(Encode, Decode, Clone, scale_info::TypeInfo)]
#[cfg_attr(feature = "std", derive(Serialize, Deserialize))]
pub struct GetGenealogyParams<TString> {
	/// The Proto-Fragment whose Genealogy will be retrieved
	pub proto_hash: TString,
	/// Whether to retrieve the ancestors of the Proto-Fragment. If `false`, the descendants are retrieved instead
	pub get_ancestors: bool,
}

/// **Struct** of a **Proto-Fragment Patch**
#[derive(Encode, Decode, Clone, scale_info::TypeInfo, Debug, PartialEq, Eq)]
pub struct ProtoPatch<TBlockNumber> {
	/// **Block Number** in which the **patch was created**
	pub block: TBlockNumber,
	/// **Hash** of patch data
	pub data_hash: Hash256,
	/// **List of New Proto-Fragments** that was **used** to **create** the **patch** (INCDT)
	pub references: Vec<Hash256>,
	/// **Data** of the **patch** (Only valid if not Local)
	pub data: ProtoData,
}

/// Struct that represents the account information of a Proto-Fragment
#[derive(Default, Encode, Decode, Clone, scale_info::TypeInfo, Debug, PartialEq, Eq)]
pub struct AccountsInfo {
	/// TODO: Documentation
	pub active_accounts: u128,
	/// TODO: Documentation
	pub lifetime_accounts: u128,
}

/// **Enum** that indicates **how a Proto-Fragment can be used**
#[derive(Encode, Decode, Clone, scale_info::TypeInfo, Debug, PartialEq, Eq)]
pub enum UsageLicense<TContractAddress> {
	/// Proto-Fragment is not available for use (owners can always use it)
	Closed,
	/// Proto-Fragment is available for use freely
	Open,
	/// Proto-Fragment is available for use if an amount of tickets is under curation
	Tickets(Compact<u64>),
	/// Proto-Fragment is available for use if a custom contract returns true
	Contract(TContractAddress),
}

/// **Enum** that indicates **how a Proto-Fragment data can be fetched**
#[derive(Encode, Decode, Clone, scale_info::TypeInfo, Debug, PartialEq, Eq)]
pub enum ProtoData {
	/// Data is stored on this chain's blocks directly, this is the most safe way of storing data.
	Local(Vec<u8>),
	/// Data is stored on the Arweave chain, store tx hash, no way to guarantee exact 100% uniqueness of data.
	Arweave(Hash256),
	/// Data is maybe somewhere on the IPFS network, this is unsafe cos the IPFS network is all about caching and content delivery, offering no guarantee of permanent storage
	/// With that said there are some ways to guarantee the data is stored on IPFS via stuff like FileCoin + Lighthouse but they are relatively not as popular as Arweave so it's not recommended.
	Ipfs([u8; 64]),
}

/// **Struct** of a **Proto-Fragment**
#[derive(Encode, Decode, Clone, scale_info::TypeInfo, Debug, PartialEq, Eq)]
pub struct Proto<TAccountId, TBlockNumber> {
	/// **Block Number** in which the **Proto-Fragment was minted in**
	pub block: TBlockNumber,
	/// **List of *ProtoPatch* structs** of the **Proto-Fragment**
	pub patches: Vec<ProtoPatch<TBlockNumber>>,
	/// **License** details of the **Proto-Fragment**
	pub license: UsageLicense<TAccountId>,
	/// **Original Creator** of the **Proto-Fragment**
	pub creator: TAccountId,
	/// *Current Owner** of the **Proto-Fragment**
	pub owner: ProtoOwner<TAccountId>,
	/// **List of other Proto-Fragments** used to create the **Proto-Fragment**
	pub references: Vec<Hash256>,
	/// **Category** of the **Proto-Fragment**
	pub category: Categories,
	/// **List of Tags** associated with the **Proto-Fragment**
	pub tags: Vec<Compact<u64>>,
	/// **Map** that maps the **Key of a Proto-Fragment's Metadata Object** to the **Hash of the
	/// aforementioned Metadata Object**
	pub metadata: BTreeMap<Compact<u64>, Hash256>,
	/// Accounts information for this proto.
	pub accounts_info: AccountsInfo,
	/// **Data** of the **Proto-Fragment** (valid only if not Local)
	pub data: ProtoData,
}

#[frame_support::pallet]
pub mod pallet {
	use super::*;
	use frame_support::{dispatch::DispatchResult, pallet_prelude::*, Twox64Concat};
	use frame_system::pallet_prelude::*;
<<<<<<< HEAD
	use pallet_detach::{DetachCollection, DetachRequest, DetachRequests, DetachedHashes, SupportedChains, DetachHash};
	use sp_clamor::CID_PREFIX;
=======
	use pallet_clusters::Cluster;
	use pallet_detach::{
		DetachHash, DetachRequest, DetachRequests, DetachedHashes, SupportedChains,
	};
>>>>>>> 3f7d5f54
	use sp_runtime::SaturatedConversion;

	/// Configure the pallet by specifying the parameters and types on which it depends.
	#[pallet::config]
	pub trait Config:
		frame_system::Config
		+ pallet_detach::Config
		+ pallet_accounts::Config
		+ pallet_assets::Config
		+ pallet_contracts::Config
		+ pallet_clusters::Config
	{
		/// Because this pallet emits events, it depends on the runtime's definition of an event.
		type Event: From<Event<Self>> + IsType<<Self as frame_system::Config>::Event>;
		/// Weight functions needed for pallet_protos.
		type WeightInfo: WeightInfo;
		/// The **maximum length** of a **metadata key** or a **proto-fragment's tag** or a **fragment definition's name** that is **stored on-chain**.
		#[pallet::constant]
		type StringLimit: Get<u32>;
		/// The **maximum length** of an **Public Account Address on an External Blockchain** that can be **given sole ownership of a Proto-Fragment or a Fragment Instance**.
		#[pallet::constant]
		type DetachAccountLimit: Get<u32>;
		/// The **maximum number of tags** that a **single Proto-Fragment** can be **tagged with**.
		#[pallet::constant]
		type MaxTags: Get<u32>;

		/// Weight for adding a a byte worth of storage in certain extrinsics such as `upload()`.
		#[pallet::constant]
		type StorageBytesMultiplier: Get<u64>;

		/// The number of blocks after which a curation period is over
		#[pallet::constant]
		type CurationExpiration: Get<u64>;

		/// Asset ID of the fungible asset "TICKET"
		#[pallet::constant]
		type TicketsAssetId: Get<<Self as pallet_assets::Config>::AssetId>;
	}

	#[pallet::pallet]
	#[pallet::generate_store(pub(super) trait Store)]
	#[pallet::without_storage_info]
	pub struct Pallet<T>(_);

	/// **StorageMap** that maps a **Tag (of type `Vec<u8>`)** to an **index number**
	#[pallet::storage]
	pub type Tags<T: Config> = StorageMap<_, Twox64Concat, Vec<u8>, u64>;

	/// **StorageValue** that **equals** the **total number of unique tags in the blockchain**
	#[pallet::storage]
	pub type TagsIndex<T: Config> = StorageValue<_, u64, ValueQuery>;

	/// **StorageMap** that maps a **Metadata Key (of type `Vec<u8>`)** to an **index number**
	#[pallet::storage]
	pub type MetaKeys<T: Config> = StorageMap<_, Twox64Concat, Vec<u8>, u64>;

	/// **StorageValue** that **equals** the **total number of unique Metadata Keys in the
	/// blockchain**
	#[pallet::storage]
	pub type MetaKeysIndex<T: Config> = StorageValue<_, u64, ValueQuery>;

	/// **StorageMap** that maps a **Trait ID** to the name of the Trait itself
	#[pallet::storage]
	pub type Traits<T: Config> = StorageMap<_, Identity, Hash64, Vec<u8>, ValueQuery>;

	/// **StorageMap** that maps a **Proto-Fragment's data's hash** to a ***Proto* struct (of the
	/// aforementioned Proto-Fragment)**
	#[pallet::storage]
	pub type Protos<T: Config> =
		StorageMap<_, Identity, Hash256, Proto<T::AccountId, T::BlockNumber>>;

	/// **StorageMap** that maps a **Proto-Fragment** to a **list of other Proto-Fragments that reference the Proto-Fragment**
	#[pallet::storage]
	pub type ProtosByParent<T: Config> = StorageMap<_, Identity, Hash256, Vec<Hash256>>;

	/// **StorageMap** that maps a **variant of the *Category* enum** to a **list of Proto-Fragment
	/// hashes (that have the aforementioned variant)**
	// Not ideal but to have it iterable...
	#[pallet::storage]
	pub type ProtosByCategory<T: Config> = StorageMap<_, Twox64Concat, Categories, Vec<Hash256>>;

	/// **StorageMap** that maps a **variant of the *ProtoOwner* enum** to a **list of
	/// Proto-Fragment hashes (that have the aforementioned variant)**
	#[pallet::storage]
	pub type ProtosByOwner<T: Config> =
		StorageMap<_, Twox64Concat, ProtoOwner<T::AccountId>, Vec<Hash256>>;

	/// **StorageDoubleMap** that maps a **Proto-Fragment and a Clamor Account ID** to a **tuple
	/// that contains the Curated Amount (tickets burned by the aforementioned Clamor Account ID)
	/// and the Block Number**
	// Curation management
	// (Amount burned, Last burn time)
	#[pallet::storage]
	pub type ProtoCurations<T: Config> = StorageDoubleMap<
		_,
		Identity,
		Hash256,
		Twox64Concat,
		T::AccountId,
		(<T as pallet_assets::Config>::Balance, T::BlockNumber),
	>;

	/// **StorageMap** that maps a **Clamor Account ID** to a **list of Proto-Fragments that was
	/// staked on by the aforementioned Clamor Account ID**
	#[pallet::storage]
	pub type AccountCurations<T: Config> = StorageMap<_, Twox64Concat, T::AccountId, Vec<Hash256>>;

	/// **StorageMap** that maps a **Block number** to a list of accounts that have curations
	/// expiring on that block number
	#[pallet::storage]
	pub type ExpiringCurations<T: Config> =
		StorageMap<_, Twox64Concat, T::BlockNumber, Vec<T::AccountId>>;

	#[allow(missing_docs)]
	#[pallet::event]
	#[pallet::generate_deposit(pub(super) fn deposit_event)]
	pub enum Event<T: Config> {
		/// A Proto-Fragment was uploaded
		Uploaded { proto_hash: Hash256 },
		/// A Proto-Fragment was patched
		Patched { proto_hash: Hash256 },
		/// A Proto-Fragment metadata has changed
		MetadataChanged { proto_hash: Hash256, metadata_key: Vec<u8> },
		/// A Proto-Fragment was detached
		Detached { proto_hash: Hash256, cid: Vec<u8> },
		/// A Proto-Fragment was transferred
		Transferred { proto_hash: Hash256, owner_id: T::AccountId },
		/// Stake was created
		Staked {
			proto_hash: Hash256,
			account_id: T::AccountId,
			balance: <T as pallet_assets::Config>::Balance,
		},
		/// Stake was unlocked
		Unstaked {
			proto_hash: Hash256,
			account_id: T::AccountId,
			balance: <T as pallet_assets::Config>::Balance,
		},
	}

	// Errors inform users that something went wrong.
	#[pallet::error]
	pub enum Error<T> {
		/// Systematic failure - those errors should not happen.
		SystematicFailure,
		/// Proto not found
		ProtoNotFound,
		/// Proto already uploaded
		ProtoExists,
		/// Proto data is empty
		ProtoDataIsEmpty,
		/// Duplicate Proto tag found
		DuplicateProtoTagExists,
		/// Proto-Fragment's Metadata key is empty
		MetadataKeyIsEmpty,
		/// Detach Request's Proto-Fragments List is empty
		ProtosToDetachIsEmpty,
		/// Detach Request's Target Account is empty
		DetachAccountIsEmpty,
		/// Already detached
		Detached,
		/// Not the owner of the proto
		Unauthorized,
		/// Not enough tickets burned on the proto
		NotEnoughTickets,
		/// Curation not found
		CurationNotFound,
		/// Reference not found
		ReferenceNotFound,
		/// Not enough tokens to stake
		InsufficientBalance,
		/// Proto-Fragment's References includes itself!
		CircularReference,
	}

	// Dispatchable functions allows users to interact with the pallet and invoke state changes.
	// These functions materialize as "extrinsics", which are often compared to transactions.
	// Dispatchable functions must be annotated with a weight and must return a DispatchResult.
	#[pallet::call]
	impl<T: Config> Pallet<T>
	where
		T::AccountId: UncheckedFrom<T::Hash> + AsRef<[u8]>,
	{
		/// **Upload** a **Proto-Fragment** onto the **Blockchain**.
		/// Furthermore, this function also indexes `data` in the Blockchain's Database and makes it
		/// available via bitswap (IPFS) directly from every chain node permanently.
		///
		/// # Arguments
		///
		/// * `origin` - The origin of the extrinsic function
		/// * `references` - **List of other Proto-Fragments** used to create the **Proto-Fragment**
		/// * `categories` - **Category type** of the **Proto-Fragment**
		/// * `tags` - **List of tags** to **tag** the **Proto-Fragment** **with**
		/// * `linked_asset` (*optional*) - An **asset that is linked with the Proto-Fragment** (e.g
		///   an ERC-721 Contract)
		/// * `license` - **Enum** indicating **how the Proto-Fragment can be used**. NOTE: If None, the
		///   **Proto-Fragment** *<u>can't be included</u>* into **other Proto-Fragments**
		/// * `data` - **Data** of the **Proto-Fragment**
		#[pallet::weight(<T as pallet::Config>::WeightInfo::upload(references.len() as u32, tags.len() as u32, data.encode().len() as u32))]
		pub fn upload(
			origin: OriginFor<T>,
			// we store this in the state as well
			references: Vec<Hash256>,
			category: Categories,
			tags: BoundedVec<BoundedVec<u8, <T as pallet::Config>::StringLimit>, T::MaxTags>,
			linked_asset: Option<LinkedAsset>,
			license: UsageLicense<T::AccountId>,
			_cluster: Option<Cluster<T::AccountId>>,
			// let data come last as we record this size in blocks db (storage chain)
			// and the offset is calculated like
			// https://github.com/paritytech/substrate/blob/a57bc4445a4e0bfd5c79c111add9d0db1a265507/client/db/src/lib.rs#L1678
			data: ProtoData,
		) -> DispatchResult {
			let who = ensure_signed(origin)?;

			ensure!(
				!tags.iter().enumerate().any(|(index, tag)| tags
					.iter()
					.enumerate()
					.any(|(i, t)| t == tag && i != index)),
				Error::<T>::DuplicateProtoTagExists
			); // TODO Review - Is `O(n ^ 2)` good? (Alternatively we can **use HashMap** or **sort the tags then check for equal consecutive elements** -  but I don't think it's worth it since `T::MaxTags` is small

			let current_block_number = <frame_system::Pallet<T>>::block_number();

			// hash the immutable data, this is also the unique proto id
			// to compose the V1 Cid add this prefix to the hash: (str "z" (base58
			// "0x0155a0e40220"))
			let (proto_hash, data_size, data_stored) = match &data {
				ProtoData::Local(data) => {
					ensure!(!data.is_empty(), Error::<T>::ProtoDataIsEmpty);
					(blake2_256(data), data.len(), ProtoData::Local(vec![]))
				},
				ProtoData::Arweave(data) => (blake2_256(data), 0usize, ProtoData::Arweave(*data)),
				ProtoData::Ipfs(cid) => (blake2_256(cid), 0usize, ProtoData::Ipfs(*cid)),
			};

			// make sure the proto does not exist already!
			ensure!(!<Protos<T>>::contains_key(&proto_hash), Error::<T>::ProtoExists);

			// proto cannot refer itself!
			ensure!(!references.contains(&proto_hash), Error::<T>::CircularReference);

			// we need this to index transactions
			let extrinsic_index = <frame_system::Pallet<T>>::extrinsic_index()
				.ok_or(Error::<T>::SystematicFailure)?;

			// Check license requirements
			Self::check_license(&references, &who)?;

			// Store Trait if trait, also hash properly the data and decode name
			let category = match category {
				Categories::Trait(_) => {
					let data: &Vec<u8> = match &data {
						ProtoData::Local(data) => Ok(data),
						_ => Err(Error::<T>::SystematicFailure),
					}?;

					let trait_id = twox_64(&data);
					ensure!(!<Traits<T>>::contains_key(&trait_id), Error::<T>::ProtoExists);

					let info =
						Trait::decode(&mut &data[..]).map_err(|_| Error::<T>::SystematicFailure)?;

					ensure!(info.name.len() > 0, Error::<T>::SystematicFailure);

					// Write STATE from now, ensure no errors from now...
					<Traits<T>>::insert(trait_id, info.name.encode());

					Categories::Trait(Some(trait_id))
				},
				_ => category,
			};

			let owner = if let Some(link) = linked_asset {
				ProtoOwner::ExternalAsset(link)
			} else {
				ProtoOwner::User(who.clone())
			};

			let tags = tags
				.iter()
				.map(|s| {
					let s = s.deref();
					let tag_index = <Tags<T>>::get(s);
					if let Some(tag_index) = tag_index {
						<Compact<u64>>::from(tag_index)
					} else {
						let next_index = <TagsIndex<T>>::try_get().unwrap_or_default() + 1;
						<Tags<T>>::insert(s, next_index);
						// storing is dangerous inside a closure
						// but after this call we start storing..
						// so it's fine here
						<TagsIndex<T>>::put(next_index);
						<Compact<u64>>::from(next_index)
					}
				})
				.collect();

			// store in the state the proto
			let proto = Proto {
				block: current_block_number,
				patches: vec![],
				license,
				creator: who.clone(),
				owner: owner.clone(),
				references: references.clone(),
				category: category.clone(),
				tags,
				metadata: BTreeMap::new(),
				accounts_info: AccountsInfo::default(),
				data: data_stored,
			};

			// store proto
			<Protos<T>>::insert(proto_hash, proto);

			// store by parent
			for reference in references.into_iter() {
				<ProtosByParent<T>>::append(reference, proto_hash);
			}

			// store by category
			<ProtosByCategory<T>>::append(category, proto_hash);

			// store by owner
			<ProtosByOwner<T>>::append(owner, proto_hash);

			match &data {
				ProtoData::Local(_data) => {
					// index immutable data for IPFS discovery
					transaction_index::index(extrinsic_index, data_size as u32, proto_hash);
				},
				_ => {},
			};

			// also emit event
			Self::deposit_event(Event::Uploaded { proto_hash });

			log::debug!("Uploaded proto: {:?}", proto_hash);

			Ok(())
		}

		/// **Patch** an **existing Proto-Fragment** (*by appending the hash of `data` to the Vector
		/// field `patches` of the existing Proto-Fragment's Struct Instance*) Furthermore, this
		/// function also indexes `data` in the Blockchain's Database and stores it in the IPFS
		///
		/// # Arguments
		///
		/// * `origin` - The origin of the extrinsic function
		/// * `proto_hash` - Existing Proto-Fragment's hash
		/// * `license` (optional) - If **this value** is **not None**, the **existing Proto-Fragment's current license** is overwritten to **this value**
		/// * `new_references` - **List of New Proto-Fragments** that was **used** to **create** the
		///   **patch** (data needs to be populated, or it has no effect)
		/// * `tags` (optional) - **List of tags** to **overwrite** the **Proto-Fragment's current list of tags** with, if not None.
		/// * `data` - **Data** of the **Proto-Fragment**
		#[pallet::weight(<T as pallet::Config>::WeightInfo::patch(new_references.len() as u32,
		tags.as_ref().map(|tags| tags.len() as u32).unwrap_or_default(), data.encode().len() as u32))]
		pub fn patch(
			origin: OriginFor<T>,
			// proto hash we want to patch
			proto_hash: Hash256,
			license: Option<UsageLicense<T::AccountId>>,
			new_references: Vec<Hash256>,
			tags: Option<
				BoundedVec<BoundedVec<u8, <T as pallet::Config>::StringLimit>, T::MaxTags>,
			>,
			// data we want to patch last because of the way we store blocks (storage chain)
			data: Option<ProtoData>,
		) -> DispatchResult {
			let who = ensure_signed(origin)?;

			if let Some(tags) = &tags {
				ensure!(
					!tags.iter().enumerate().any(|(index, tag)| tags
						.iter()
						.enumerate()
						.any(|(i, t)| t == tag && i != index)),
					Error::<T>::DuplicateProtoTagExists
				); // TODO Review - Is `O(n ^ 2)` good? (Alternatively we can **use HashMap** or **sort the tags then check for equal consecutive elements** -  but I don't think it's worth it since `T::MaxTags` is small
			}

			let proto: Proto<T::AccountId, T::BlockNumber> =
				<Protos<T>>::get(&proto_hash).ok_or(Error::<T>::ProtoNotFound)?;

			ensure!(!new_references.contains(&proto_hash), Error::<T>::CircularReference);

			match proto.owner {
				ProtoOwner::User(owner) => ensure!(owner == who, Error::<T>::Unauthorized),
				ProtoOwner::ExternalAsset(_ext_asset) =>
				// We don't allow updating external assets
				{
					ensure!(false, Error::<T>::Unauthorized)
				},
			};

			ensure!(
				!<DetachedHashes<T>>::contains_key(&DetachHash::Proto(proto_hash)),
				Error::<T>::Detached
			);

			// Check license requirements
			Self::check_license(&new_references, &who)?;

			if let Some(data) = &data {
				match &data {
					ProtoData::Local(data) => {
						ensure!(!data.is_empty(), Error::<T>::ProtoDataIsEmpty);
					},
					_ => {},
				};
			}

			// we need this to index transactions
			let extrinsic_index = <frame_system::Pallet<T>>::extrinsic_index()
				.ok_or(Error::<T>::SystematicFailure)?;

			let current_block_number = <frame_system::Pallet<T>>::block_number();

			// Write STATE from now, ensure no errors from now...

			<Protos<T>>::mutate(&proto_hash, |proto| {
				let proto = proto.as_mut().expect("Proto exists from above check; qed");

				// No failures from here on out

				if let Some(data) = data {
					let (data_hash, data_stored) = match &data {
						ProtoData::Local(data) => {
							let data_hash = blake2_256(data);
							// index mutable data for IPFS discovery as well
							transaction_index::index(extrinsic_index, data.len() as u32, data_hash);
							(data_hash, ProtoData::Local(vec![]))
						},
						ProtoData::Arweave(data) => (blake2_256(data), ProtoData::Arweave(*data)),
						ProtoData::Ipfs(cid) => (blake2_256(cid), ProtoData::Ipfs(*cid)),
					};

					proto.patches.push(ProtoPatch {
						block: current_block_number,
						data_hash,
						references: new_references.clone(),
						data: data_stored,
					});

					for new_reference in new_references.into_iter() {
						<ProtosByParent<T>>::append(new_reference, proto_hash);
					}
				}

				// Overwrite license if not None
				if let Some(license) = license {
					proto.license = license;
				}

				// Replace previous tags if not None
				if let Some(tags) = tags {
					let tags = tags
						.iter()
						.map(|s| {
							let s = s.deref();
							let tag_index = <Tags<T>>::get(s);
							if let Some(tag_index) = tag_index {
								<Compact<u64>>::from(tag_index)
							} else {
								let next_index = <TagsIndex<T>>::try_get().unwrap_or_default() + 1;
								<Tags<T>>::insert(s, next_index);
								// storing is dangerous inside a closure
								// but after this call we start storing..
								// so it's fine here
								<TagsIndex<T>>::put(next_index);
								<Compact<u64>>::from(next_index)
							}
						})
						.collect();

					proto.tags = tags;
				}
			});

			// also emit event
			Self::deposit_event(Event::Patched { proto_hash });

			log::debug!("Updated proto: {:?}", proto_hash);

			Ok(())
		}

		/// **Transfer** the **ownership** of a **Proto-Fragment** from **`origin`** to
		/// **`new_owner`**
		///
		/// # Arguments
		///
		/// * `origin` - The origin of the extrinsic function
		/// * `proto_hash` - The **hash of the data of the Proto-Fragment** to **transfer**
		/// * `new_owner` - The **Account ID** to **transfer the Proto-Fragment to**
		#[pallet::weight(<T as pallet::Config>::WeightInfo::transfer())]
		pub fn transfer(
			origin: OriginFor<T>,
			proto_hash: Hash256,
			new_owner: T::AccountId,
		) -> DispatchResult {
			let who = ensure_signed(origin)?;

			// make sure the proto exists
			let proto: Proto<T::AccountId, T::BlockNumber> =
				<Protos<T>>::get(&proto_hash).ok_or(Error::<T>::ProtoNotFound)?;

			// make sure the caller is the owner
			match proto.owner.clone() {
				ProtoOwner::User(owner) => ensure!(owner == who, Error::<T>::Unauthorized),
				ProtoOwner::ExternalAsset(_ext_asset) =>
				// We don't allow updating external assets
				{
					ensure!(false, Error::<T>::Unauthorized)
				},
			};

			// make sure the proto is not detached
			ensure!(
				!<DetachedHashes<T>>::contains_key(&DetachHash::Proto(proto_hash)),
				Error::<T>::Detached
			);

			// collect new owner
			let new_owner_s = ProtoOwner::User(new_owner.clone());

			// WRITING STATE FROM NOW

			// remove proto from old owner
			<ProtosByOwner<T>>::mutate(proto.owner, |protos_by_owner| {
				if let Some(list) = protos_by_owner {
					list.retain(|current_hash| proto_hash != *current_hash);
				}
			});

			// add proto to new owner
			<ProtosByOwner<T>>::append(new_owner_s.clone(), proto_hash);

			// update proto
			<Protos<T>>::mutate(&proto_hash, |proto| {
				let proto = proto.as_mut().unwrap();
				proto.owner = new_owner_s;
			});

			// emit event
			Self::deposit_event(Event::Transferred { proto_hash, owner_id: new_owner });

			Ok(())
		}

		/// **Alters** the **metadata** of a **Proto-Fragment** (whose hash is `proto_hash`) by
		/// **adding or modifying a key-value pair**
		/// (`metadata_key.clone`,`blake2_256(&data.encode())`) to the **BTreeMap field `metadata`**
		/// of the **existing Proto-Fragment's Struct Instance**. Furthermore, this function also
		/// indexes `data` in the Blockchain's Database and stores it in the IPFS To successfully
		/// patch a Proto-Fragment, the `auth` provided must be valid. Otherwise, an error is
		/// returned (问Gio - what happened to auth?)
		///
		/// # Arguments
		///
		/// * `origin` - The origin of the extrinsic / dispatchable function
		/// * `proto_hash` - The **hash of the Proto-Fragment**
		/// * `metadata_key` - The key (of the key-value pair) that is added in the BTreeMap field
		///   `metadata` of the existing Proto-Fragment's Struct Instance
		/// * `data` - The hash of `data` is used as the value (of the key-value pair) that is added
		///   in the BTreeMap field `metadata` of the existing Proto-Fragment's Struct Instance
		#[pallet::weight(<T as pallet::Config>::WeightInfo::set_metadata(metadata_key.len() as u32, data.len() as u32))]
		pub fn set_metadata(
			origin: OriginFor<T>,
			// proto hash we want to update
			proto_hash: Hash256,
			// Think of "Vec<u8>" as String (something to do with WASM - that's why we use Vec<u8>)
			metadata_key: BoundedVec<u8, <T as pallet::Config>::StringLimit>,
			// data we want to update last because of the way we store blocks (storage chain)
			data: Vec<u8>,
		) -> DispatchResult {
			let who = ensure_signed(origin)?;

			ensure!(!metadata_key.is_empty(), Error::<T>::MetadataKeyIsEmpty);

			let proto: Proto<T::AccountId, T::BlockNumber> =
				<Protos<T>>::get(&proto_hash).ok_or(Error::<T>::ProtoNotFound)?;

			match proto.owner {
				ProtoOwner::User(owner) => ensure!(owner == who, Error::<T>::Unauthorized),
				ProtoOwner::ExternalAsset(_ext_asset) =>
				// We don't allow updating external assets
				{
					ensure!(false, Error::<T>::Unauthorized)
				},
			};

			ensure!(
				!<DetachedHashes<T>>::contains_key(&DetachHash::Proto(proto_hash)),
				Error::<T>::Detached
			);

			let data_hash = blake2_256(&data);

			// we need this to index transactions
			let extrinsic_index = <frame_system::Pallet<T>>::extrinsic_index()
				.ok_or(Error::<T>::SystematicFailure)?;

			// Write STATE from now, ensure no errors from now...

			let metadata_key_index = {
				let index = <MetaKeys<T>>::get(metadata_key.clone());
				if let Some(index) = index {
					<Compact<u64>>::from(index)
				} else {
					let next_index = <MetaKeysIndex<T>>::try_get().unwrap_or_default() + 1;
					<MetaKeys<T>>::insert(metadata_key.clone(), next_index);
					// storing is dangerous inside a closure
					// but after this call we start storing..
					// so it's fine here
					<MetaKeysIndex<T>>::put(next_index);
					<Compact<u64>>::from(next_index)
				}
			};

			<Protos<T>>::mutate(&proto_hash, |proto| {
				let proto = proto.as_mut().unwrap();
				// update metadata
				proto.metadata.insert(metadata_key_index, data_hash);
			});

			// index data
			transaction_index::index(extrinsic_index, data.len() as u32, data_hash);

			// also emit event
			Self::deposit_event(Event::MetadataChanged {
				proto_hash,
				metadata_key: metadata_key.clone().into(),
			});

			log::debug!("Added metadata to proto: {:x?} with key: {:x?}", proto_hash, metadata_key);

			Ok(())
		}

		// TODO Review - Should we ensure that a Detach Request doesn't already exist with the same Proto-Fragment?
		/// Request to detach a **Proto-Fragment** from **Clamor**.
		///
		/// Note: The Proto-Fragment may actually get detached after one or more Clamor blocks since when this extrinsic is called.
		///
		/// Note: **Once the Proto-Fragment is detached**, an **event is emitted that includes a signature**.
		/// This signature can then be used to attach the Proto-Fragment to an External Blockchain `target_chain`.
		///
		/// # Arguments
		///
		/// * `origin` - The origin of the extrinsic function
		/// * `proto_hashes` - **IDs** of the **Proto-Fragments to detach**
		/// * `target_chain` - **External Blockchain** to attach the Proto-Fragment into
		/// * `target_account` - **Public Account Address in the External Blockchain `target_chain`**
		///   to assign ownership of the Proto-Fragment to
		#[pallet::weight(<T as pallet::Config>::WeightInfo::detach())]
		pub fn detach(
			origin: OriginFor<T>,
			proto_hashes: Vec<Hash256>,
			target_chain: SupportedChains,
			target_account: BoundedVec<u8, T::DetachAccountLimit>, // an eth address or so
		) -> DispatchResult {
			let who = ensure_signed(origin)?;

			ensure!(!proto_hashes.is_empty(), Error::<T>::ProtosToDetachIsEmpty);
			ensure!(!target_account.is_empty(), Error::<T>::DetachAccountIsEmpty);

			proto_hashes.iter().try_for_each(|proto_hash| -> DispatchResult {
				// make sure the proto exists
				let proto: Proto<T::AccountId, T::BlockNumber> =
					<Protos<T>>::get(&proto_hash).ok_or(Error::<T>::ProtoNotFound)?;

				match proto.owner {
					ProtoOwner::User(owner) => ensure!(owner == who, Error::<T>::Unauthorized),
					ProtoOwner::ExternalAsset(_ext_asset) =>
					// We don't allow detaching external assets
						{
							ensure!(false, Error::<T>::Unauthorized)
						},
				};

				let detach_hash = DetachHash::Proto(*proto_hash);
				ensure!(!<DetachedHashes<T>>::contains_key(&detach_hash), Error::<T>::Detached);

<<<<<<< HEAD
				Ok(())
			})?;
=======
			let detach_hash = DetachHash::Proto(proto_hash);
			let detach_request = DetachRequest {
				hash: detach_hash.clone(),
				target_chain,
				target_account: target_account.into(),
			};
>>>>>>> 3f7d5f54

			let detach_request = DetachRequest {
				collection: DetachCollection::Protos(proto_hashes),
				target_chain,
				target_account: target_account.into()
			};

			<DetachRequests<T>>::mutate(|requests| {
				requests.push(detach_request);
			});

			Ok(())
		}

		/// Curate, burning tickets on a Proto-Fragment
		///
		/// # Arguments
		///
		/// * `origin` - The origin of the extrinsic function
		/// * `proto_hash` - **Hash of the Proto-Fragment** to **stake on**
		/// * `amount` - **Amount of tickets** to **burn**
		#[pallet::weight(50_000)]
		pub fn curate(
			origin: OriginFor<T>,
			proto_hash: Hash256,
			amount: <T as pallet_assets::Config>::Balance,
		) -> DispatchResult {
			let who = ensure_signed(origin.clone())?;

			// make sure the proto exists
			ensure!(<Protos<T>>::contains_key(&proto_hash), Error::<T>::ProtoNotFound);

			// make sure the user has enough tickets
			let balance = <pallet_assets::Pallet<T> as Inspect<T::AccountId>>::balance(
				<T as pallet::Config>::TicketsAssetId::get(),
				&who,
			);
			ensure!(balance >= amount, Error::<T>::InsufficientBalance);

			let current_block_number = <frame_system::Pallet<T>>::block_number();

			// ! from now we write...

			// Burn tickets from account and record the stake locally
			let _ = <pallet_assets::Pallet<T> as Mutate<T::AccountId>>::burn_from(
				<T as pallet::Config>::TicketsAssetId::get(),
				&who,
				amount.saturated_into(),
			)?;

			// take record of the stake
			<ProtoCurations<T>>::insert(proto_hash, &who, (amount, current_block_number));
			<AccountCurations<T>>::append(who.clone(), proto_hash.clone());

			// also emit event
			Self::deposit_event(Event::Staked { proto_hash, account_id: who, balance: amount }); // 问Gio

			Ok(())
		}

		/// Delete Proto-Fragment `proto_hash` from all relevant Storage Items
		#[pallet::weight(50_000)]
		pub fn ban(origin: OriginFor<T>, proto_hash: Hash256) -> DispatchResult {
			ensure_root(origin)?;

			let proto_struct = <Protos<T>>::get(&proto_hash).ok_or(Error::<T>::ProtoNotFound)?;

			<ProtosByCategory<T>>::mutate(&proto_struct.category, |list_protos| {
				if let Some(list_protos) = list_protos {
					list_protos.retain(|current_hash| proto_hash != *current_hash);
				}
			});
			<ProtosByOwner<T>>::mutate(proto_struct.owner, |list_protos| {
				if let Some(list_protos) = list_protos {
					list_protos.retain(|current_hash| proto_hash != *current_hash);
				}
			});

			Ok(())
		}
	}

	#[pallet::hooks]
	impl<T: Config> Hooks<BlockNumberFor<T>> for Pallet<T> {
		/// During the block finalization phase
		fn on_finalize(n: T::BlockNumber) {
			// drain expired curations
			let expiring = <ExpiringCurations<T>>::take(n);
			if let Some(expiring) = expiring {
				for account in &expiring {
					let curations = <AccountCurations<T>>::get(account);
					if let Some(curations) = curations {
						for proto in curations {
							let curation = <ProtoCurations<T>>::get(proto, account);
							if let Some(curation) = curation {
								if curation.1 + T::CurationExpiration::get().saturated_into() >= n {
									<ProtoCurations<T>>::remove(proto, account);
									<AccountCurations<T>>::mutate(account, |curations| {
										if let Some(curations) = curations {
											curations.retain(|p| p != &proto);
										}
									});
								}
							}
						}
					}
				}
			}
		}
	}

	impl<T: Config> Pallet<T>
	where
		T::AccountId: UncheckedFrom<T::Hash> + AsRef<[u8]>,
	{
		fn check_license(references: &[Hash256], who: &T::AccountId) -> DispatchResult {
			// TODO this is not tested properly
			for reference in references.iter() {
				let proto = <Protos<T>>::get(reference);
				if let Some(proto) = proto {
					let owner = match proto.owner {
						ProtoOwner::User(owner) => Some(owner),
						_ => None,
					};

					if let Some(owner) = owner {
						if owner == *who {
							// owner can include freely
							continue
						}
					}

					let license = proto.license;
					match license {
						UsageLicense::Closed => return Err(Error::<T>::Unauthorized.into()),
						UsageLicense::Open => continue,
						UsageLicense::Tickets(amount) => {
							let amount: u64 = amount.into();
							let amount = amount.saturated_into();

							let curation = <ProtoCurations<T>>::get(reference, who.clone());
							if let Some(curation) = curation {
								// Check if the user curated enough tickets
								ensure!(curation.0 >= amount, Error::<T>::NotEnoughTickets);
							} else {
								// Curation not found
								return Err(Error::<T>::CurationNotFound.into())
							}
						},
						UsageLicense::Contract(contract_address) => {
							let data = (reference, who.clone()).encode();
							let res: Result<pallet_contracts_primitives::ExecReturnValue, _> =
								<pallet_contracts::Pallet<T>>::bare_call(
									who.clone(),
									contract_address,
									0u32.saturated_into(),
									1_000_000, // TODO determine this limit better should not be too high indeed
									None,
									data,
									false,
								)
								.result
								.map_err(|e| {
									log::debug!("UsageLicense::Contract error: {:?}", e);
									e
								});

							if let Ok(res) = res {
								let allowed = bool::decode(&mut &res.data[..]);
								if let Ok(allowed) = allowed {
									if !allowed {
										return Err(Error::<T>::Unauthorized.into())
									}
								} else {
									return Err(Error::<T>::Unauthorized.into())
								}
							} else {
								return Err(Error::<T>::Unauthorized.into())
							}
						},
					}
				} else {
					// Proto not found
					return Err(Error::<T>::ReferenceNotFound.into())
				}
			}
			Ok(())
		}

		fn filter_proto(
			proto_id: &Hash256,
			tags: &[Vec<u8>],
			categories: &[Categories],
			avail: Option<bool>,
			exclude_tags: &[Vec<u8>],
		) -> bool {
			if let Some(struct_proto) = <Protos<T>>::get(proto_id) {
				if let Some(avail) = avail {
					if avail && struct_proto.license == UsageLicense::Closed {
						return false
					} else if !avail && struct_proto.license != UsageLicense::Closed {
						return false
					}
				}

				if categories.len() == 0 {
					return Self::filter_tags(tags, &struct_proto, exclude_tags)
				} else {
					return Self::filter_category(tags, &struct_proto, categories, exclude_tags)
				}
			} else {
				false
			}
		}

		/// Whether `struct_proto` has all the tags `tags` and categories `categories`
		fn filter_category(
			tags: &[Vec<u8>],
			struct_proto: &Proto<T::AccountId, T::BlockNumber>,
			categories: &[Categories],
			exclude_tags: &[Vec<u8>],
		) -> bool {
			let found: Vec<_> = categories
				.into_iter()
				.filter(|cat| match cat {
					Categories::Shards(param_script_info) => {
						if let Categories::Shards(stored_script_info) = &struct_proto.category {
							let implementing_diffs: Vec<_> = param_script_info
								.implementing
								.clone()
								.into_iter()
								.filter(|item| stored_script_info.implementing.contains(item))
								.collect();
							let requiring_diffs: Vec<_> = param_script_info
								.requiring
								.clone()
								.into_iter()
								.filter(|item| stored_script_info.requiring.contains(item))
								.collect();

							let zero_vec = [0u8; 8];

							// Specific query:
							// Partial or full match {requiring, implementing}. Same format {Edn|Binary}.
							if !implementing_diffs.is_empty() || !requiring_diffs.is_empty() {
								if param_script_info.format == stored_script_info.format {
									return Self::filter_tags(tags, struct_proto, exclude_tags)
								} else {
									return false
								}
							}
							// Generic query:
							// Get all with same format. {Edn|Binary}. No match {requiring, implementing}.
							else if param_script_info.implementing.contains(&zero_vec) &&
								param_script_info.requiring.contains(&zero_vec) &&
								param_script_info.format == stored_script_info.format
							{
								return Self::filter_tags(tags, struct_proto, exclude_tags)
							} else {
								return false
							}
						} else {
							// it should never go here
							return false
						}
					},
					_ =>
						if *cat == &struct_proto.category {
							return Self::filter_tags(tags, struct_proto, exclude_tags)
						} else {
							return false
						},
				})
				.collect();

			if found.is_empty() {
				return false
			} else {
				return true
			}
		}

		/// Whether `struct_proto` has all the tags `tags`
		fn filter_tags(
			tags: &[Vec<u8>],
			struct_proto: &Proto<T::AccountId, T::BlockNumber>,
			exclude_tags: &[Vec<u8>],
		) -> bool {
			// empty iterator returns `false` for `Iterator::any()`
			let proto_has_any_unwanted_tag = exclude_tags.into_iter().any(|tag| {
				if let Some(tag_idx) = <Tags<T>>::get(tag) {
					struct_proto.tags.contains(&Compact::from(tag_idx))
				} else {
					false
				}
			});
			// empty iterator returns `true` for `Iterator::all()`
			let proto_has_all_wanted_tags = tags.into_iter().all(|tag| {
				if let Some(tag_idx) = <Tags<T>>::get(tag) {
					struct_proto.tags.contains(&Compact::from(tag_idx))
				} else {
					false
				}
			});

			proto_has_all_wanted_tags && !proto_has_any_unwanted_tag
		}

		fn get_list_of_matching_categories(
			params: &GetProtosParams<T::AccountId, Vec<u8>>,
			category: &Categories,
		) -> Vec<Categories> {
			let found: Vec<Categories> = params
				.categories
				.clone()
				.into_iter()
				.filter(|cat| match cat {
					Categories::Shards(param_script_info) => {
						if let Categories::Shards(stored_script_info) = &category {
							let implementing_diffs: Vec<_> = param_script_info
								.implementing
								.clone()
								.into_iter()
								.filter(|item| stored_script_info.implementing.contains(item))
								.collect();
							let requiring_diffs: Vec<_> = param_script_info
								.requiring
								.clone()
								.into_iter()
								.filter(|item| stored_script_info.requiring.contains(item))
								.collect();

							let zero_vec = [0u8; 8];

							// Specific query:
							// Partial or full match {requiring, implementing}. Same format {Edn|Binary}.
							if !implementing_diffs.is_empty() || !requiring_diffs.is_empty() {
								if param_script_info.format == stored_script_info.format {
									return true
								} else {
									return false
								}
							}
							// Generic query:
							// Get all with same format. {Edn|Binary}. No match {requiring, implementing}.
							else if param_script_info.implementing.contains(&zero_vec) &&
								param_script_info.requiring.contains(&zero_vec) &&
								param_script_info.format == stored_script_info.format
							{
								return true
							} else if !(&cat == &category) {
								return false
							} else {
								return false
							}
						} else {
							return false
						}
					},
					// for all other types of Categories
					_ =>
						if !(&cat == &category) {
							return false
						} else {
							return true
						},
				})
				.collect();

			return found
		}

		/// Converts a `ProtoOwner` struct into a JSON
		pub fn get_owner_in_json_format(owner: ProtoOwner<T::AccountId>) -> Value {
			let json_owner = match owner {
				ProtoOwner::User(account_id) => json!({
					"type": "internal",
					"value": hex::encode(account_id)
				}),
				ProtoOwner::ExternalAsset(linked_asset) => {
					let value = match linked_asset {
						LinkedAsset::Erc721(contract, token_id, source) => {
							let chain_id = match source {
								LinkSource::Evm(_sig, _block, chain_id) => chain_id,
							};
							json!({
								"type": "erc721",
								"value": {
									"contract": format!("0x{:x}", contract),
									"token_id": format!("0x{:x}", token_id),
									"chain_id": format!("0x{:x}", chain_id)
								}
							})
						},
					};
					json!({
						"type": "external",
						"value": value,
					})
				},
			};

			json_owner
		}

		/// Queries the `metadata_keys` that exist in the map `metadata` and returns them as a JSON (along with their corresponding data hashes)
		pub fn get_map_of_matching_metadata_keys(
			metadata_keys: &Vec<Vec<u8>>,
			metadata: &BTreeMap<Compact<u64>, Hash256>,
		) -> Map<String, Value> {
			let mut map = Map::new();

			for metadata_key in metadata_keys.clone().iter() {
				let metadata_value =
					if let Some(metadata_key_index) = <MetaKeys<T>>::get(metadata_key) {
						if let Some(data_hash) = metadata.get(&Compact(metadata_key_index)) {
							Value::String(hex::encode(data_hash))
						} else {
							Value::Null
						}
					} else {
						Value::Null
					};

				if let Ok(string_metadata_key) = String::from_utf8(metadata_key.clone()) {
					map.insert(string_metadata_key, metadata_value);
				}
			}

			map
		}

		/// **Query** and **Return** **Proto-Fragment(s)** based on **`params`**. The **return
		/// type** is a **JSON string**
		///
		/// # Arguments
		///
		/// * `params` - A ***GetProtosParams* struct**
		pub fn get_protos(
			params: GetProtosParams<T::AccountId, Vec<u8>>,
		) -> Result<Vec<u8>, Vec<u8>> {
			let protos_map: Map<String, Value> = Self::get_protos_map(params)?;

			let result = json!(protos_map).to_string();

			Ok(result.into_bytes())
		}

		/// **Query** and **Return** **Proto-Fragment(s)** based on **`params`**. The **return
		/// type** is a **JSON string**
		///
		/// # Arguments
		///
		/// * `params` - A ***GetProtosParams* struct**
		pub fn get_protos_map(
			params: GetProtosParams<T::AccountId, Vec<u8>>,
		) -> Result<Map<String, Value>, Vec<u8>> {
			let mut map = Map::new();

			let list_protos_final: Vec<Hash256> = if let Some(owner) = params.owner {
				// `owner` exists
				let list_protos_owner =
					<ProtosByOwner<T>>::get(ProtoOwner::<T::AccountId>::User(owner))
						.ok_or("Owner not found")?; // `owner` exists in `ProtosByOwner`
				if params.desc {
					// Sort in descending order
					list_protos_owner
						.into_iter()
						.rev()
						.filter(|proto_id| {
							Self::filter_proto(
								proto_id,
								&params.tags,
								&params.categories,
								params.available,
								&params.exclude_tags,
							)
						})
						.skip(params.from as usize)
						.take(params.limit as usize)
						.collect()
				} else {
					// Sort in ascending order
					list_protos_owner
						.into_iter()
						.filter(|proto_id| {
							Self::filter_proto(
								proto_id,
								&params.tags,
								&params.categories,
								params.available,
								&params.exclude_tags,
							)
						})
						.skip(params.from as usize)
						.take(params.limit as usize)
						.collect()
				}
			} else {
				// Notice this wastes time and memory and needs a better implementation
				let mut flat = Vec::<Hash256>::new();

				let cats = <ProtosByCategory<T>>::iter_keys().collect::<Vec<Categories>>();
				let cats: Vec<Categories> =
					if params.desc { cats.iter().rev().map(|x| x.clone()).collect() } else { cats };

				for category in cats {
					if params.categories.len() != 0 {
						let found: Vec<Categories> =
							Self::get_list_of_matching_categories(&params, &category);
						// if the current stored category does not match with any of the categories
						// in input, it can be discarded from this search.
						if found.is_empty() {
							continue
						}
					}
					// Found the category.
					// Now collect all the protos linked to the category type in input
					let protos = <ProtosByCategory<T>>::get(category);
					if let Some(protos) = protos {
						let collection: Vec<Hash256> = if params.desc {
							// Sort in descending order
							protos
								.into_iter()
								.rev()
								.filter(|proto_id| {
									Self::filter_proto(
										proto_id,
										&params.tags,
										&params.categories,
										params.available,
										&params.exclude_tags,
									)
								})
								.collect()
						} else {
							// Sort in ascending order
							protos
								.into_iter()
								.filter(|proto_id| {
									Self::filter_proto(
										proto_id,
										&params.tags,
										&params.categories,
										params.available,
										&params.exclude_tags,
									)
								})
								.collect()
						};
						flat.extend(collection);
					}
				}
				flat.iter()
					.skip(params.from as usize)
					.take(params.limit as usize)
					.map(|x| *x)
					.collect()
			};

			for proto_id in list_protos_final.into_iter() {
				map.insert(hex::encode(proto_id), Value::Object(Map::new()));
			}

			if params.return_owners || !params.metadata_keys.is_empty() {
				for (proto_id, map_proto) in map.iter_mut() {
					let map_proto = match map_proto {
						Value::Object(map_proto) => map_proto,
						_ => return Err("Failed to get map_proto".into()),
					};

					let array_proto_id: Hash256 = hex::decode(proto_id)
						.or(Err("`Failed to decode `proto_id``"))?
						.try_into()
						.or(Err("Failed to convert `proto_id` to Hash256"))?;

					let proto_struct =
						<Protos<T>>::get(array_proto_id).ok_or("Failed to get proto")?;

					match proto_struct.license {
						UsageLicense::Tickets(amount) => {
							let n: u64 = amount.into();
							(*map_proto).insert(String::from("tickets"), Value::Number(n.into()));
						},
						_ => {
							(*map_proto).insert(String::from("tickets"), Value::Null);
						},
					}

					if params.return_owners {
						let owner = proto_struct.owner;
						let json_owner = Self::get_owner_in_json_format(owner);
						(*map_proto).insert("owner".into(), json_owner);
					}

					if !params.metadata_keys.is_empty() {
						let proto_metadata = proto_struct.metadata;
						let map_of_matching_metadata_keys = Self::get_map_of_matching_metadata_keys(
							&params.metadata_keys,
							&proto_metadata,
						);
						(*map_proto)
							.insert("metadata".into(), map_of_matching_metadata_keys.into());
						// (*map_proto).append(&mut map_of_matching_metadata_keys);
					}
				}
			}

			Ok(map)
		}

		/// **Query** the Genealogy of a Proto-Fragment based on **`params`**. The **return
		/// type** is a **JSON string** that represents an Adjacency List.
		///
		/// # Arguments
		///
		/// * `params` - A ***GetGenealogyParams* struct**
		pub fn get_genealogy(params: GetGenealogyParams<Vec<u8>>) -> Result<Vec<u8>, Vec<u8>> {
			let proto_hash: Hash256 = hex::decode(params.proto_hash)
				.map_err(|_| "Failed to convert string to u8 slice")?
				.try_into()
				.map_err(|_| "Failed to convert u8 slice to Hash256")?;

			let mut adjacency_list = BTreeMap::<String, Vec<String>>::new();

			let mut queue = VecDeque::<Hash256>::new();
			queue.push_back(proto_hash);

			let mut visited = BTreeMap::<Hash256, bool>::new();
			visited.insert(proto_hash, true);

			while let Some(proto) = queue.pop_front() {
				let neighbors = if params.get_ancestors {
					let proto_struct =
						<Protos<T>>::get(proto).ok_or("Proto Hash Does Not Exist!")?;
					let mut parents = proto_struct.references;
					let mut references_from_patches = proto_struct
						.patches
						.into_iter()
						.flat_map(|pp: ProtoPatch<_>| pp.references)
						.collect::<Vec<Hash256>>();
					parents.append(&mut references_from_patches);
					parents
				} else {
					let children = <ProtosByParent<T>>::get(proto).unwrap_or_default();
					children
				};

				adjacency_list
					.insert(hex::encode(proto), neighbors.iter().map(|p| hex::encode(p)).collect());

				for neighbor in neighbors.into_iter() {
					if !visited.contains_key(&neighbor) {
						visited.insert(neighbor, true);
						queue.push_back(neighbor);
					}
				}
			}

			Ok(json!(adjacency_list).to_string().into_bytes())
		}
	}
}<|MERGE_RESOLUTION|>--- conflicted
+++ resolved
@@ -214,15 +214,9 @@
 	use super::*;
 	use frame_support::{dispatch::DispatchResult, pallet_prelude::*, Twox64Concat};
 	use frame_system::pallet_prelude::*;
-<<<<<<< HEAD
 	use pallet_detach::{DetachCollection, DetachRequest, DetachRequests, DetachedHashes, SupportedChains, DetachHash};
 	use sp_clamor::CID_PREFIX;
-=======
 	use pallet_clusters::Cluster;
-	use pallet_detach::{
-		DetachHash, DetachRequest, DetachRequests, DetachedHashes, SupportedChains,
-	};
->>>>>>> 3f7d5f54
 	use sp_runtime::SaturatedConversion;
 
 	/// Configure the pallet by specifying the parameters and types on which it depends.
@@ -910,17 +904,8 @@
 				let detach_hash = DetachHash::Proto(*proto_hash);
 				ensure!(!<DetachedHashes<T>>::contains_key(&detach_hash), Error::<T>::Detached);
 
-<<<<<<< HEAD
 				Ok(())
 			})?;
-=======
-			let detach_hash = DetachHash::Proto(proto_hash);
-			let detach_request = DetachRequest {
-				hash: detach_hash.clone(),
-				target_chain,
-				target_account: target_account.into(),
-			};
->>>>>>> 3f7d5f54
 
 			let detach_request = DetachRequest {
 				collection: DetachCollection::Protos(proto_hashes),
