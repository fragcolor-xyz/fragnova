//! This pallet `clusters` performs logic related to **Clusters**.

#![cfg_attr(not(feature = "std"), no_std)]

extern crate core;

use codec::{Decode, Encode};
use frame_support::BoundedVec;
pub use pallet::*;
use sp_clamor::Hash128;
use sp_std::{vec, vec::Vec};

#[cfg(feature = "std")]
use sp_core::Get;

#[cfg(test)]
mod mock;

#[cfg(test)]
mod tests;

#[cfg(test)]
mod dummy_data;

#[cfg(feature = "runtime-benchmarks")]
mod benchmarking;

/// The **settings** of a **Role**
#[derive(Encode, Decode, Clone, PartialEq, Debug, Eq, scale_info::TypeInfo)]
pub struct RoleSetting {
	/// Name of the setting
	pub name: Vec<u8>,
	/// The data associated with the Role
	pub data: Vec<u8>,
}

/// **Struct** of **Role** belonging to a **Cluster**.
#[derive(Encode, Decode, Clone, PartialEq, Debug, Eq, scale_info::TypeInfo)]
pub struct Role<TAccountId> {
	/// Name of the role
	pub name: Vec<u8>,
	/// The list of Members associated with the role
	pub members: Vec<TAccountId>,
	/// The optional list of Rules associated to the Role
	pub rules: Option<Rule>,
}

/// **Struct** of **Rule** belonging to a **Role**.
#[derive(Encode, Decode, Clone, PartialEq, Debug, Eq, scale_info::TypeInfo)]
pub struct Rule {
	/// The name of the Rule
	pub name: Vec<u8>,
}

/// **Struct** of a **Cluster**
#[derive(Encode, Decode, Clone, PartialEq, Debug, Eq, scale_info::TypeInfo)]
pub struct Cluster<TAccountId> {
	/// The owner of the Cluster
	pub owner: TAccountId,
	/// The name of the Cluster
	pub name: Vec<u8>,
	/// The ID of the cluster
	pub cluster_id: Hash128,
	/// The list of Roles associated to the Cluster
	pub roles: Vec<Role<TAccountId>>,
	/// The list of Members of the Cluster
	pub members: Vec<TAccountId>,
}

/// **Struct** representing the details about accounts created off-chain by various parties and integrations.
#[derive(Encode, Decode, Clone, scale_info::TypeInfo, Debug, PartialEq, Eq)]
pub struct AccountInfo<TAccountID, TMoment> {
	/// The actual account ID
	pub account_id: TAccountID,
	/// The timestamp when this account was created
	pub created_at: TMoment,
}

#[frame_support::pallet]
pub mod pallet {
	use super::*;
	use crate::{Cluster, Role, RoleSetting};
	use frame_support::{
		log,
		pallet_prelude::*,
		sp_runtime::traits::Zero,
		traits::{fungible, ReservableCurrency},
	};
	use frame_system::pallet_prelude::*;
	use sp_clamor::get_vault_id;
	use sp_io::hashing::blake2_128;

	#[pallet::pallet]
	#[pallet::generate_store(pub(super) trait Store)]
	#[pallet::without_storage_info]
	pub struct Pallet<T>(_);

	/// Configure the pallet by specifying the parameters and types on which it depends.
	#[pallet::config]
	pub trait Config:
		frame_system::Config
		+ pallet_balances::Config
		+ pallet_proxy::Config
		+ pallet_timestamp::Config
	{
		/// Because this pallet emits events, it depends on the runtime's definition of an event.
		type RuntimeEvent: From<Event<Self>> + IsType<<Self as frame_system::Config>::RuntimeEvent>;

		/// The max size of name
		#[pallet::constant]
		type NameLimit: Get<u32>;

		/// The max size of data
		#[pallet::constant]
		type DataLimit: Get<u32>;

		/// The max number of members
		#[pallet::constant]
		type MembersLimit: Get<u32>;
	}

	/// **StorageMap** that maps a **Cluster** ID to its data.
	#[pallet::storage]
	pub type Clusters<T: Config> = StorageMap<_, Identity, Hash128, Cluster<T::AccountId>>;

	/// **StorageMap** that maps a **AccountId** with a list of **Cluster** owned by the account.
	#[pallet::storage]
	pub type ClustersByOwner<T: Config> = StorageMap<_, Twox64Concat, T::AccountId, Vec<Hash128>>;

	/// **StorageMap** that maps a **Role** with its **RoleSettings**.
	#[pallet::storage]
	pub type RoleToSettings<T: Config> = StorageMap<_, Twox64Concat, Hash128, Vec<RoleSetting>>;

	#[allow(missing_docs)]
	#[pallet::event]
	#[pallet::generate_deposit(pub(super) fn deposit_event)]
	pub enum Event<T: Config> {
		ClusterCreated {
			cluster_hash: Hash128,
		},
		RoleCreated {
			role_hash: Hash128,
		},
		RoleEdited {
			role_hash: Hash128,
		},
		RoleDeleted {
			role_hash: Hash128,
		},
		/// A new sponsored account was added
		ProxyAccountAdded {
			cluster_account: T::AccountId,
			proxy_account: T::AccountId,
		},
	}

	// Errors inform users that something went wrong.
	#[pallet::error]
	pub enum Error<T> {
		/// The cluster already exists.
		ClusterExists,
		/// Cluster not found
		ClusterNotFound,
		/// The role in the cluster already exists.
		RoleExists,
		/// Element not found
		RoleNotFound,
		/// RoleSettings not found
		RoleSettingsNotFound,
		/// Missing permission to perform an operation
		NoPermission,
		/// Invalid inputs
		InvalidInput,
		/// Technical error not categorized
		SystematicFailure,
		/// The owner is not correct.
		OwnerNotCorrect,
		/// The member already exists in the cluster
		MemberExists,
		/// Too many members
		MembersLimitReached,
		/// Member not found in the cluster
		MemberNotFound,
		/// Account proxy already associated with the cluster account
		AccountProxyAlreadyExists,
		/// Too many proxies associated with the cluster
		TooManyProxies,
		/// InsufficientBalance
		InsufficientFunds,
	}

	#[pallet::call]
	impl<T: Config> Pallet<T> {
		/// Create a **Cluster** passing a name as input.
		#[pallet::weight(10_000 + T::DbWeight::get().writes(1).ref_time())]
		pub fn create_cluster(
			origin: OriginFor<T>,
			name: BoundedVec<u8, T::NameLimit>,
		) -> DispatchResult {
			let who = ensure_signed(origin.clone())?;

			ensure!(!name.len().is_zero(), Error::<T>::InvalidInput);

			// as_be_bytes to get bytes without allocations
			let extrinsic_index = <frame_system::Pallet<T>>::extrinsic_index()
				.ok_or(Error::<T>::SystematicFailure)?
				.to_be_bytes();
			// BlockNumber type is non concrete, so we need to encode it to get bytes
			let current_block_number = <frame_system::Pallet<T>>::block_number().encode();
			// Who is not concrete, so we need to encode it to get bytes
			let who_bytes = who.encode();

			let cluster_id = blake2_128(
				&[&current_block_number, name.as_slice(), &extrinsic_index, &who_bytes].concat(),
			);

			// Check that the cluster does not exist already
			ensure!(!<Clusters<T>>::contains_key(&cluster_id), Error::<T>::ClusterExists);

			// At creation there are no roles and no members assigned to the cluster
			let cluster = Cluster {
				owner: who.clone(),
				name: name.into_inner(), // `self.0`
				cluster_id,
				roles: vec![],
				members: vec![],
			};

			let minimum_balance =
				<pallet_balances::Pallet<T> as fungible::Inspect<T::AccountId>>::minimum_balance();
			let origin_balance =
				<pallet_balances::Pallet<T> as fungible::Inspect<T::AccountId>>::balance(&who);
			ensure!(origin_balance > minimum_balance, Error::<T>::InsufficientFunds);

			// write
			// create an account for the cluster
			let vault = get_vault_id(cluster_id);
			<pallet_balances::Pallet<T> as fungible::Mutate<T::AccountId>>::mint_into(
				&vault,
				minimum_balance,
			)?;

			// create a proxy
			let proxy_def = pallet_proxy::ProxyDefinition {
				delegate: who.clone(),
				proxy_type: T::ProxyType::default(),
				delay: T::BlockNumber::default(),
			};

			let bounded_proxies: BoundedVec<_, T::MaxProxies> =
				vec![proxy_def].try_into().map_err(|_| Error::<T>::TooManyProxies)?;

			// ! Writing state

			let deposit = T::ProxyDepositBase::get() + T::ProxyDepositFactor::get();
			<T as pallet_proxy::Config>::Currency::reserve(&who, deposit)?;

			pallet_proxy::Proxies::<T>::insert(&vault, (bounded_proxies, deposit));

			<Clusters<T>>::insert(cluster_id, cluster);
			// Don't clone, it's the last usage so let it move!
			<ClustersByOwner<T>>::append(who, &cluster_id);

			Self::deposit_event(Event::ClusterCreated { cluster_hash: cluster_id });
			log::trace!("Cluster created: {:?}", hex::encode(&cluster_id));

			Ok(())
		}

		/// Create a **Role** and assign it to an existing **Cluster**.
		#[pallet::weight(10_000 + T::DbWeight::get().writes(1).ref_time())]
		pub fn create_role(
			origin: OriginFor<T>,
			cluster_id: Hash128,
			role_name: BoundedVec<u8, T::NameLimit>,
			settings: RoleSetting,
		) -> DispatchResult {
			let who = ensure_signed(origin)?;

			ensure!(!cluster_id.len().is_zero(), Error::<T>::InvalidInput);
			ensure!(!role_name.len().is_zero(), Error::<T>::InvalidInput);
			ensure!(!settings.name.len().is_zero(), Error::<T>::InvalidInput);
			ensure!(!settings.data.len().is_zero(), Error::<T>::InvalidInput);

			let role_hash = blake2_128(&[&cluster_id.as_slice(), role_name.as_slice()].concat());
			let cluster = <Clusters<T>>::get(&cluster_id).ok_or(Error::<T>::ClusterNotFound)?;

			// Check that the caller is the owner of the cluster
			ensure!(who == cluster.owner, Error::<T>::NoPermission);

			// At creation there are no Members and no Rules assigned to a Role
			let new_role = Role { name: role_name.into_inner(), members: vec![], rules: None };

			// Check that the role does not exists already in the cluster
			if cluster.roles.iter().any(|role| new_role.name.eq(&role.name))
			{
				return Err(Error::<T>::RoleExists.into())
			}

			// write
			<Clusters<T>>::mutate(&cluster_id, |cluster| {
				let cluster = cluster.as_mut().expect("Should find the cluster");
				cluster.roles.push(new_role);
			});

			<RoleToSettings<T>>::append(role_hash, settings);

			Self::deposit_event(Event::RoleCreated { role_hash });
			log::trace!("Role {:?} created and associated to cluster {:?}", role_hash, cluster_id);

			Ok(())
		}

		/// Edit a **Role**.
		#[pallet::weight(10_000 + T::DbWeight::get().writes(1).ref_time())]
		pub fn edit_role(
			origin: OriginFor<T>,
			role_name: BoundedVec<u8, T::NameLimit>,
			cluster_id: Hash128,
			new_members_list: BoundedVec<T::AccountId, T::MembersLimit>,
			new_settings: RoleSetting,
		) -> DispatchResult {
			let who = ensure_signed(origin)?;

			ensure!(!role_name.len().is_zero(), Error::<T>::InvalidInput);

			if new_members_list.len().is_zero() &&
				(new_settings.data.is_empty() || new_settings.name.is_empty())
			{
				return Err(Error::<T>::InvalidInput.into())
			}

			let cluster = <Clusters<T>>::get(&cluster_id).ok_or(Error::<T>::SystematicFailure)?;

			// Check that the caller is the owner of the cluster;
			ensure!(who == cluster.owner, Error::<T>::NoPermission);

			// Check that the role exists in the cluster and in storage
			if !cluster.roles.iter().any(|role| role_name.eq(&role.name)) {
				return Err(Error::<T>::RoleNotFound.into())
			}

			let role_hash = blake2_128(&[&cluster_id[..], &role_name.as_slice()].concat());
			let role_name_vec = role_name.into_inner();

			// Check that the hash generated actually exists in storage.
			// If `cluster_id` and `role_name` are correct it should.
			ensure!(<RoleToSettings<T>>::get(&role_hash).is_some(), Error::<T>::RoleSettingsNotFound);

			// write
			<Clusters<T>>::mutate(&cluster_id, |cluster| {
<<<<<<< HEAD
				if let Some(cluster) = cluster{
					let index = cluster.roles.iter().position(|role| role.name == role_name_vec);
					if let Some(index) = index {
						let role = cluster.roles.get_mut(index).expect("Should find the role");
						role.members = new_members_list.into_inner();
					}
				}
=======
				let cluster = cluster
					.as_mut()
					.expect("Should find the cluster");
				cluster.roles.iter().position(|x| x.name == role_name_vec).map(|index| {
					let role = cluster
						.roles
						.get_mut(index)
						.expect("Should find the cluster");
					role.members.extend(new_members_list);
				});
>>>>>>> 39710eeb
			});

			<RoleToSettings<T>>::mutate(&role_hash, |role| {
				let role_settings = role
					.as_mut()
					.expect("Should find the role settings");
				role_settings.push(new_settings);
			});

			Self::deposit_event(Event::RoleEdited { role_hash });
			log::trace!("Role edited: {:?}", role_hash);

			Ok(())
		}

		/// Delete a **Role**.
		#[pallet::weight(10_000 + T::DbWeight::get().writes(1).ref_time())]
		pub fn delete_role(
			origin: OriginFor<T>,
			role_name: BoundedVec<u8, T::NameLimit>,
			cluster_id: Hash128,
		) -> DispatchResult {
			let who = ensure_signed(origin)?;

			ensure!(!role_name.len().is_zero(), Error::<T>::InvalidInput);

			// only the owner of the cluster can do this operation
			let cluster = <Clusters<T>>::get(&cluster_id).ok_or(Error::<T>::ClusterNotFound)?;
			ensure!(who == cluster.owner, Error::<T>::NoPermission);

			let role_name_vec = role_name.into_inner();

			// Check that the role exists in the cluster and in storage
			if !cluster.roles.iter().any(|role| role_name_vec.eq(&role.name)) {
				return Err(Error::<T>::RoleNotFound.into())
			}

			// write
			// Remove Role from Cluster
			<Clusters<T>>::mutate(&cluster_id, |cluster| {
				if let Some(cluster) = cluster {
					let index = cluster.roles.iter().position(|role| role.name == role_name_vec);
					if let Some(index) = index {
						cluster.roles.remove(index);
					}
				}
			});

			let role_hash = blake2_128(&[&cluster_id[..], &role_name_vec.as_slice()].concat());
			<RoleToSettings<T>>::remove(&role_hash);

			Self::deposit_event(Event::RoleDeleted { role_hash });
			log::trace!("Role deleted: {:?}", role_hash);

			Ok(())
		}

		/// Create a **Member**, give it a set of existing **Role** and assign it to an existing **Cluster**.
		#[pallet::weight(10_000 + T::DbWeight::get().writes(1).ref_time())]
		pub fn add_member(
			origin: OriginFor<T>,
			cluster_id: Hash128,
			roles: Vec<Vec<u8>>,
			member: T::AccountId,
		) -> DispatchResult {
			let who = ensure_signed(origin)?;

			// Check that the cluster exists and the caller is the owner of the cluster
			let cluster = <Clusters<T>>::get(cluster_id).ok_or(Error::<T>::ClusterNotFound)?;
			ensure!(who == cluster.owner, Error::<T>::NoPermission);

			// Check that the cluster does not already contain the member
			ensure!(!cluster.members.contains(&member), Error::<T>::MemberExists);

			ensure!(
				cluster.members.len() < T::MembersLimit::get() as usize,
				Error::<T>::MembersLimitReached
			);

			// Check that the roles for the member already exists in the cluster
			let roles_in_cluster =
				cluster.roles.iter().map(|role| &role.name).collect::<Vec<&Vec<u8>>>();

			for role in &roles {
				ensure!(roles_in_cluster.contains(&role), Error::<T>::RoleNotFound);
			}

			// write
			<Clusters<T>>::mutate(&cluster_id, |cluster| {
				let cluster = cluster
					.as_mut()
					.expect("Should find the cluster");
				// Add member into the cluster
					cluster.members.push(member.clone());

				// Associate the member with its roles in the cluster
				for role in roles {
					cluster
						.roles
						.iter()
						.position(|x| x.name == role)
						.and_then(|index| cluster.roles.get_mut(index))
						.map(|role| role.members.push(member.clone()));
				}
			});

			Ok(())
		}

		/// Delete a **Member** from an existing **Cluster**.
		#[pallet::weight(10_000 + T::DbWeight::get().writes(1).ref_time())]
		pub fn delete_member(
			origin: OriginFor<T>,
			cluster_id: Hash128,
			member: T::AccountId,
		) -> DispatchResult {
			let who = ensure_signed(origin)?;

			let cluster = <Clusters<T>>::get(cluster_id).ok_or(Error::<T>::ClusterNotFound)?;
			ensure!(who == cluster.owner, Error::<T>::NoPermission);
			// Check that the member is in the cluster
			ensure!(cluster.members.contains(&member), Error::<T>::MemberNotFound);

			// write
			// Delete member from Cluster
			<Clusters<T>>::mutate(&cluster_id, |cluster| {
				let cluster = cluster
					.as_mut()
					.expect("Should find the cluster");

				cluster
					.members
					.iter()
					.position(|x| x == &member)
					.map(|index| cluster.members.remove(index));
			});

			Ok(())
		}
	}
}<|MERGE_RESOLUTION|>--- conflicted
+++ resolved
@@ -43,6 +43,8 @@
 	pub members: Vec<TAccountId>,
 	/// The optional list of Rules associated to the Role
 	pub rules: Option<Rule>,
+	/// The settings of the Role
+	pub settings: Vec<RoleSetting>,
 }
 
 /// **Struct** of **Rule** belonging to a **Role**.
@@ -117,6 +119,10 @@
 		/// The max number of members
 		#[pallet::constant]
 		type MembersLimit: Get<u32>;
+
+		/// The max number of role settings
+		#[pallet::constant]
+		type RoleSettingsLimit: Get<u32>;
 	}
 
 	/// **StorageMap** that maps a **Cluster** ID to its data.
@@ -126,10 +132,6 @@
 	/// **StorageMap** that maps a **AccountId** with a list of **Cluster** owned by the account.
 	#[pallet::storage]
 	pub type ClustersByOwner<T: Config> = StorageMap<_, Twox64Concat, T::AccountId, Vec<Hash128>>;
-
-	/// **StorageMap** that maps a **Role** with its **RoleSettings**.
-	#[pallet::storage]
-	pub type RoleToSettings<T: Config> = StorageMap<_, Twox64Concat, Hash128, Vec<RoleSetting>>;
 
 	#[allow(missing_docs)]
 	#[pallet::event]
@@ -273,14 +275,12 @@
 			origin: OriginFor<T>,
 			cluster_id: Hash128,
 			role_name: BoundedVec<u8, T::NameLimit>,
-			settings: RoleSetting,
+			settings: BoundedVec<RoleSetting, T::RoleSettingsLimit>,
 		) -> DispatchResult {
 			let who = ensure_signed(origin)?;
 
 			ensure!(!cluster_id.len().is_zero(), Error::<T>::InvalidInput);
 			ensure!(!role_name.len().is_zero(), Error::<T>::InvalidInput);
-			ensure!(!settings.name.len().is_zero(), Error::<T>::InvalidInput);
-			ensure!(!settings.data.len().is_zero(), Error::<T>::InvalidInput);
 
 			let role_hash = blake2_128(&[&cluster_id.as_slice(), role_name.as_slice()].concat());
 			let cluster = <Clusters<T>>::get(&cluster_id).ok_or(Error::<T>::ClusterNotFound)?;
@@ -289,11 +289,15 @@
 			ensure!(who == cluster.owner, Error::<T>::NoPermission);
 
 			// At creation there are no Members and no Rules assigned to a Role
-			let new_role = Role { name: role_name.into_inner(), members: vec![], rules: None };
+			let new_role = Role {
+				name: role_name.into_inner(),
+				members: vec![],
+				rules: None,
+				settings: settings.into_inner(),
+			};
 
 			// Check that the role does not exists already in the cluster
-			if cluster.roles.iter().any(|role| new_role.name.eq(&role.name))
-			{
+			if cluster.roles.iter().any(|role| new_role.name.eq(&role.name)) {
 				return Err(Error::<T>::RoleExists.into())
 			}
 
@@ -303,8 +307,6 @@
 				cluster.roles.push(new_role);
 			});
 
-			<RoleToSettings<T>>::append(role_hash, settings);
-
 			Self::deposit_event(Event::RoleCreated { role_hash });
 			log::trace!("Role {:?} created and associated to cluster {:?}", role_hash, cluster_id);
 
@@ -318,15 +320,13 @@
 			role_name: BoundedVec<u8, T::NameLimit>,
 			cluster_id: Hash128,
 			new_members_list: BoundedVec<T::AccountId, T::MembersLimit>,
-			new_settings: RoleSetting,
+			new_settings: BoundedVec<RoleSetting, T::RoleSettingsLimit>,
 		) -> DispatchResult {
 			let who = ensure_signed(origin)?;
 
 			ensure!(!role_name.len().is_zero(), Error::<T>::InvalidInput);
 
-			if new_members_list.len().is_zero() &&
-				(new_settings.data.is_empty() || new_settings.name.is_empty())
-			{
+			if new_members_list.len().is_zero() && (new_settings.len().is_zero()) {
 				return Err(Error::<T>::InvalidInput.into())
 			}
 
@@ -343,39 +343,14 @@
 			let role_hash = blake2_128(&[&cluster_id[..], &role_name.as_slice()].concat());
 			let role_name_vec = role_name.into_inner();
 
-			// Check that the hash generated actually exists in storage.
-			// If `cluster_id` and `role_name` are correct it should.
-			ensure!(<RoleToSettings<T>>::get(&role_hash).is_some(), Error::<T>::RoleSettingsNotFound);
-
 			// write
 			<Clusters<T>>::mutate(&cluster_id, |cluster| {
-<<<<<<< HEAD
-				if let Some(cluster) = cluster{
-					let index = cluster.roles.iter().position(|role| role.name == role_name_vec);
-					if let Some(index) = index {
-						let role = cluster.roles.get_mut(index).expect("Should find the role");
-						role.members = new_members_list.into_inner();
-					}
-				}
-=======
-				let cluster = cluster
-					.as_mut()
-					.expect("Should find the cluster");
+				let cluster = cluster.as_mut().expect("Should find the cluster");
 				cluster.roles.iter().position(|x| x.name == role_name_vec).map(|index| {
-					let role = cluster
-						.roles
-						.get_mut(index)
-						.expect("Should find the cluster");
-					role.members.extend(new_members_list);
+					let role = cluster.roles.get_mut(index).expect("Should find the cluster");
+					role.members.extend(new_members_list.into_inner());
+					role.settings.extend(new_settings.into_inner());
 				});
->>>>>>> 39710eeb
-			});
-
-			<RoleToSettings<T>>::mutate(&role_hash, |role| {
-				let role_settings = role
-					.as_mut()
-					.expect("Should find the role settings");
-				role_settings.push(new_settings);
 			});
 
 			Self::deposit_event(Event::RoleEdited { role_hash });
@@ -418,7 +393,6 @@
 			});
 
 			let role_hash = blake2_128(&[&cluster_id[..], &role_name_vec.as_slice()].concat());
-			<RoleToSettings<T>>::remove(&role_hash);
 
 			Self::deposit_event(Event::RoleDeleted { role_hash });
 			log::trace!("Role deleted: {:?}", role_hash);
@@ -458,11 +432,9 @@
 
 			// write
 			<Clusters<T>>::mutate(&cluster_id, |cluster| {
-				let cluster = cluster
-					.as_mut()
-					.expect("Should find the cluster");
+				let cluster = cluster.as_mut().expect("Should find the cluster");
 				// Add member into the cluster
-					cluster.members.push(member.clone());
+				cluster.members.push(member.clone());
 
 				// Associate the member with its roles in the cluster
 				for role in roles {
@@ -495,9 +467,7 @@
 			// write
 			// Delete member from Cluster
 			<Clusters<T>>::mutate(&cluster_id, |cluster| {
-				let cluster = cluster
-					.as_mut()
-					.expect("Should find the cluster");
+				let cluster = cluster.as_mut().expect("Should find the cluster");
 
 				cluster
 					.members
