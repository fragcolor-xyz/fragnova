//! This pallet `protos` performs logic related to Proto-Fragments.
//!
//! IMPORTANT STUFF TO KNOW:
//!
//! A Proto-Fragment is a digital asset that can be used to build a game or application

#![cfg_attr(not(feature = "std"), no_std)]

#[cfg(test)]
mod dummy_data;

#[cfg(test)]
mod mock;

#[cfg(feature = "runtime-benchmarks")]
mod benchmarking;

#[cfg(test)]
mod tests;

#[allow(missing_docs)]
mod weights;

use protos::{categories::Categories, traits::Trait};

use sp_core::{crypto::UncheckedFrom, ecdsa, H160, U256};

use codec::{Compact, Decode, Encode};
pub use pallet::*;

#[cfg(feature = "std")]
use serde::{Deserialize, Serialize};

use sp_io::{
	hashing::{blake2_256, twox_64},
	transaction_index,
};
use sp_std::{collections::btree_map::BTreeMap, vec, vec::Vec};

pub use weights::WeightInfo;

use sp_clamor::{Hash256, Hash64};

use scale_info::prelude::{
	format,
	string::{String, ToString},
};
use serde_json::{json, Map, Value};

use base58::ToBase58;

use frame_support::traits::tokens::fungibles::{Inspect, Mutate};

/// TODO: Documentation
#[derive(Encode, Decode, Clone, PartialEq, Debug, Eq, scale_info::TypeInfo)]
pub enum LinkSource {
	// Generally we just store this data, we don't verify it as we assume auth service did it.
	// (Link signature, Linked block number, EIP155 Chain ID)
	/// TODO: Documentation
	Evm(ecdsa::Signature, u64, U256),
}

/// **Types** of **Assets that are linked to a Proto-Fragment** (e.g an ERC-721 Contract etc.)
#[derive(Encode, Decode, Clone, PartialEq, Debug, Eq, scale_info::TypeInfo)]
pub enum LinkedAsset {
	/// Ethereum (ERC721 Contract address, Token ID, Link source)
	Erc721(H160, U256, LinkSource),
}

/// **Types** of **Proto-Fragment Owners**
#[derive(Encode, Decode, Clone, PartialEq, Debug, Eq, scale_info::TypeInfo)]
pub enum ProtoOwner<TAccountId> {
	/// A **regular account** on **this chain**
	User(TAccountId),
	/// An **external asset** not on this chain
	ExternalAsset(LinkedAsset),
}

/// **Data Type** used to **Query and Filter for Proto-Fragments**
#[derive(Encode, Decode, Clone, scale_info::TypeInfo)]
#[cfg_attr(feature = "std", derive(Serialize, Deserialize))]
pub struct GetProtosParams<TAccountId, TString> {
	/// Whether to order the results in descending or ascending order
	pub desc: bool,
	/// Number of Proto-Fragment Results to skip
	pub from: u64,
	/// Number of Proto-Fragments to retrieve
	pub limit: u64,
	/// List of Metadata Keys of the Proto-Fragment that should also be returned
	pub metadata_keys: Vec<TString>,
	/// Owner of the Proto-Fragment
	pub owner: Option<TAccountId>,
	/// Whether to return the owner(s) of all the returned Proto-Fragments
	pub return_owners: bool,
	/// List of categories to filter by
	pub categories: Vec<Categories>,
	/// List of tags to filter by
	pub tags: Vec<TString>,
	/// The returned Proto-Fragments must not have any tag that is specified in the `tags` field
	pub exclude_tags: bool,
  /// Whether the Proto-Fragments should be available or not
	pub available: Option<bool>,
}

/// **Struct** of a **Proto-Fragment Patch**
#[derive(Encode, Decode, Clone, scale_info::TypeInfo, Debug, PartialEq, Eq)]
pub struct ProtoPatch<TBlockNumber> {
	/// **Block Number** in which the **patch was created**
	pub block: TBlockNumber,
	/// **Hash** of patch data
	pub data_hash: Hash256,
	/// **List of New Proto-Fragments** that was **used** to **create** the **patch** (INCDT)
	pub references: Vec<Hash256>,
}

/// Struct that represents the account information of a Proto-Fragment
#[derive(Default, Encode, Decode, Clone, scale_info::TypeInfo, Debug, PartialEq, Eq)]
pub struct AccountsInfo {
	/// TODO: Documentation
	pub active_accounts: u128,
	/// TODO: Documentation
	pub lifetime_accounts: u128,
}

/// **Enum** that indicates **how a Proto-Fragment can be used**
#[derive(Encode, Decode, Clone, scale_info::TypeInfo, Debug, PartialEq, Eq)]
pub enum UsageLicense<TContractAddress> {
	/// Proto-Fragment is not available for use (owners can always use it)
	Closed,
	/// Proto-Fragment is available for use freely
	Open,
	/// Proto-Fragment is available for use if an amount of tickets is under curation
	Tickets(Compact<u64>),
	/// Proto-Fragment is available for use if a custom contract returns true
	Contract(TContractAddress),
}

/// **Struct** of a **Proto-Fragment**
#[derive(Encode, Decode, Clone, scale_info::TypeInfo, Debug, PartialEq, Eq)]
pub struct Proto<TAccountId, TBlockNumber> {
	/// **Block Number** in which the **Proto-Fragment was minted in**
	pub block: TBlockNumber,
	/// **List of *ProtoPatch* structs** of the **Proto-Fragment**
	pub patches: Vec<ProtoPatch<TBlockNumber>>,
	/// **License** details of the **Proto-Fragment**
	pub license: UsageLicense<TAccountId>,
	/// **Original Creator** of the **Proto-Fragment**
	pub creator: TAccountId,
	/// *Current Owner** of the **Proto-Fragment**
	pub owner: ProtoOwner<TAccountId>,
	/// **List of other Proto-Fragments** used to create the **Proto-Fragment**
	pub references: Vec<Hash256>,
	/// **Category** of the **Proto-Fragment**
	pub category: Categories,
	/// **List of Tags** associated with the **Proto-Fragment**
	pub tags: Vec<Compact<u64>>,
	/// **Map** that maps the **Key of a Proto-Fragment's Metadata Object** to the **Hash of the
	/// aforementioned Metadata Object**
	pub metadata: BTreeMap<Compact<u64>, Hash256>,
	/// Accounts information for this proto.
	pub accounts_info: AccountsInfo,
}

#[frame_support::pallet]
pub mod pallet {
	use super::*;
	use frame_support::{dispatch::DispatchResult, pallet_prelude::*, Twox64Concat};
	use frame_system::pallet_prelude::*;
	use pallet_detach::{DetachRequest, DetachRequests, DetachedHashes, SupportedChains};
	use sp_clamor::CID_PREFIX;
	use sp_runtime::SaturatedConversion;

	/// Configure the pallet by specifying the parameters and types on which it depends.
	#[pallet::config]
	pub trait Config:
		frame_system::Config
		+ pallet_detach::Config
		+ pallet_accounts::Config
		+ pallet_assets::Config
		+ pallet_contracts::Config
	{
		/// Because this pallet emits events, it depends on the runtime's definition of an event.
		type Event: From<Event<Self>> + IsType<<Self as frame_system::Config>::Event>;
		/// Weight functions needed for pallet_protos.
		type WeightInfo: WeightInfo;

		/// Weight for adding a a byte worth of storage in certain extrinsics such as `upload()`.
		#[pallet::constant]
		type StorageBytesMultiplier: Get<u64>;

		/// The number of blocks after which a curation period is over
		#[pallet::constant]
		type CurationExpiration: Get<u64>;

		/// Asset ID of the fungible asset "TICKET"
		#[pallet::constant]
		type TicketsAssetId: Get<<Self as pallet_assets::Config>::AssetId>;
	}

	#[pallet::pallet]
	#[pallet::generate_store(pub(super) trait Store)]
	#[pallet::without_storage_info]
	pub struct Pallet<T>(_);

	/// **StorageMap** that maps a **Tag (of type `Vec<u8>`)** to an **index number**
	#[pallet::storage]
	pub type Tags<T: Config> = StorageMap<_, Twox64Concat, Vec<u8>, u64>;

	/// **StorageValue** that **equals** the **total number of unique tags in the blockchain**
	#[pallet::storage]
	pub type TagsIndex<T: Config> = StorageValue<_, u64, ValueQuery>;

	/// **StorageMap** that maps a **Metadata Key (of type `Vec<u8>`)** to an **index number**
	#[pallet::storage]
	pub type MetaKeys<T: Config> = StorageMap<_, Twox64Concat, Vec<u8>, u64>;

	/// **StorageValue** that **equals** the **total number of unique Metadata Keys in the
	/// blockchain**
	#[pallet::storage]
	pub type MetaKeysIndex<T: Config> = StorageValue<_, u64, ValueQuery>;

	/// **StorageMap** that maps a **Trait ID** to the name of the Trait itself
	#[pallet::storage]
	pub type Traits<T: Config> = StorageMap<_, Identity, Hash64, Vec<u8>, ValueQuery>;

	/// **StorageMap** that maps a **Proto-Fragment's data's hash** to a ***Proto* struct (of the
	/// aforementioned Proto-Fragment)**
	#[pallet::storage]
	pub type Protos<T: Config> =
		StorageMap<_, Identity, Hash256, Proto<T::AccountId, T::BlockNumber>>;

	/// **StorageMap** that maps a **variant of the *Category* enum** to a **list of Proto-Fragment
	/// hashes (that have the aforementioned variant)**
	// Not ideal but to have it iterable...
	#[pallet::storage]
	pub type ProtosByCategory<T: Config> = StorageMap<_, Twox64Concat, Categories, Vec<Hash256>>;

	/// **StorageMap** that maps a **variant of the *ProtoOwner* enum** to a **list of
	/// Proto-Fragment hashes (that have the aforementioned variant)**
	#[pallet::storage]
	pub type ProtosByOwner<T: Config> =
		StorageMap<_, Twox64Concat, ProtoOwner<T::AccountId>, Vec<Hash256>>;

	/// **StorageDoubleMap** that maps a **Proto-Fragment and a Clamor Account ID** to a **tuple
	/// that contains the Curated Amount (tickets burned by the aforementioned Clamor Account ID)
	/// and the Block Number**
	// Curation management
	// (Amount burned, Last burn time)
	#[pallet::storage]
	pub type ProtoCurations<T: Config> = StorageDoubleMap<
		_,
		Identity,
		Hash256,
		Twox64Concat,
		T::AccountId,
		(<T as pallet_assets::Config>::Balance, T::BlockNumber),
	>;

	/// **StorageMap** that maps a **Clamor Account ID** to a **list of Proto-Fragments that was
	/// staked on by the aforementioned Clamor Account ID**
	#[pallet::storage]
	pub type AccountCurations<T: Config> = StorageMap<_, Twox64Concat, T::AccountId, Vec<Hash256>>;

	/// **StorageMap** that maps a **Block number** to a list of accounts that have curations
	/// expiring on that block number
	#[pallet::storage]
	pub type ExpiringCurations<T: Config> =
		StorageMap<_, Twox64Concat, T::BlockNumber, Vec<T::AccountId>>;

	#[allow(missing_docs)]
	#[pallet::event]
	#[pallet::generate_deposit(pub(super) fn deposit_event)]
	pub enum Event<T: Config> {
		/// A Proto-Fragment was uploaded
		Uploaded { proto_hash: Hash256, cid: Vec<u8> },
		/// A Proto-Fragment was patched
		Patched { proto_hash: Hash256, cid: Vec<u8> },
		/// A Proto-Fragment metadata has changed
		MetadataChanged { proto_hash: Hash256, cid: Vec<u8> },
		/// A Proto-Fragment was detached
		Detached { proto_hash: Hash256, cid: Vec<u8> },
		/// A Proto-Fragment was transferred
		Transferred { proto_hash: Hash256, owner_id: T::AccountId },
		/// Stake was created
		Staked {
			proto_hash: Hash256,
			account_id: T::AccountId,
			balance: <T as pallet_assets::Config>::Balance,
		},
		/// Stake was unlocked
		Unstaked {
			proto_hash: Hash256,
			account_id: T::AccountId,
			balance: <T as pallet_assets::Config>::Balance,
		},
	}

	// Errors inform users that something went wrong.
	#[pallet::error]
	pub enum Error<T> {
		/// Systematic failure - those errors should not happen.
		SystematicFailure,
		/// Proto not found
		ProtoNotFound,
		/// Proto already uploaded
		ProtoExists,
		/// Already detached
		Detached,
		/// Not the owner of the proto
		Unauthorized,
		/// Not enough tickets burned on the proto
		NotEnoughTickets,
		/// Curation not found
		CurationNotFound,
		/// Reference not found
		ReferenceNotFound,
		/// Not enough tokens to stake
		InsufficientBalance,
	}

	// Dispatchable functions allows users to interact with the pallet and invoke state changes.
	// These functions materialize as "extrinsics", which are often compared to transactions.
	// Dispatchable functions must be annotated with a weight and must return a DispatchResult.
	#[pallet::call]
	impl<T: Config> Pallet<T>
	where
		T::AccountId: UncheckedFrom<T::Hash> + AsRef<[u8]>,
	{
		/// **Upload** a **Proto-Fragment** onto the **Blockchain**.
		/// Furthermore, this function also indexes `data` in the Blockchain's Database and makes it
		/// available via bitswap (IPFS) directly from every chain node permanently.
		///
		/// # Arguments
		///
		/// * `origin` - The origin of the extrinsic function
		/// * `references` - **List of other Proto-Fragments** used to create the **Proto-Fragment**
		/// * `categories` - **Category type** of the **Proto-Fragment**
		/// * `tags` - **List of tags** to **tag** the **Proto-Fragment** **with**
		/// * `linked_asset` (*optional*) - An **asset that is linked with the Proto-Fragment** (e.g
		///   an ERC-721 Contract)
		/// * `license` - **Enum** indicating **how the Proto-Fragment can be used**. NOTE: If None, the
		///   **Proto-Fragment** *<u>can't be included</u>* into **other protos**
		/// * `data` - **Data** of the **Proto-Fragment**
		#[pallet::weight(<T as pallet::Config>::WeightInfo::upload() + Weight::from_ref_time(data.len() as u64 * <T as pallet::Config>::StorageBytesMultiplier::get()))]
		pub fn upload(
			origin: OriginFor<T>,
			// we store this in the state as well
			references: Vec<Hash256>,
			category: Categories,
			tags: Vec<Vec<u8>>,
			linked_asset: Option<LinkedAsset>,
			license: UsageLicense<T::AccountId>,
			// let data come last as we record this size in blocks db (storage chain)
			// and the offset is calculated like
			// https://github.com/paritytech/substrate/blob/a57bc4445a4e0bfd5c79c111add9d0db1a265507/client/db/src/lib.rs#L1678
			data: Vec<u8>,
		) -> DispatchResult {
			let who = ensure_signed(origin)?;

			let current_block_number = <frame_system::Pallet<T>>::block_number();

			// hash the immutable data, this is also the unique proto id
			// to compose the V1 Cid add this prefix to the hash: (str "z" (base58
			// "0x0155a0e40220"))
			let proto_hash = blake2_256(&data);
			let data_len = data.len();

			// make sure the proto does not exist already!
			ensure!(!<Protos<T>>::contains_key(&proto_hash), Error::<T>::ProtoExists);

			// we need this to index transactions
			let extrinsic_index = <frame_system::Pallet<T>>::extrinsic_index()
				.ok_or(Error::<T>::SystematicFailure)?;

			// Check license requirements
			Self::check_license(&references, &who)?;

			// Store Trait if trait, also hash properly the data and decode name
			let category = match category {
				Categories::Trait(_) => {
					let trait_id = twox_64(&data);
					ensure!(!<Traits<T>>::contains_key(&trait_id), Error::<T>::ProtoExists);

					let info =
						Trait::decode(&mut &data[..]).map_err(|_| Error::<T>::SystematicFailure)?;

					ensure!(info.name.len() > 0, Error::<T>::SystematicFailure);

					// Write STATE from now, ensure no errors from now...
					<Traits<T>>::insert(trait_id, info.name.encode());

					Categories::Trait(Some(trait_id))
				},
				_ => category,
			};

			let owner = if let Some(link) = linked_asset {
				ProtoOwner::ExternalAsset(link)
			} else {
				ProtoOwner::User(who.clone())
			};

			let tags = tags
				.iter()
				.map(|s| {
					let tag_index = <Tags<T>>::get(s);
					if let Some(tag_index) = tag_index {
						<Compact<u64>>::from(tag_index)
					} else {
						let next_index = <TagsIndex<T>>::try_get().unwrap_or_default() + 1;
						<Tags<T>>::insert(s, next_index);
						// storing is dangerous inside a closure
						// but after this call we start storing..
						// so it's fine here
						<TagsIndex<T>>::put(next_index);
						<Compact<u64>>::from(next_index)
					}
				})
				.collect();

			// store in the state the proto
			let proto = Proto {
				block: current_block_number,
				patches: vec![],
				license,
				creator: who.clone(),
				owner: owner.clone(),
				references,
				category: category.clone(),
				tags,
				metadata: BTreeMap::new(),
				accounts_info: AccountsInfo::default(),
			};

			// store proto
			<Protos<T>>::insert(proto_hash, proto);

			// store by category
			<ProtosByCategory<T>>::append(category, proto_hash);

			<ProtosByOwner<T>>::append(owner, proto_hash);

			// index immutable data for IPFS discovery
			transaction_index::index(extrinsic_index, data_len as u32, proto_hash);

			let cid = [&CID_PREFIX[..], &proto_hash[..]].concat();
			let cid = cid.to_base58();
			let cid = [&b"z"[..], cid.as_bytes()].concat();

			// also emit event
			Self::deposit_event(Event::Uploaded { proto_hash, cid });

			log::debug!("Uploaded proto: {:?}", proto_hash);

			Ok(())
		}

		/// **Patch** an **existing Proto-Fragment** (*by appending the hash of `data` to the Vector
		/// field `patches` of the existing Proto-Fragment's Struct Instance*) Furthermore, this
		/// function also indexes `data` in the Blockchain's Database and stores it in the IPFS
		///
		/// # Arguments
		///
		/// * `origin` - The origin of the extrinsic function
		/// * `proto_hash` - Existing Proto-Fragment's hash
		/// * `license` (optional) - If **this value** is **not None**, the **existing Proto-Fragment's current license** is overwritten to **this value**
		/// * `new_references` - **List of New Proto-Fragments** that was **used** to **create** the
		///   **patch**
		/// * `new_tags` - **List of Tags**, notice: it will replace previous tags if not None
		/// * `data` - **Data** of the **Proto-Fragment**
		#[pallet::weight(<T as pallet::Config>::WeightInfo::patch() + Weight::from_ref_time(data.len() as u64 * <T as pallet::Config>::StorageBytesMultiplier::get()))]
		pub fn patch(
			origin: OriginFor<T>,
			// proto hash we want to patch
			proto_hash: Hash256,
			license: Option<UsageLicense<T::AccountId>>,
			new_references: Vec<Hash256>,
			new_tags: Option<Vec<Vec<u8>>>,
			// data we want to patch last because of the way we store blocks (storage chain)
			data: Vec<u8>,
		) -> DispatchResult {
			let who = ensure_signed(origin)?;

			let proto: Proto<T::AccountId, T::BlockNumber> =
				<Protos<T>>::get(&proto_hash).ok_or(Error::<T>::ProtoNotFound)?;

			match proto.owner {
				ProtoOwner::User(owner) => ensure!(owner == who, Error::<T>::Unauthorized),
				ProtoOwner::ExternalAsset(_ext_asset) =>
				// We don't allow updating external assets
				{
					ensure!(false, Error::<T>::Unauthorized)
				},
			};

			ensure!(!<DetachedHashes<T>>::contains_key(&proto_hash), Error::<T>::Detached);

			let data_hash = blake2_256(&data);

			let current_block_number = <frame_system::Pallet<T>>::block_number();

			// we need this to index transactions
			let extrinsic_index = <frame_system::Pallet<T>>::extrinsic_index()
				.ok_or(Error::<T>::SystematicFailure)?;

			// Write STATE from now, ensure no errors from now...

			// Check license requirements
			Self::check_license(&new_references, &who)?;

			<Protos<T>>::mutate(&proto_hash, |proto| {
				let proto = proto.as_mut().unwrap();

				// Add a data patch if not empty
				if !data.is_empty() {
					// No failures from here on out
					proto.patches.push(ProtoPatch {
						block: current_block_number,
						data_hash,
						references: new_references,
					});
					// index mutable data for IPFS discovery as well
					transaction_index::index(extrinsic_index, data.len() as u32, data_hash);
				}

				// Overwrite license if not None
				if let Some(license) = license {
					proto.license = license;
				}

				// Replace previous tags if not None
				if let Some(new_tags) = new_tags {
					let tags = new_tags
						.iter()
						.map(|s| {
							let tag_index = <Tags<T>>::get(s);
							if let Some(tag_index) = tag_index {
								<Compact<u64>>::from(tag_index)
							} else {
								let next_index = <TagsIndex<T>>::try_get().unwrap_or_default() + 1;
								<Tags<T>>::insert(s, next_index);
								// storing is dangerous inside a closure
								// but after this call we start storing..
								// so it's fine here
								<TagsIndex<T>>::put(next_index);
								<Compact<u64>>::from(next_index)
							}
						})
						.collect();

					proto.tags = tags;
				}
			});

			let cid = [&CID_PREFIX[..], &data_hash[..]].concat();
			let cid = cid.to_base58();
			let cid = [&b"z"[..], cid.as_bytes()].concat();

			// also emit event
			Self::deposit_event(Event::Patched { proto_hash, cid });

			log::debug!("Updated proto: {:?}", proto_hash);

			Ok(())
		}

		/// **Transfer** the **ownership** of a **Proto-Fragment** from **`origin`** to
		/// **`new_owner`**
		///
		/// # Arguments
		///
		/// * `origin` - The origin of the extrinsic function
		/// * `proto_hash` - The **hash of the data of the Proto-Fragment** to **transfer**
		/// * `new_owner` - The **Account ID** to **transfer the Proto-Fragment to**
		#[pallet::weight(<T as pallet::Config>::WeightInfo::transfer())]
		pub fn transfer(
			origin: OriginFor<T>,
			proto_hash: Hash256,
			new_owner: T::AccountId,
		) -> DispatchResult {
			let who = ensure_signed(origin)?;

			// make sure the proto exists
			let proto: Proto<T::AccountId, T::BlockNumber> =
				<Protos<T>>::get(&proto_hash).ok_or(Error::<T>::ProtoNotFound)?;

			// make sure the caller is the owner
			match proto.owner.clone() {
				ProtoOwner::User(owner) => ensure!(owner == who, Error::<T>::Unauthorized),
				ProtoOwner::ExternalAsset(_ext_asset) =>
				// We don't allow updating external assets
				{
					ensure!(false, Error::<T>::Unauthorized)
				},
			};

			// make sure the proto is not detached
			ensure!(!<DetachedHashes<T>>::contains_key(&proto_hash), Error::<T>::Detached);

			// collect new owner
			let new_owner_s = ProtoOwner::User(new_owner.clone());

			// WRITING STATE FROM NOW

			// remove proto from old owner
			<ProtosByOwner<T>>::mutate(proto.owner, |proto_by_owner| {
				if let Some(list) = proto_by_owner {
					list.retain(|current_hash| proto_hash != *current_hash);
				}
			});

			// add proto to new owner
			<ProtosByOwner<T>>::append(new_owner_s.clone(), proto_hash);

			// update proto
			<Protos<T>>::mutate(&proto_hash, |proto| {
				let proto = proto.as_mut().unwrap();
				proto.owner = new_owner_s;
			});

			// emit event
			Self::deposit_event(Event::Transferred { proto_hash, owner_id: new_owner });

			Ok(())
		}

		/// **Alters** the **metadata** of a **Proto-Fragment** (whose hash is `proto_hash`) by
		/// **adding or modifying a key-value pair**
		/// (`metadata_key.clone`,`blake2_256(&data.encode())`) to the **BTreeMap field `metadata`**
		/// of the **existing Proto-Fragment's Struct Instance**. Furthermore, this function also
		/// indexes `data` in the Blockchain's Database and stores it in the IPFS To successfully
		/// patch a Proto-Fragment, the `auth` provided must be valid. Otherwise, an error is
		/// returned (问Gio - what happened to auth?)
		///
		/// # Arguments
		///
		/// * `origin` - The origin of the extrinsic / dispatchable function
		/// * `proto_hash` - The **hash of the Proto-Fragment**
		/// * `metadata_key` - The key (of the key-value pair) that is added in the BTreeMap field
		///   `metadata` of the existing Proto-Fragment's Struct Instance
		/// * `data` - The hash of `data` is used as the value (of the key-value pair) that is added
		///   in the BTreeMap field `metadata` of the existing Proto-Fragment's Struct Instance
		#[pallet::weight(<T as pallet::Config>::WeightInfo::patch() + Weight::from_ref_time(data.len() as u64 * <T as pallet::Config>::StorageBytesMultiplier::get()))]
		pub fn set_metadata(
			origin: OriginFor<T>,
			// proto hash we want to update
			proto_hash: Hash256,
			// Think of "Vec<u8>" as String (something to do with WASM - that's why we use Vec<u8>)
			metadata_key: Vec<u8>,
			// data we want to update last because of the way we store blocks (storage chain)
			data: Vec<u8>,
		) -> DispatchResult {
			let who = ensure_signed(origin)?;

			let proto: Proto<T::AccountId, T::BlockNumber> =
				<Protos<T>>::get(&proto_hash).ok_or(Error::<T>::ProtoNotFound)?;

			match proto.owner {
				ProtoOwner::User(owner) => ensure!(owner == who, Error::<T>::Unauthorized),
				ProtoOwner::ExternalAsset(_ext_asset) =>
				// We don't allow updating external assets
				{
					ensure!(false, Error::<T>::Unauthorized)
				},
			};

			ensure!(!<DetachedHashes<T>>::contains_key(&proto_hash), Error::<T>::Detached);

			let data_hash = blake2_256(&data);

			// we need this to index transactions
			let extrinsic_index = <frame_system::Pallet<T>>::extrinsic_index()
				.ok_or(Error::<T>::SystematicFailure)?;

			// Write STATE from now, ensure no errors from now...

			let metadata_key_index = {
				let index = <MetaKeys<T>>::get(metadata_key.clone());
				if let Some(index) = index {
					<Compact<u64>>::from(index)
				} else {
					let next_index = <MetaKeysIndex<T>>::try_get().unwrap_or_default() + 1;
					<MetaKeys<T>>::insert(metadata_key.clone(), next_index);
					// storing is dangerous inside a closure
					// but after this call we start storing..
					// so it's fine here
					<MetaKeysIndex<T>>::put(next_index);
					<Compact<u64>>::from(next_index)
				}
			};

			<Protos<T>>::mutate(&proto_hash, |proto| {
				let proto = proto.as_mut().unwrap();
				// update metadata
				proto.metadata.insert(metadata_key_index, data_hash);
			});

			// index data
			transaction_index::index(extrinsic_index, data.len() as u32, data_hash);

			// also emit event
			Self::deposit_event(Event::MetadataChanged { proto_hash, cid: metadata_key.clone() });

			log::debug!("Added metadata to proto: {:x?} with key: {:x?}", proto_hash, metadata_key);

			Ok(())
		}

		/// **Detach** a **Proto-Fragment** from **this blockchain** to an **external blockchain**
		/// by ***initiating*** an **event** that **includes a signature**. (NC) The **owner of this
		/// Proto-Fragment** can then **attach this Proto-Fragment** to the **external blockchain**
		/// by **using the aforementioned signature**.
		///
		///
		/// # Arguments
		///
		/// * `origin` - The origin of the extrinsic function
		/// * `proto_hash` - **Hash of the Proto-Fragment** to **detach**
		/// * `target_chain` - **External Blockchain** that we **want to attach the **Proto-Fragment
		///   into**
		/// * `target_account` - **Public account address** of the **blockchain `target_chain`**
		///   that we **want to detach the Proto-Fragment into**
		#[pallet::weight(<T as pallet::Config>::WeightInfo::detach())]
		pub fn detach(
			origin: OriginFor<T>,
			proto_hash: Hash256,
			target_chain: SupportedChains,
			target_account: Vec<u8>, // an eth address or so
		) -> DispatchResult {
			let who = ensure_signed(origin)?;

			// make sure the proto exists
			let proto: Proto<T::AccountId, T::BlockNumber> =
				<Protos<T>>::get(&proto_hash).ok_or(Error::<T>::ProtoNotFound)?;

			match proto.owner {
				ProtoOwner::User(owner) => ensure!(owner == who, Error::<T>::Unauthorized),
				ProtoOwner::ExternalAsset(_ext_asset) =>
				// We don't allow detaching external assets
				{
					ensure!(false, Error::<T>::Unauthorized)
				},
			};

			ensure!(!<DetachedHashes<T>>::contains_key(&proto_hash), Error::<T>::Detached);

			<DetachRequests<T>>::mutate(|requests| {
				requests.push(DetachRequest { hash: proto_hash, target_chain, target_account });
			});

			Ok(())
		}

		/// Curate, burning tickets on a Proto-Fragment
		///
		/// # Arguments
		///
		/// * `origin` - The origin of the extrinsic function
		/// * `proto_hash` - **Hash of the Proto-Fragment** to **stake on**
		/// * `amount` - **Amount of tickets** to **burn**
		#[pallet::weight(50_000)]
		pub fn curate(
			origin: OriginFor<T>,
			proto_hash: Hash256,
			amount: <T as pallet_assets::Config>::Balance,
		) -> DispatchResult {
			let who = ensure_signed(origin.clone())?;

			// make sure the proto exists
			ensure!(<Protos<T>>::contains_key(&proto_hash), Error::<T>::ProtoNotFound);

			// make sure the user has enough tickets
			let balance = <pallet_assets::Pallet<T> as Inspect<T::AccountId>>::balance(
				T::TicketsAssetId::get(),
				&who,
			);
			ensure!(balance >= amount, Error::<T>::InsufficientBalance);

			let current_block_number = <frame_system::Pallet<T>>::block_number();

			// ! from now we write...

			// Burn tickets from account and record the stake locally
			let _ = <pallet_assets::Pallet<T> as Mutate<T::AccountId>>::burn_from(
				T::TicketsAssetId::get(),
				&who,
				amount.saturated_into(),
			)?;

			// take record of the stake
			<ProtoCurations<T>>::insert(proto_hash, &who, (amount, current_block_number));
			<AccountCurations<T>>::append(who.clone(), proto_hash.clone());

			// also emit event
			Self::deposit_event(Event::Staked { proto_hash, account_id: who, balance: amount }); // 问Gio

			Ok(())
		}
	}

	#[pallet::hooks]
	impl<T: Config> Hooks<BlockNumberFor<T>> for Pallet<T> {
		/// During the block finalization phase
		fn on_finalize(n: T::BlockNumber) {
			// drain expired curations
			let expiring = <ExpiringCurations<T>>::take(n);
			if let Some(expiring) = expiring {
				for account in &expiring {
					let curations = <AccountCurations<T>>::get(account);
					if let Some(curations) = curations {
						for proto in curations {
							let curation = <ProtoCurations<T>>::get(proto, account);
							if let Some(curation) = curation {
								if curation.1 + T::CurationExpiration::get().saturated_into() >= n {
									<ProtoCurations<T>>::remove(proto, account);
									<AccountCurations<T>>::mutate(account, |curations| {
										if let Some(curations) = curations {
											curations.retain(|p| p != &proto);
										}
									});
								}
							}
						}
					}
				}
			}
		}
	}

	impl<T: Config> Pallet<T>
	where
		T::AccountId: UncheckedFrom<T::Hash> + AsRef<[u8]>,
	{
		fn check_license(references: &[Hash256], who: &T::AccountId) -> DispatchResult {
			// TODO this is not tested properly
			for reference in references.iter() {
				let proto = <Protos<T>>::get(reference);
				if let Some(proto) = proto {
					let owner = match proto.owner {
						ProtoOwner::User(owner) => Some(owner),
						_ => None,
					};

					if let Some(owner) = owner {
						if owner == *who {
							// owner can include freely
							continue;
						}
					}

					let license = proto.license;
					match license {
						UsageLicense::Closed => return Err(Error::<T>::Unauthorized.into()),
						UsageLicense::Open => continue,
						UsageLicense::Tickets(amount) => {
							let amount: u64 = amount.into();
							let amount = amount.saturated_into();

							let curation = <ProtoCurations<T>>::get(reference, who.clone());
							if let Some(curation) = curation {
								// Check if the user curated enough tickets
								ensure!(curation.0 >= amount, Error::<T>::NotEnoughTickets);
							} else {
								// Curation not found
								return Err(Error::<T>::CurationNotFound.into());
							}
						},
						UsageLicense::Contract(contract_address) => {
							let data = (reference, who.clone()).encode();
							let res: Result<pallet_contracts_primitives::ExecReturnValue, _> =
								<pallet_contracts::Pallet<T>>::bare_call(
									who.clone(),
									contract_address,
									0u32.saturated_into(),
									Weight::from_ref_time(1_000_000), // TODO determine this limit better should not be too high indeed
									None,
									data,
									false,
								)
								.result
								.map_err(|e| {
									log::debug!("UsageLicense::Contract error: {:?}", e);
									e
								});

							if let Ok(res) = res {
								let allowed = bool::decode(&mut &res.data.0[..]);
								if let Ok(allowed) = allowed {
									if !allowed {
										return Err(Error::<T>::Unauthorized.into());
									}
								} else {
									return Err(Error::<T>::Unauthorized.into());
								}
							} else {
								return Err(Error::<T>::Unauthorized.into());
							}
						},
					}
				} else {
					// Proto not found
					return Err(Error::<T>::ReferenceNotFound.into());
				}
			}
			Ok(())
		}

		fn filter_proto(
			proto_id: &Hash256,
			tags: &[Vec<u8>],
			categories: &[Categories],
			avail: Option<bool>,
			exclude_tags: bool,
		) -> bool {
			if let Some(struct_proto) = <Protos<T>>::get(proto_id) {
				if let Some(avail) = avail {
					if avail && struct_proto.license == UsageLicense::Closed {
						return false;
					} else if !avail && struct_proto.license != UsageLicense::Closed {
						return false;
					}
				}

				if categories.len() == 0 {
					return Self::filter_tags(tags, &struct_proto, exclude_tags);
				} else {
					return Self::filter_category(tags, &struct_proto, categories, exclude_tags);
				}
			} else {
				false
			}
		}

		/// Whether `struct_proto` has all the tags `tags` and categories `categories`
		fn filter_category(
			tags: &[Vec<u8>],
			struct_proto: &Proto<T::AccountId, T::BlockNumber>,
			categories: &[Categories],
			exclude_tags: bool,
		) -> bool {
			let found: Vec<_> = categories
				.into_iter()
				.filter(|cat| match cat {
					Categories::Shards(param_script_info) => {
						if let Categories::Shards(stored_script_info) = &struct_proto.category {
							let implementing_diffs: Vec<_> = param_script_info
								.implementing
								.clone()
								.into_iter()
								.filter(|item| stored_script_info.implementing.contains(item))
								.collect();
							let requiring_diffs: Vec<_> = param_script_info
								.requiring
								.clone()
								.into_iter()
								.filter(|item| stored_script_info.requiring.contains(item))
								.collect();

							let zero_vec = [0u8; 8];

							// Specific query:
							// Partial or full match {requiring, implementing}. Same format {Edn|Binary}.
							if !implementing_diffs.is_empty() || !requiring_diffs.is_empty(){
								if param_script_info.format == stored_script_info.format {
									return Self::filter_tags(tags, struct_proto, exclude_tags);
								} else { return false; }
							}
							// Generic query:
							// Get all with same format. {Edn|Binary}. No match {requiring, implementing}.
							else if param_script_info.implementing.contains(&zero_vec) &&
									param_script_info.requiring.contains(&zero_vec) &&
									param_script_info.format == stored_script_info.format {
									return Self::filter_tags(tags, struct_proto, exclude_tags);
							}
							else {
								return false;
							}
						} else {
							// it should never go here
							return false;
						}
					},
					_ => {
						if *cat == &struct_proto.category {
							return Self::filter_tags(tags, struct_proto, exclude_tags);
						} else {
							return false;
						}
					},
				})
				.collect();

			if found.is_empty() {
				return false;
			} else {
				return true;
			}
		}

		/// Whether `struct_proto` has all the tags `tags`
		fn filter_tags(
			tags: &[Vec<u8>],
			struct_proto: &Proto<T::AccountId, T::BlockNumber>,
			exclude_tags: bool,
		) -> bool {
			if tags.len() == 0 {
				true
			} else {
				tags.into_iter().all(|tag| {
					let tag_idx = <Tags<T>>::get(tag);
					if let Some(tag_idx) = tag_idx {
						if struct_proto.tags.contains(&Compact::from(tag_idx)) {
							!exclude_tags
						} else {
							exclude_tags
						}
					} else {
						false
					}
				})
			}
		}

		fn get_list_of_matching_categories(
			params: &GetProtosParams<T::AccountId, Vec<u8>>,
			category: &Categories,
		) -> Vec<Categories> {
			let found: Vec<Categories> = params
				.categories
				.clone()
				.into_iter()
				.filter(|cat| match cat {
					Categories::Shards(param_script_info) => {
						if let Categories::Shards(stored_script_info) = &category {
							let implementing_diffs: Vec<_> = param_script_info
								.implementing
								.clone()
								.into_iter()
								.filter(|item| stored_script_info.implementing.contains(item))
								.collect();
							let requiring_diffs: Vec<_> = param_script_info
								.requiring
								.clone()
								.into_iter()
								.filter(|item| stored_script_info.requiring.contains(item))
								.collect();

								let zero_vec = [0u8; 8];

								// Specific query:
								// Partial or full match {requiring, implementing}. Same format {Edn|Binary}.
								if !implementing_diffs.is_empty() || !requiring_diffs.is_empty(){
									if param_script_info.format == stored_script_info.format {
										return true;
									} else { return false; }
								}
								// Generic query:
								// Get all with same format. {Edn|Binary}. No match {requiring, implementing}.
								else if param_script_info.implementing.contains(&zero_vec) &&
										param_script_info.requiring.contains(&zero_vec) &&
										param_script_info.format == stored_script_info.format {
										return true;
								}
								else if !(&cat == &category) {
									return false;
							} else {
								return false;
							}
						} else {
							return false;
						}
					},
					// for all other types of Categories
					_ => {
						if !(&cat == &category) {
							return false;
						} else {
							return true;
						}
					},
				})
				.collect();

			return found;
		}

		pub fn get_owner_in_json_format(owner: ProtoOwner<T::AccountId>) -> Value {

			let json_owner = match owner {
				ProtoOwner::User(account_id) => json!({
					"type": "internal",
					"value": hex::encode(account_id)
				}),
				ProtoOwner::ExternalAsset(linked_asset) => {
					let value = match linked_asset {
						LinkedAsset::Erc721(contract, token_id, source) => {
							let chain_id = match source {
								LinkSource::Evm(_sig, _block, chain_id) => chain_id,
							};
							json!({
								"type": "erc721",
								"value": {
									"contract": format!("0x{:x}", contract),
									"token_id": format!("0x{:x}", token_id),
									"chain_id": format!("0x{:x}", chain_id)
								}
							})
						},
					};
					json!({
						"type": "external",
						"value": value,
					})
				},
			};

			json_owner
		}

		pub fn get_map_of_matching_metadata_keys(
			metadata_keys: &Vec<Vec<u8>>,
			metadata: &BTreeMap<Compact<u64>, Hash256>,
		) -> Map<String, Value> {

			let mut map = Map::new();

			for metadata_key in metadata_keys.clone().iter() {
				let metadata_value =
					if let Some(metadata_key_index) = <MetaKeys<T>>::get(metadata_key) {
						if let Some(data_hash) = metadata.get(&Compact(metadata_key_index)) {
							Value::String(hex::encode(data_hash))
						} else {
							Value::Null
						}
					} else {
						Value::Null
					};

				if let Ok(string_metadata_key) = String::from_utf8(metadata_key.clone()) {
					map.insert(string_metadata_key, metadata_value);
				}
			}

			map
		}

		/// **Query** and **Return** **Proto-Fragment(s)** based on **`params`**. The **return
		/// type** is a **JSON string**
		///
		/// # Arguments
		///
		/// * `params` - A ***GetProtosParams* struct**
		pub fn get_protos(
			params: GetProtosParams<T::AccountId, Vec<u8>>,
		) -> Result<Vec<u8>, Vec<u8>> {

			let protos_map: Map<String, Value> = Self::get_protos_map(params)?;

			let result = json!(protos_map).to_string();

			Ok(result.into_bytes())

		}

		/// **Query** and **Return** **Proto-Fragment(s)** based on **`params`**. The **return
		/// type** is a **JSON string**
		///
		/// # Arguments
		///
		/// * `params` - A ***GetProtosParams* struct**
		pub fn get_protos_map(
			params: GetProtosParams<T::AccountId, Vec<u8>>,
		) -> Result<Map<String, Value>, Vec<u8>> {

			let mut map = Map::new();

<<<<<<< HEAD
			let list_protos_final: Vec<Hash256> = if let Some(owner) = params.owner { // `owner` exists
				let list_protos_owner = <ProtosByOwner<T>>::get(ProtoOwner::<T::AccountId>::User(owner)).ok_or("Owner not found")?; // `owner` exists in `ProtosByOwner`
				if params.desc { // Sort in descending order
					list_protos_owner
						.into_iter()
						.rev()
						.filter(|proto_id| {
							Self::filter_proto(
								proto_id,
								&params.tags,
								&params.categories,
								params.available,
							)
						})
						.skip(params.from as usize)
						.take(params.limit as usize)
						.collect()
				} else { // Sort in ascending order
					list_protos_owner
						.into_iter()
						.filter(|proto_id| {
							Self::filter_proto(
								proto_id,
								&params.tags,
								&params.categories,
								params.available,
							)
						})
						.skip(params.from as usize)
						.take(params.limit as usize)
						.collect()
=======
			let list_protos_final: Vec<Hash256> = if let Some(owner) = params.owner {
				// `owner` exists
				if let Some(list_protos_owner) =
					<ProtosByOwner<T>>::get(ProtoOwner::<T::AccountId>::User(owner))
				{
					// `owner` exists in `ProtosByOwner`
					if params.desc {
						// Sort in descending order
						list_protos_owner
							.into_iter()
							.rev()
							.filter(|proto_id| {
								Self::filter_proto(
									proto_id,
									&params.tags,
									&params.categories,
									params.available,
									params.exclude_tags
								)
							})
							.skip(params.from as usize)
							.take(params.limit as usize)
							.collect::<Vec<Hash256>>()
					} else {
						// Sort in ascending order
						list_protos_owner
							.into_iter()
							.filter(|proto_id| {
								Self::filter_proto(
									proto_id,
									&params.tags,
									&params.categories,
									params.available,
									params.exclude_tags
								)
							})
							.skip(params.from as usize)
							.take(params.limit as usize)
							.collect::<Vec<Hash256>>()
					}
				} else {
					// `owner` doesn't exist in `ProtosByOwner`
					return Err("Owner not found".into());
>>>>>>> 5fec39a3
				}
			} else {
				// Notice this wastes time and memory and needs a better implementation
				let mut flat = Vec::<Hash256>::new();

				let cats = <ProtosByCategory<T>>::iter_keys().collect::<Vec<Categories>>();
				let cats: Vec<Categories> =
					if params.desc { cats.iter().rev().map(|x| x.clone()).collect() } else { cats };

				for category in cats {
					if params.categories.len() != 0 {
						let found: Vec<Categories> =
							Self::get_list_of_matching_categories(&params, &category);
						// if the current stored category does not match with any of the categories
						// in input, it can be discarded from this search.
						if found.is_empty() {
							continue;
						}
					}
					// Found the category.
					// Now collect all the protos linked to the category type in input
					let protos = <ProtosByCategory<T>>::get(category);
					if let Some(protos) = protos {
						let collection: Vec<Hash256> = if params.desc {
							// Sort in descending order
							protos
								.into_iter()
								.rev()
								.filter(|proto_id| {
									Self::filter_proto(
										proto_id,
										&params.tags,
										&params.categories,
										params.available,
										params.exclude_tags
									)
								})
								.collect()
						} else {
							// Sort in ascending order
							protos
								.into_iter()
								.filter(|proto_id| {
									Self::filter_proto(
										proto_id,
										&params.tags,
										&params.categories,
										params.available,
										params.exclude_tags
									)
								})
								.collect()
						};
						flat.extend(collection);
					}
				}
				flat.iter()
					.skip(params.from as usize)
					.take(params.limit as usize)
					.map(|x| *x)
					.collect()
			};

			for proto_id in list_protos_final.into_iter() {
				map.insert(hex::encode(proto_id), Value::Object(Map::new()));
			}

			if params.return_owners || !params.metadata_keys.is_empty() {
				for (proto_id, map_proto) in map.iter_mut() {
<<<<<<< HEAD
=======
					let array_proto_id: Hash256 = if let Ok(array_proto_id) = hex::decode(proto_id)
					{
						if let Ok(array_proto_id) = array_proto_id.try_into() {
							array_proto_id
						} else {
							return Err("Failed to convert proto_id to Hash256".into());
						}
					} else {
						return Err("Failed to decode proto_id".into());
					};

					let (owner, map_metadata, license) =
						if let Some(proto) = <Protos<T>>::get(array_proto_id) {
							(proto.owner, proto.metadata, proto.license)
						} else {
							return Err("Failed to get proto".into());
						};
>>>>>>> 5fec39a3

					let map_proto = match map_proto {
						Value::Object(map_proto) => map_proto,
						_ => return Err("Failed to get map_proto".into()),
					};

<<<<<<< HEAD
					let array_proto_id: Hash256 = hex::decode(proto_id).or(Err("`Failed to decode `proto_id``"))?.try_into().or(Err("Failed to convert `proto_id` to Hash256"))?;

					let proto_struct = <Protos<T>>::get(array_proto_id).ok_or("Failed to get proto")?;

					if let Some(include_cost) = proto_struct.include_cost {
						let n: u64 = include_cost.into();
						(*map_proto).insert("include_cost".into(), Value::Number(n.into()));
					} else {
						(*map_proto).insert("include_cost".into(), Value::Null);
=======
					match license {
						UsageLicense::Tickets(amount) => {
							let n: u64 = amount.into();
							(*map_proto).insert(String::from("tickets"), Value::Number(n.into()));
						},
						_ => {
							(*map_proto).insert(String::from("tickets"), Value::Null);
						},
>>>>>>> 5fec39a3
					}

					if params.return_owners {
						let owner = proto_struct.owner;
						let json_owner = Self::get_owner_in_json_format(owner);
						(*map_proto).insert("owner".into(), json_owner);
					}

					if !params.metadata_keys.is_empty() {
						let proto_metadata = proto_struct.metadata;
						let map_of_matching_metadata_keys = Self::get_map_of_matching_metadata_keys(&params.metadata_keys, &proto_metadata);
						(*map_proto).insert("metadata".into(), map_of_matching_metadata_keys.into());
						// (*map_proto).append(&mut map_of_matching_metadata_keys);
					}

				}
			}

			Ok(map)
		}

	}
<<<<<<< HEAD


}
=======
}
>>>>>>> 5fec39a3
<|MERGE_RESOLUTION|>--- conflicted
+++ resolved
@@ -1174,7 +1174,6 @@
 
 			let mut map = Map::new();
 
-<<<<<<< HEAD
 			let list_protos_final: Vec<Hash256> = if let Some(owner) = params.owner { // `owner` exists
 				let list_protos_owner = <ProtosByOwner<T>>::get(ProtoOwner::<T::AccountId>::User(owner)).ok_or("Owner not found")?; // `owner` exists in `ProtosByOwner`
 				if params.desc { // Sort in descending order
@@ -1206,51 +1205,6 @@
 						.skip(params.from as usize)
 						.take(params.limit as usize)
 						.collect()
-=======
-			let list_protos_final: Vec<Hash256> = if let Some(owner) = params.owner {
-				// `owner` exists
-				if let Some(list_protos_owner) =
-					<ProtosByOwner<T>>::get(ProtoOwner::<T::AccountId>::User(owner))
-				{
-					// `owner` exists in `ProtosByOwner`
-					if params.desc {
-						// Sort in descending order
-						list_protos_owner
-							.into_iter()
-							.rev()
-							.filter(|proto_id| {
-								Self::filter_proto(
-									proto_id,
-									&params.tags,
-									&params.categories,
-									params.available,
-									params.exclude_tags
-								)
-							})
-							.skip(params.from as usize)
-							.take(params.limit as usize)
-							.collect::<Vec<Hash256>>()
-					} else {
-						// Sort in ascending order
-						list_protos_owner
-							.into_iter()
-							.filter(|proto_id| {
-								Self::filter_proto(
-									proto_id,
-									&params.tags,
-									&params.categories,
-									params.available,
-									params.exclude_tags
-								)
-							})
-							.skip(params.from as usize)
-							.take(params.limit as usize)
-							.collect::<Vec<Hash256>>()
-					}
-				} else {
-					// `owner` doesn't exist in `ProtosByOwner`
-					return Err("Owner not found".into());
->>>>>>> 5fec39a3
 				}
 			} else {
 				// Notice this wastes time and memory and needs a better implementation
@@ -1320,43 +1274,16 @@
 
 			if params.return_owners || !params.metadata_keys.is_empty() {
 				for (proto_id, map_proto) in map.iter_mut() {
-<<<<<<< HEAD
-=======
-					let array_proto_id: Hash256 = if let Ok(array_proto_id) = hex::decode(proto_id)
-					{
-						if let Ok(array_proto_id) = array_proto_id.try_into() {
-							array_proto_id
-						} else {
-							return Err("Failed to convert proto_id to Hash256".into());
-						}
-					} else {
-						return Err("Failed to decode proto_id".into());
-					};
-
-					let (owner, map_metadata, license) =
-						if let Some(proto) = <Protos<T>>::get(array_proto_id) {
-							(proto.owner, proto.metadata, proto.license)
-						} else {
-							return Err("Failed to get proto".into());
-						};
->>>>>>> 5fec39a3
 
 					let map_proto = match map_proto {
 						Value::Object(map_proto) => map_proto,
 						_ => return Err("Failed to get map_proto".into()),
 					};
 
-<<<<<<< HEAD
 					let array_proto_id: Hash256 = hex::decode(proto_id).or(Err("`Failed to decode `proto_id``"))?.try_into().or(Err("Failed to convert `proto_id` to Hash256"))?;
 
 					let proto_struct = <Protos<T>>::get(array_proto_id).ok_or("Failed to get proto")?;
 
-					if let Some(include_cost) = proto_struct.include_cost {
-						let n: u64 = include_cost.into();
-						(*map_proto).insert("include_cost".into(), Value::Number(n.into()));
-					} else {
-						(*map_proto).insert("include_cost".into(), Value::Null);
-=======
 					match license {
 						UsageLicense::Tickets(amount) => {
 							let n: u64 = amount.into();
@@ -1365,7 +1292,6 @@
 						_ => {
 							(*map_proto).insert(String::from("tickets"), Value::Null);
 						},
->>>>>>> 5fec39a3
 					}
 
 					if params.return_owners {
@@ -1388,10 +1314,6 @@
 		}
 
 	}
-<<<<<<< HEAD
-
-
-}
-=======
-}
->>>>>>> 5fec39a3
+
+
+}