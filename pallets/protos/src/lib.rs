--- conflicted
+++ resolved
@@ -96,12 +96,9 @@
 	pub categories: Vec<Categories>,
 	/// List of tags to filter by
 	pub tags: Vec<TString>,
-<<<<<<< HEAD
-	/// Whether the Proto-Fragments should be available or not
-=======
 	/// The returned Proto-Fragments must not have any tag that is specified in the `tags` field
 	pub exclude_tags: bool,
->>>>>>> f71636e9
+  /// Whether the Proto-Fragments should be available or not
 	pub available: Option<bool>,
 }
 
