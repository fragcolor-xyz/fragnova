--- conflicted
+++ resolved
@@ -10,10 +10,6 @@
 
 #![cfg_attr(not(feature = "std"), no_std)]
 
-<<<<<<< HEAD
-
-=======
->>>>>>> ae07e425
 #[cfg(any(test, feature = "compile-dummy-data"))]
 pub mod dummy_data;
 
