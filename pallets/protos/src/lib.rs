--- conflicted
+++ resolved
@@ -204,11 +204,8 @@
 	};
 	use sp_clamor::CID_PREFIX;
 	use sp_runtime::SaturatedConversion;
-<<<<<<< HEAD
 	use pallet_clusters::Cluster;
-	use pallet_detach::{DetachRequest, DetachRequests, DetachHash, DetachedHashes, SupportedChains};
-=======
->>>>>>> cb78e05d
+
 
 	/// Configure the pallet by specifying the parameters and types on which it depends.
 	#[pallet::config]
