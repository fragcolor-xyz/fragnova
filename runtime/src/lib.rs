//! The Runtime of the Clamor Node.
//!
//! The runtime for a Substrate node contains all of the business logic
//! for executing transactions, saving state transitions, and interacting with the outer node.

<<<<<<< HEAD
// Some of the Substrate Macros in this file throw missing_docs warnings. That's why we allow this file to have missing_docs.
#![allow(missing_docs)]
=======
>>>>>>> 7ab326e6

#![cfg_attr(not(feature = "std"), no_std)]
// `construct_runtime!` does a lot of recursion and requires us to increase the limit to 256.
#![recursion_limit = "256"]

#[cfg(feature = "std")]
// This will include the generated WASM binary as two constants WASM_BINARY and WASM_BINARY_BLOATY. The former is a compact WASM binary and the latter is not compacted.
include!(concat!(env!("OUT_DIR"), "/wasm_binary.rs"));

use frame_support::{
	traits::{ConstU128, ConstU16, ConstU32, ConstU64},
	weights::DispatchClass,
};
use frame_system::{
	limits::{BlockLength, BlockWeights},
	EnsureRoot,
};
use pallet_grandpa::{
	fg_primitives, AuthorityId as GrandpaId, AuthorityList as GrandpaAuthorityList,
};
use sp_api::impl_runtime_apis;
use sp_consensus_aura::sr25519::AuthorityId as AuraId;
use sp_core::{crypto::KeyTypeId, OpaqueMetadata};
use sp_runtime::{
	create_runtime_str, generic, impl_opaque_keys,
	traits::{
		BlakeTwo256, Block as BlockT, Extrinsic as ExtrinsicT, IdentifyAccount, NumberFor, Verify,
	},
	transaction_validity::{TransactionSource, TransactionValidity},
	ApplyExtrinsicResult, MultiSignature,
};
use sp_std::prelude::*;
#[cfg(feature = "std")]
use sp_version::NativeVersion;
use sp_version::RuntimeVersion;

// A few exports that help ease life for downstream crates.
pub use frame_support::{
	construct_runtime, parameter_types,
	traits::{Contains, KeyOwnerProofSystem, Randomness, StorageInfo},
	weights::{
		constants::{BlockExecutionWeight, ExtrinsicBaseWeight, RocksDbWeight, WEIGHT_PER_SECOND},
		IdentityFee, Weight,
	},
	StorageValue,
};
pub use pallet_balances::Call as BalancesCall;
pub use pallet_protos::Call as ProtosCall;
pub use pallet_timestamp::Call as TimestampCall;
use pallet_transaction_payment::CurrencyAdapter;
#[cfg(any(feature = "std", test))]
pub use sp_runtime::BuildStorage;
pub use sp_runtime::{Perbill, Permill};

use scale_info::prelude::string::String;

use codec::Encode;
use sp_runtime::traits::{SaturatedConversion, StaticLookup};

/// Import the fragments pallet.
pub use pallet_protos;

pub use pallet_contracts::Schedule;
use pallet_protos::GetProtosParams;

/// Prints debug output of the `contracts` pallet to stdout if the node is
/// started with `-lruntime::contracts=debug`.
pub const CONTRACTS_DEBUG_OUTPUT: bool = true;

/// An index to a block.
pub type BlockNumber = u64;

/// Alias to 512-bit hash when used in the context of a transaction signature on the chain.
pub type Signature = MultiSignature;

/// Some way of identifying an account on the chain. We intentionally make it equivalent
/// to the public key of our transaction signing scheme.
pub type AccountId = <<Signature as Verify>::Signer as IdentifyAccount>::AccountId;

/// Balance of an account.
pub type Balance = u128;

/// Index of a transaction in the chain.
pub type Index = u32;

/// A hash of some data used by the chain.
pub type Hash = sp_core::H256;

/// Unchecked extrinsic type as expected by this runtime.
pub type UncheckedExtrinsic = generic::UncheckedExtrinsic<Address, Call, Signature, SignedExtra>;

/// The payload being signed in transactions.
pub type SignedPayload = generic::SignedPayload<Call, SignedExtra>;

/// Related to Index pallet
pub type AccountIndex = u64;

/// Opaque types. These are used by the CLI to instantiate machinery that don't need to know
/// the specifics of the runtime. They can then be made to be agnostic over specific formats
/// of data like extrinsics, allowing for them to continue syncing the network through upgrades
/// to even the core data structures.
pub mod opaque {
	use super::*;

	pub use sp_runtime::OpaqueExtrinsic as UncheckedExtrinsic;

	/// Opaque block header type.
	pub type Header = generic::Header<BlockNumber, BlakeTwo256>;
	/// Opaque block type.
	pub type Block = generic::Block<Header, UncheckedExtrinsic>;
	/// Opaque block identifier type.
	pub type BlockId = generic::BlockId<Block>;

	impl_opaque_keys! {
		/// Implement OpaqueKeys for a described struct.
		/// Every field type must implement BoundToRuntimeAppPublic. KeyTypeIdProviders is set to the types given as fields.
		pub struct SessionKeys {
			/// TODO: Documentation
			pub aura: Aura,
			/// TODO: Documentation
			pub grandpa: Grandpa,
		}
	}
}

/// To learn more about runtime versioning and what each of the following value means:
///   https://docs.substrate.io/v3/runtime/upgrades#runtime-versioning
#[sp_version::runtime_version]
pub const VERSION: RuntimeVersion = RuntimeVersion {
	spec_name: create_runtime_str!("fragnova-testnet"),
	impl_name: create_runtime_str!("fragnova-color"),
	authoring_version: 1,
	// The version of the runtime specification. A full node will not attempt to use its native
	//   runtime in substitute for the on-chain Wasm runtime unless all of `spec_name`,
	//   `spec_version`, and `authoring_version` are the same between Wasm and native.
	// This value is set to 100 to notify Polkadot-JS App (https://polkadot.js.org/apps) to use
	//   the compatible custom types.
	spec_version: 2,
	impl_version: 1,
	apis: RUNTIME_API_VERSIONS,
	transaction_version: 1,
	state_version: 1,
};

/// This determines the average expected block time that we are targeting.
/// Blocks will be produced at a minimum duration defined by `SLOT_DURATION`.
/// `SLOT_DURATION` is picked up by `pallet_timestamp` which is in turn picked
/// up by `pallet_aura` to implement `fn slot_duration()`.
///
/// Change this to adjust the block time.
pub const MILLISECS_PER_BLOCK: u64 = 6000;
/// TODO: Documentation
pub const MILLICENTS: Balance = 1_000_000_000;
/// TODO: Documentation
pub const CENTS: Balance = 1_000 * MILLICENTS; // assume this is worth about a cent.
/// TODO: Documentation
pub const DOLLARS: Balance = 100 * CENTS;
/// The amount of balance a caller has to pay for calling an extrinsic with `bytes` bytes and .
pub const fn deposit(items: u32, bytes: u32) -> Balance {
	items as Balance * 15 * CENTS + (bytes as Balance) * 6 * CENTS
}

/// Blocks will be produced at a minimum duration defined by `SLOT_DURATION`.
///
/// Note: Currently it is not possible to change the slot duration after the chain has started.
///       Attempting to do so will brick block production.
pub const SLOT_DURATION: u64 = MILLISECS_PER_BLOCK;

// Time is measured by number of blocks.
/// Number of blocks that would be added to the Blockchain on average, when one minute passes
pub const MINUTES: BlockNumber = 60_000 / (MILLISECS_PER_BLOCK as BlockNumber);
/// Number of blocks that would be added to the Blockchain on average, when one hour passes
pub const HOURS: BlockNumber = MINUTES * 60;
/// Number of blocks that would be added to the Blockchain on average, when one day passes
pub const DAYS: BlockNumber = HOURS * 24;

/// The version information is used to identify this runtime when compiled natively.
#[cfg(feature = "std")]
pub fn native_version() -> NativeVersion {
	NativeVersion { runtime_version: VERSION, can_author_with: Default::default() }
}

/// We assume that ~10% of the block weight is consumed by `on_initialize` handlers.
/// This is used to limit the maximal weight of a single extrinsic.
const AVERAGE_ON_INITIALIZE_RATIO: Perbill = Perbill::from_percent(10);
/// We allow `Normal` extrinsics to fill up the block up to 75%, the rest can be used
/// by  Operational  extrinsics.
const NORMAL_DISPATCH_RATIO: Perbill = Perbill::from_percent(75);
/// We allow for 2 seconds of compute with a 6 second average block time.
const MAXIMUM_BLOCK_WEIGHT: Weight = WEIGHT_PER_SECOND.saturating_mul(2);

// When to use:
//
// To declare parameter types for a pallet's relevant associated types during runtime construction.
//
// What it does:
//
// The macro replaces each parameter specified into a struct type with a get() function returning its specified value.
// Each parameter struct type also implements the frame_support::traits::Get<I> trait to convert the type to its specified value.
//
// Source: https://docs.substrate.io/v3/runtime/macros/
parameter_types! {
	/// TODO: Documentation
	pub const Version: RuntimeVersion = VERSION;
	/// TODO: Documentation
	pub const BlockHashCount: BlockNumber = 2400;
	/// TODO: Documentation
	pub const SS58Prefix: u8 = 93;

	/// We allow for 2 seconds of compute with a 6 second average block time.
	pub RuntimeBlockLength: BlockLength = BlockLength
		::max_with_normal_ratio(5 * 1024 * 1024, NORMAL_DISPATCH_RATIO);

	pub RuntimeBlockWeights: BlockWeights = BlockWeights::builder()
		.base_block(BlockExecutionWeight::get())
		.for_class(DispatchClass::all(), |weights| {
			weights.base_extrinsic = ExtrinsicBaseWeight::get();
		})
		.for_class(DispatchClass::Normal, |weights| {
			weights.max_total = Some(NORMAL_DISPATCH_RATIO * MAXIMUM_BLOCK_WEIGHT);
		})
		.for_class(DispatchClass::Operational, |weights| {
			weights.max_total = Some(MAXIMUM_BLOCK_WEIGHT);
			// Operational transactions have some extra reserved space, so that they
			// are included even if block reached `MAXIMUM_BLOCK_WEIGHT`.
			weights.reserved = Some(
				MAXIMUM_BLOCK_WEIGHT - NORMAL_DISPATCH_RATIO * MAXIMUM_BLOCK_WEIGHT
			);
		})
		.avg_block_initialization(AVERAGE_ON_INITIALIZE_RATIO)
		.build_or_panic();
}

// Configure FRAME pallets to include in runtime.

impl frame_system::Config for Runtime {
	/// The basic call filter to use in dispatchable.
	type BaseCallFilter = frame_support::traits::Everything;
	/// Block & extrinsics weights: base values and limits.
	type BlockWeights = RuntimeBlockWeights;
	/// The maximum length of a block (in bytes).
	type BlockLength = RuntimeBlockLength;
	/// The identifier used to distinguish between accounts.
	type AccountId = AccountId;
	/// The aggregated dispatch type that is available for extrinsics.
	type Call = Call;
	/// The lookup mechanism to get account ID from whatever is passed in dispatchers.
	type Lookup = Indices;
	/// The index type for storing how many extrinsics an account has signed.
	type Index = Index;
	/// The index type for blocks.
	type BlockNumber = BlockNumber;
	/// The type for hashing blocks and tries.
	type Hash = Hash;
	/// The hashing algorithm used.
	type Hashing = BlakeTwo256;
	/// The header type.
	type Header = generic::Header<BlockNumber, BlakeTwo256>;
	/// The ubiquitous event type.
	type Event = Event;
	/// The ubiquitous origin type.
	type Origin = Origin;
	/// Maximum number of block number to block hash mappings to keep (oldest pruned first).
	type BlockHashCount = BlockHashCount;
	/// The weight of database operations that the runtime can invoke.
	type DbWeight = RocksDbWeight;
	/// Version of the runtime.
	type Version = Version;
	/// Converts a module to the index of the module in `construct_runtime!`.
	///
	/// This type is being generated by `construct_runtime!`.
	type PalletInfo = PalletInfo;
	/// What to do if a new account is created.
	type OnNewAccount = ();
	/// What to do if an account is fully reaped from the system.
	type OnKilledAccount = ();
	/// The data to be stored in an account.
	type AccountData = pallet_balances::AccountData<Balance>;
	/// Weight information for the extrinsics of this pallet.
	type SystemWeightInfo = ();
	/// This is used as an identifier of the chain. 42 is the generic substrate prefix.
	type SS58Prefix = SS58Prefix;
	/// The set code logic, just the default since we're not a parachain.
	type OnSetCode = ();
	type MaxConsumers = frame_support::traits::ConstU32<16>;
}

impl pallet_randomness_collective_flip::Config for Runtime {}

parameter_types! {
	/// The maximum number of authorities that `pallet_aura` can hold.
	pub const MaxAuthorities: u32 = 32;
}

impl pallet_aura::Config for Runtime {
	type AuthorityId = AuraId;
	type DisabledValidators = ();
	type MaxAuthorities = MaxAuthorities;
}

impl pallet_grandpa::Config for Runtime {
	type Event = Event;
	type Call = Call;

	type KeyOwnerProofSystem = ();

	type KeyOwnerProof =
		<Self::KeyOwnerProofSystem as KeyOwnerProofSystem<(KeyTypeId, GrandpaId)>>::Proof;

	type KeyOwnerIdentification = <Self::KeyOwnerProofSystem as KeyOwnerProofSystem<(
		KeyTypeId,
		GrandpaId,
	)>>::IdentificationTuple;

	type HandleEquivocation = ();

	type WeightInfo = ();
	type MaxAuthorities = MaxAuthorities;
}

parameter_types! {
	/// TODO: Documentation
	pub const MinimumPeriod: u64 = SLOT_DURATION / 2;
}

impl pallet_timestamp::Config for Runtime {
	/// A timestamp: milliseconds since the unix epoch.
	type Moment = u64;
	type OnTimestampSet = Aura;
	type MinimumPeriod = MinimumPeriod;
	type WeightInfo = ();
}

parameter_types! {
	/// The minimum amount required to keep an account open.
	pub const ExistentialDeposit: u128 = 500;
	/// The maximum number of locks that should exist on an account.
	/// Not strictly enforced, but used for weight estimation.
	pub const MaxLocks: u32 = 50;
	pub const IsTransferable: bool = false;
}

impl pallet_balances::Config for Runtime {
	type MaxLocks = MaxLocks;
	type MaxReserves = ();
	type ReserveIdentifier = [u8; 8];
	/// The type for recording an account's balance.
	type Balance = Balance;
	/// The ubiquitous event type.
	type Event = Event;
	type DustRemoval = ();
	type ExistentialDeposit = ExistentialDeposit;
	type AccountStore = System;
	type WeightInfo = pallet_balances::weights::SubstrateWeight<Runtime>;
	type IsTransferable = IsTransferable;
}

// Parameters related to calculating the Weight fee.
parameter_types! {
	/// The amount of balance a caller (here "caller" refers to a "smart-contract account") has to pay for each storage item.
	///
	/// Note: Changing this value for an existing chain might need a storage migration.
	///
	/// # Definition of a "smart-contract account"
	///
	/// “smart-contract accounts” have the ability to instantiate smart-contracts and make calls to other contract and non-contract accounts.
	/// When a smart-contract is called,
	/// its associated code is retrieved via the code hash and gets executed.
	/// This call can alter the storage entries of the smart-contract account, instantiate new smart-contracts, or call other smart-contracts.
	///
	/// See for more information: https://paritytech.github.io/substrate/master/pallet_contracts/index.html
	pub const DepositPerItem: Balance = deposit(1, 0);
	/// The amount of balance a caller (here "caller" refers to a "smart-contract account") has to pay for each byte of storage.
	///
	/// Note: Changing this value for an existing chain might need a storage migration.
	///
	/// # Definition of  a "smart-contract account"
	///
	/// “smart-contract accounts” have the ability to instantiate smart-contracts and make calls to other contract and non-contract accounts.
	/// When a smart-contract is called,
	/// its associated code is retrieved via the code hash and gets executed.
	/// This call can alter the storage entries of the smart-contract account, instantiate new smart-contracts, or call other smart-contracts.
	///
	/// See for mor information: https://paritytech.github.io/substrate/master/pallet_contracts/index.html
	pub const DepositPerByte: Balance = deposit(0, 1);
	// pub const MaxValueSize: u32 = 16_384;
	/// The maximum number of contracts that can be pending for deletion.
	pub const DeletionQueueDepth: u32 = 1024;
	/// The maximum amount of weight that can be consumed per block for lazy trie removal.
	pub const DeletionWeightLimit: Weight = Weight::from_ref_time(500_000_000_000);
	// pub const MaxCodeSize: u32 = 2 * 1024;
	/// Cost schedule and limits.
	pub MySchedule: Schedule<Runtime> = <Schedule<Runtime>>::default();
	/// A fee mulitplier for `Operational` extrinsics to compute "virtual tip" to boost their
	/// `priority`
	pub OperationalFeeMultiplier: u8 = 5;
	/// Weight for adding a a byte worth of storage in certain extrinsics such as `upload()`.
	pub StorageBytesMultiplier: u64 = 10;
}

impl pallet_transaction_payment::Config for Runtime {
	type Event = Event;
	type OnChargeTransaction = CurrencyAdapter<Balances, ()>;
	type OperationalFeeMultiplier = OperationalFeeMultiplier;
	type WeightToFee = IdentityFee<Balance>;
	type LengthToFee = IdentityFee<Balance>;
	type FeeMultiplierUpdate = ();
}

impl pallet_sudo::Config for Runtime {
	type Event = Event;
	type Call = Call;
}

impl pallet_fragments::Config for Runtime {
	type Event = Event;
	type WeightInfo = ();
}

impl pallet_accounts::EthFragContract for Runtime {
	fn get_partner_contracts() -> Vec<String> {
		vec![String::from("0x34670f29e28b5dc0c47a8cc22d221bf26929f9ac")]
	}
}

impl pallet_accounts::Config for Runtime {
	type Event = Event;
	type WeightInfo = ();
	type EthChainId = ConstU64<5>; // goerli
	type EthFragContract = Runtime;
	type EthConfirmations = ConstU64<1>;
	type Threshold = ConstU64<1>;
	type AuthorityId = pallet_accounts::crypto::FragAuthId;
}

parameter_types! {
	pub const TicketsAssetId: u64 = 1337;
}

impl pallet_protos::Config for Runtime {
	type Event = Event;
	type WeightInfo = ();
	type StorageBytesMultiplier = StorageBytesMultiplier;
	type CurationExpiration = ConstU64<100800>; // one week
	type TicketsAssetId = TicketsAssetId;
}

impl pallet_detach::Config for Runtime {
	type Event = Event;
	type WeightInfo = ();
	type AuthorityId = pallet_detach::crypto::DetachAuthId;
}

impl pallet_multisig::Config for Runtime {
	type Event = Event;
	type Call = Call;
	type Currency = Balances;
	type DepositBase = ConstU128<1>;
	type DepositFactor = ConstU128<1>;
	type MaxSignatories = ConstU16<3>;
	type WeightInfo = ();
}

impl pallet_proxy::Config for Runtime {
	type Event = Event;
	type Call = Call;
	type Currency = Balances;
	type ProxyType = ();
	type ProxyDepositBase = ConstU128<1>;
	type ProxyDepositFactor = ConstU128<1>;
	type MaxProxies = ConstU32<4>;
	type WeightInfo = ();
	type MaxPending = ConstU32<2>;
	type CallHasher = BlakeTwo256;
	type AnnouncementDepositBase = ConstU128<1>;
	type AnnouncementDepositFactor = ConstU128<1>;
}

parameter_types! {
	/// Maximum number of additional fields that may be stored in an ID. Needed to bound the I/O
	/// required to access an identity, but can be pretty high.
	pub const MaxAdditionalFields: u32 = 2;
	/// Maxmimum number of registrars allowed in the system. Needed to bound the complexity
	/// of, e.g., updating judgements.
	pub const MaxRegistrars: u32 = 20;
}

impl pallet_identity::Config for Runtime {
	type Event = Event;
	type Currency = Balances;
	type Slashed = ();
	type BasicDeposit = ConstU128<10>;
	type FieldDeposit = ConstU128<10>;
	type SubAccountDeposit = ConstU128<10>;
	type MaxSubAccounts = ConstU32<2>;
	type MaxAdditionalFields = MaxAdditionalFields;
	type MaxRegistrars = MaxRegistrars;
	type RegistrarOrigin = EnsureRoot<AccountId>;
	type ForceOrigin = EnsureRoot<AccountId>;
	type WeightInfo = ();
}

impl pallet_utility::Config for Runtime {
	type Event = Event;
	type Call = Call;
	type PalletsOrigin = OriginCaller;
	type WeightInfo = ();
}

/// Implement SigningTypes and SendTransactionTypes in the runtime to support submitting transactions by an off-chain worker,
/// whether they are signed or unsigned.
///
/// Source: https://docs.substrate.io/how-to-guides/v3/ocw/transactions/
impl frame_system::offchain::SigningTypes for Runtime {
	type Public = <Signature as Verify>::Signer;
	type Signature = Signature;
}

/// Implement SigningTypes and SendTransactionTypes in the runtime to support submitting transactions by an off-chain worker,
/// whether they are signed or unsigned.
///
/// Source: https://docs.substrate.io/how-to-guides/v3/ocw/transactions/
impl<LocalCall> frame_system::offchain::SendTransactionTypes<LocalCall> for Runtime
where
	Call: From<LocalCall>,
{
	type OverarchingCall = Call;
	type Extrinsic = UncheckedExtrinsic;
}

/// Because you configured the Config trait for detach pallet and frag pallet
/// to implement the CreateSignedTransaction trait, you also need to implement that trait for the runtime.
impl<LocalCall> frame_system::offchain::CreateSignedTransaction<LocalCall> for Runtime
where
	Call: From<LocalCall>,
{
	/// The code seems long, but what it tries to do is really:
	/// 	- Create and prepare extra of SignedExtra type, and put various checkers in-place.
	/// 	- Create a raw payload based on the passed in call and extra.
	/// 	- Sign the raw payload with the account public key.
	/// 	- Finally, bundle all data up and return a tuple of the call, the caller, its signature,
	/// 	  and any signed extension data.
	///
	/// Source: https://docs.substrate.io/how-to-guides/v3/ocw/transactions/
	fn create_transaction<C: frame_system::offchain::AppCrypto<Self::Public, Self::Signature>>(
		call: Call,
		public: <Signature as Verify>::Signer,
		account: AccountId,
		nonce: Index,
	) -> Option<(Call, <UncheckedExtrinsic as ExtrinsicT>::SignaturePayload)> {
		let tip = 0;
		// take the biggest period possible.
		let period =
			BlockHashCount::get().checked_next_power_of_two().map(|c| c / 2).unwrap_or(2) as u64;
		let current_block = System::block_number()
			.saturated_into::<u64>()
			// The `System::block_number` is initialized with `n+1`,
			// so the actual block number is `n`.
			.saturating_sub(1);
		let era = generic::Era::mortal(period, current_block);
		let extra = (
			frame_system::CheckSpecVersion::<Runtime>::new(),
			frame_system::CheckTxVersion::<Runtime>::new(),
			frame_system::CheckGenesis::<Runtime>::new(),
			frame_system::CheckEra::<Runtime>::from(era),
			frame_system::CheckNonce::<Runtime>::from(nonce),
			frame_system::CheckWeight::<Runtime>::new(),
			pallet_transaction_payment::ChargeTransactionPayment::<Runtime>::from(tip),
		);
		let raw_payload = SignedPayload::new(call, extra)
			.map_err(|_e| {
				// log::warn!("Unable to create signed payload: {:?}", e);
			})
			.ok()?;
		let signature = raw_payload.using_encoded(|payload| C::sign(payload, public))?;
		let address = Indices::unlookup(account);
		let (call, extra, _) = raw_payload.deconstruct();
		Some((call, (address, signature.into(), extra)))
	}
}

impl pallet_contracts::Config for Runtime {
	type Time = Timestamp;
	type Randomness = RandomnessCollectiveFlip;
	type Currency = Balances;
	type Event = Event;
	type Call = Call;
	/// The safest default is to allow no calls at all.
	///
	/// Runtimes should whitelist dispatchables that are allowed to be called from contracts
	/// and make sure they are stable. Dispatchables exposed to contracts are not allowed to
	/// change because that would break already deployed contracts. The `Call` structure itself
	/// is not allowed to change the indices of existing pallets, too.
	type CallFilter = frame_support::traits::Nothing;
	type DepositPerItem = DepositPerItem;
	type DepositPerByte = DepositPerByte;
	type CallStack = [pallet_contracts::Frame<Self>; 31];
	type WeightPrice = pallet_transaction_payment::Pallet<Self>;
	type WeightInfo = ();
	type ChainExtension = ();
	type DeletionQueueDepth = DeletionQueueDepth;
	type DeletionWeightLimit = DeletionWeightLimit;
	type Schedule = MySchedule;
	type AddressGenerator = pallet_contracts::DefaultAddressGenerator;
	type ContractAccessWeight = pallet_contracts::DefaultContractAccessWeight<RuntimeBlockWeights>;
	type MaxCodeLen = ConstU32<{ 128 * 1024 }>;
	type RelaxedMaxCodeLen = ConstU32<{ 256 * 1024 }>;
	type MaxStorageKeyLen = ConstU32<128>;
}

parameter_types! {
	/// TODO: Documentation
	pub const IndexDeposit: Balance = 500;
}

impl pallet_indices::Config for Runtime {
	type AccountIndex = AccountIndex;
	type Currency = Balances;
	type Deposit = IndexDeposit;
	type Event = Event;
	type WeightInfo = pallet_indices::weights::SubstrateWeight<Runtime>;
}

parameter_types! {
	/// The basic amount of funds that must be reserved for an asset.
	pub const AssetDeposit: Balance = 100 * DOLLARS;
	/// The amount of funds that must be reserved when creating a new approval.
	pub const ApprovalDeposit: Balance = 1 * DOLLARS;
	/// The maximum length of a name or symbol of an asset stored on-chain.
	pub const StringLimit: u32 = 50;
	/// The basic amount of funds that must be reserved when adding metadata to your asset.
	pub const MetadataDepositBase: Balance = 10 * DOLLARS;
	/// The additional funds that must be reserved for the number of bytes you store in your
	/// asset's metadata.
	pub const MetadataDepositPerByte: Balance = 1 * DOLLARS;
}

impl pallet_assets::Config for Runtime {
	type Event = Event;
	type Balance = Balance;
	type AssetId = u64;
	type Currency = Balances;
	type ForceOrigin = EnsureRoot<AccountId>;
	type AssetDeposit = AssetDeposit;
	type AssetAccountDeposit = ConstU128<DOLLARS>;
	type MetadataDepositBase = MetadataDepositBase;
	type MetadataDepositPerByte = MetadataDepositPerByte;
	type ApprovalDeposit = ApprovalDeposit;
	type StringLimit = StringLimit;
	type Freezer = ();
	type Extra = ();
	type WeightInfo = pallet_assets::weights::SubstrateWeight<Runtime>;
}

// Construct the Substrate runtime and integrates various pallets into the aforementioned runtime.
//
// The parameters here are specific types for `Block`, `NodeBlock`, and `UncheckedExtrinsic` and the pallets that are used by the runtime.
//
// Each pallet is declared as such:
//
// - `Identifier`: name given to the pallet that uniquely identifies it.
// - `:`: colon separator
// - `path::to::pallet`: identifiers separated by colons which declare the path to a pallet definition.
// - `::{ Part1, Part2<T>, .. }` (optional if pallet declared with `frame_support::pallet:` macro): **Comma separated parts declared with their generic**.
// 	**If** a **pallet is **declared with `frame_support::pallet` macro** then the **parts can be automatically derived if not explicitly provided**. We provide support for the following module parts in a pallet:
// - `Pallet` - Required for all pallets
// - `Call` - If the pallet has callable functions
// - `Storage` - If the pallet uses storage
// - `Event` or `Event<T>` (if the event is generic) - If the pallet emits events
// - `Origin` or `Origin<T>` (if the origin is generic) - If the pallet has instanciable origins
// - `Config` or `Config<T>` (if the config is generic) - If the pallet builds the genesis storage with GenesisConfig
// - `Inherent` - If the pallet provides/can check inherents.
// - `ValidateUnsigned` - If the pallet validates unsigned extrinsics.
//
//
// NOTE #1: The macro generates a type alias for each pallet to their `Pallet`. E.g. `type System = frame_system::Pallet<Runtime>`
//
// NOTE #2: The population of the genesis storage depends on the order of pallets.
// So, if one of your pallets depends on another pallet, the pallet that is depended upon needs to come before the pallet depending on it.
construct_runtime!(
	pub enum Runtime where
		Block = Block, //  Block is the block type that is used in the runtime
		NodeBlock = opaque::Block, // NodeBlock is the block type that is used in the node
		UncheckedExtrinsic = UncheckedExtrinsic
	{
		// The System pallet is responsible for accumulating the weight of each block as it gets executed and making sure that it does not exceed the limit.
		System: frame_system,
		RandomnessCollectiveFlip: pallet_randomness_collective_flip,
		Timestamp: pallet_timestamp,
		Aura: pallet_aura,
		Grandpa: pallet_grandpa,
		Balances: pallet_balances,
		TransactionPayment: pallet_transaction_payment,
		Sudo: pallet_sudo,
		Assets: pallet_assets,
		// Our additions
		Indices: pallet_indices,
		Contracts: pallet_contracts,
		Protos: pallet_protos,
		Fragments: pallet_fragments,
		Detach: pallet_detach,
		Multisig: pallet_multisig,
		Proxy: pallet_proxy,
		Identity: pallet_identity,
		Utility: pallet_utility,
		Accounts: pallet_accounts,
	}
);

/// The address format for describing accounts.
pub type Address = sp_runtime::MultiAddress<AccountId, AccountIndex>;
/// Block header type as expected by this runtime.
pub type Header = generic::Header<BlockNumber, BlakeTwo256>;
/// Block type as expected by this runtime.
pub type Block = generic::Block<Header, UncheckedExtrinsic>;
/// The SignedExtension to the basic transaction logic.
pub type SignedExtra = (
	frame_system::CheckSpecVersion<Runtime>,
	frame_system::CheckTxVersion<Runtime>,
	frame_system::CheckGenesis<Runtime>,
	frame_system::CheckEra<Runtime>,
	frame_system::CheckNonce<Runtime>,
	frame_system::CheckWeight<Runtime>,
	pallet_transaction_payment::ChargeTransactionPayment<Runtime>,
);

/// Executive: handles dispatch to the various modules.
pub type Executive = frame_executive::Executive<
	Runtime,
	Block,
	frame_system::ChainContext<Runtime>,
	Runtime,
	AllPalletsWithSystem,
>;

// Marks the given trait implementations as runtime apis.
// For more information, read: https://paritytech.github.io/substrate/master/sp_api/macro.impl_runtime_apis.html
impl_runtime_apis! {

	impl sp_api::Core<Block> for Runtime {
		fn version() -> RuntimeVersion {
			VERSION
		}

		fn execute_block(block: Block) {
			Executive::execute_block(block);
		}

		fn initialize_block(header: &<Block as BlockT>::Header) {
			Executive::initialize_block(header)
		}
	}

	impl sp_api::Metadata<Block> for Runtime {
		fn metadata() -> OpaqueMetadata {
			OpaqueMetadata::new(Runtime::metadata().into())
		}
	}

	impl sp_block_builder::BlockBuilder<Block> for Runtime {
		fn apply_extrinsic(extrinsic: <Block as BlockT>::Extrinsic) -> ApplyExtrinsicResult {
			Executive::apply_extrinsic(extrinsic)
		}

		fn finalize_block() -> <Block as BlockT>::Header {
			Executive::finalize_block()
		}

		fn inherent_extrinsics(data: sp_inherents::InherentData) -> Vec<<Block as BlockT>::Extrinsic> {
			data.create_extrinsics()
		}

		fn check_inherents(
			block: Block,
			data: sp_inherents::InherentData,
		) -> sp_inherents::CheckInherentsResult {
			data.check_extrinsics(&block)
		}
	}

	impl sp_transaction_pool::runtime_api::TaggedTransactionQueue<Block> for Runtime {
		fn validate_transaction(
			source: TransactionSource,
			tx: <Block as BlockT>::Extrinsic,
			block_hash: <Block as BlockT>::Hash,
		) -> TransactionValidity {
			match tx.function {
				// We want to prevent polluting blocks with a lot of useless invalid data.
				// TODO perform quick and preliminary data validation
				#[allow(unused_variables)]
				Call::Protos(ProtosCall::upload{ref data, ref category, ref tags, ..}) => {
					// TODO
				},
				#[allow(unused_variables)]
				Call::Protos(ProtosCall::patch{ref data, ..}) |
				Call::Protos(ProtosCall::set_metadata{ref data, ..}) => {
					// TODO
					// if let Err(_) = <pallet_protos::Pallet<Runtime>>::ensure_valid_auth(auth) {
					// 	return InvalidTransaction::BadProof.into();
					// }
				},
				_ => {},
			}
			// Always run normally anyways
			Executive::validate_transaction(source, tx, block_hash)
		}
	}

	impl sp_offchain::OffchainWorkerApi<Block> for Runtime {
		fn offchain_worker(header: &<Block as BlockT>::Header) {
			Executive::offchain_worker(header)
		}
	}

	impl sp_consensus_aura::AuraApi<Block, AuraId> for Runtime {
		fn slot_duration() -> sp_consensus_aura::SlotDuration {
			sp_consensus_aura::SlotDuration::from_millis(Aura::slot_duration())
		}

		fn authorities() -> Vec<AuraId> {
			Aura::authorities().into_inner()
		}
	}

	impl sp_session::SessionKeys<Block> for Runtime {
		fn generate_session_keys(seed: Option<Vec<u8>>) -> Vec<u8> {
			opaque::SessionKeys::generate(seed)
		}

		fn decode_session_keys(
			encoded: Vec<u8>,
		) -> Option<Vec<(Vec<u8>, KeyTypeId)>> {
			opaque::SessionKeys::decode_into_raw_public_keys(&encoded)
		}
	}

	impl fg_primitives::GrandpaApi<Block> for Runtime {
		fn grandpa_authorities() -> GrandpaAuthorityList {
			Grandpa::grandpa_authorities()
		}

		fn current_set_id() -> fg_primitives::SetId {
			Grandpa::current_set_id()
		}

		fn submit_report_equivocation_unsigned_extrinsic(
			_equivocation_proof: fg_primitives::EquivocationProof<
				<Block as BlockT>::Hash,
				NumberFor<Block>,
			>,
			_key_owner_proof: fg_primitives::OpaqueKeyOwnershipProof,
		) -> Option<()> {
			None
		}

		fn generate_key_ownership_proof(
			_set_id: fg_primitives::SetId,
			_authority_id: GrandpaId,
		) -> Option<fg_primitives::OpaqueKeyOwnershipProof> {
			// NOTE: this is the only implementation possible since we've
			// defined our key owner proof type as a bottom type (i.e. a type
			// with no values).
			None
		}
	}

	impl frame_system_rpc_runtime_api::AccountNonceApi<Block, AccountId, Index> for Runtime {
		fn account_nonce(account: AccountId) -> Index {
			System::account_nonce(account)
		}
	}

	impl pallet_transaction_payment_rpc_runtime_api::TransactionPaymentApi<Block, Balance> for Runtime {
		fn query_info(
			uxt: <Block as BlockT>::Extrinsic,
			len: u32,
		) -> pallet_transaction_payment_rpc_runtime_api::RuntimeDispatchInfo<Balance> {
			TransactionPayment::query_info(uxt, len)
		}

		fn query_fee_details(
			uxt: <Block as BlockT>::Extrinsic,
			len: u32,
		) -> pallet_transaction_payment::FeeDetails<Balance> {
			TransactionPayment::query_fee_details(uxt, len)
		}
	}

		impl pallet_contracts_rpc_runtime_api::ContractsApi<Block, AccountId, Balance, BlockNumber, Hash>
		for Runtime
	{
		fn call(
			origin: AccountId,
			dest: AccountId,
			value: Balance,
			gas_limit: u64,
			storage_deposit_limit: Option<Balance>,
			input_data: Vec<u8>,
		) -> pallet_contracts_primitives::ContractExecResult<Balance> {
			Contracts::bare_call(origin, dest, value, Weight::from_ref_time(gas_limit), storage_deposit_limit, input_data, true)
		}

		fn instantiate(
			origin: AccountId,
			value: Balance,
			gas_limit: u64,
			storage_deposit_limit: Option<Balance>,
			code: pallet_contracts_primitives::Code<Hash>,
			data: Vec<u8>,
			salt: Vec<u8>,
		) -> pallet_contracts_primitives::ContractInstantiateResult<AccountId, Balance>
		{
			Contracts::bare_instantiate(origin, value, Weight::from_ref_time(gas_limit), storage_deposit_limit, code, data, salt, true)
		}

		fn upload_code(
			origin: AccountId,
			code: Vec<u8>,
			storage_deposit_limit: Option<Balance>,
		) -> pallet_contracts_primitives::CodeUploadResult<Hash, Balance>
		{
			Contracts::bare_upload_code(origin, code, storage_deposit_limit)
		}

		fn get_storage(
			address: AccountId,
			key: Vec<u8>,
		) -> pallet_contracts_primitives::GetStorageResult {
			Contracts::get_storage(address, key)
		}
	}

	impl pallet_protos_rpc_runtime_api::ProtosApi<Block, AccountId> for Runtime {
		fn get_protos(params: GetProtosParams<AccountId, Vec<u8>>) -> Result<Vec<u8>, Vec<u8>> {
			Protos::get_protos(params)
		}
	}

	#[cfg(feature = "runtime-benchmarks")]
	impl frame_benchmarking::Benchmark<Block> for Runtime {
		fn benchmark_metadata(extra: bool) -> (
			Vec<frame_benchmarking::BenchmarkList>,
			Vec<frame_support::traits::StorageInfo>,
		) {
			use frame_benchmarking::{list_benchmark, baseline, Benchmarking, BenchmarkList};
			use frame_support::traits::StorageInfoTrait;
			use frame_system_benchmarking::Pallet as SystemBench;
			use baseline::Pallet as BaselineBench;

			let mut list = Vec::<BenchmarkList>::new();

			list_benchmark!(list, extra, frame_benchmarking, BaselineBench::<Runtime>);
			list_benchmark!(list, extra, frame_system, SystemBench::<Runtime>);
			list_benchmark!(list, extra, pallet_balances, Balances);
			list_benchmark!(list, extra, pallet_timestamp, Timestamp);
			// list_benchmark!(list, extra, pallet_accounts, Accounts);
			list_benchmark!(list, extra, pallet_protos, Protos);
			list_benchmark!(list, extra, pallet_assets, Assets);
			list_benchmark!(list, extra, pallet_fragments, Fragments);
			list_benchmark!(list, extra, pallet_detach, Detach);
			list_benchmark!(list, extra, pallet_multisig, Multisig);
			list_benchmark!(list, extra, pallet_proxy, Proxy);
			list_benchmark!(list, extra, pallet_identity, Identity);
			list_benchmark!(list, extra, pallet_utility, Utility);

			let storage_info = AllPalletsWithSystem::storage_info();

			return (list, storage_info)
		}

		fn dispatch_benchmark(
			config: frame_benchmarking::BenchmarkConfig
		) -> Result<Vec<frame_benchmarking::BenchmarkBatch>, sp_runtime::RuntimeString> {
			use frame_benchmarking::{baseline, Benchmarking, BenchmarkBatch, add_benchmark, TrackedStorageKey};

			use frame_system_benchmarking::Pallet as SystemBench;
			use baseline::Pallet as BaselineBench;

			impl frame_system_benchmarking::Config for Runtime {}
			impl baseline::Config for Runtime {}

			let whitelist: Vec<TrackedStorageKey> = vec![
				// Block Number
				hex_literal::hex!("26aa394eea5630e07c48ae0c9558cef702a5c1b19ab7a04f536c519aca4983ac").to_vec().into(),
				// Total Issuance
				hex_literal::hex!("c2261276cc9d1f8598ea4b6a74b15c2f57c875e4cff74148e4628f264b974c80").to_vec().into(),
				// Execution Phase
				hex_literal::hex!("26aa394eea5630e07c48ae0c9558cef7ff553b5a9862a516939d82b3d3d8661a").to_vec().into(),
				// Event Count
				hex_literal::hex!("26aa394eea5630e07c48ae0c9558cef70a98fdbe9ce6c55837576c60c7af3850").to_vec().into(),
				// System Events
				hex_literal::hex!("26aa394eea5630e07c48ae0c9558cef780d41e5e16056765bc8461851072c9d7").to_vec().into(),
			];

			let mut batches = Vec::<BenchmarkBatch>::new();
			let params = (&config, &whitelist);

			add_benchmark!(params, batches, frame_benchmarking, BaselineBench::<Runtime>);
			add_benchmark!(params, batches, frame_system, SystemBench::<Runtime>);
			add_benchmark!(params, batches, pallet_balances, Balances);
			add_benchmark!(params, batches, pallet_timestamp, Timestamp);
			// add_benchmark!(params, batches, pallet_accounts, Accounts);
			add_benchmark!(params, batches, pallet_protos, Protos);
			add_benchmark!(params, batches, pallet_assets, Assets);
			add_benchmark!(params, batches, pallet_fragments, Fragments);
			add_benchmark!(params, batches, pallet_detach, Detach);
			add_benchmark!(params, batches, pallet_multisig, Multisig);
			add_benchmark!(params, batches, pallet_proxy, Proxy);
			add_benchmark!(params, batches, pallet_identity, Identity);
			add_benchmark!(params, batches, pallet_utility, Utility);

			Ok(batches)
		}
	}
}<|MERGE_RESOLUTION|>--- conflicted
+++ resolved
@@ -3,18 +3,16 @@
 //! The runtime for a Substrate node contains all of the business logic
 //! for executing transactions, saving state transitions, and interacting with the outer node.
 
-<<<<<<< HEAD
-// Some of the Substrate Macros in this file throw missing_docs warnings. That's why we allow this file to have missing_docs.
+// Some of the Substrate Macros in this file throw missing_docs warnings. 
+// That's why we allow this file to have missing_docs.
 #![allow(missing_docs)]
-=======
->>>>>>> 7ab326e6
 
 #![cfg_attr(not(feature = "std"), no_std)]
 // `construct_runtime!` does a lot of recursion and requires us to increase the limit to 256.
 #![recursion_limit = "256"]
 
+/// This will include the generated WASM binary as two constants WASM_BINARY and WASM_BINARY_BLOATY. The former is a compact WASM binary and the latter is not compacted.
 #[cfg(feature = "std")]
-// This will include the generated WASM binary as two constants WASM_BINARY and WASM_BINARY_BLOATY. The former is a compact WASM binary and the latter is not compacted.
 include!(concat!(env!("OUT_DIR"), "/wasm_binary.rs"));
 
 use frame_support::{
@@ -121,9 +119,10 @@
 	/// Opaque block identifier type.
 	pub type BlockId = generic::BlockId<Block>;
 
+	/// Implement OpaqueKeys for a described struct.
+	/// Every field type must implement BoundToRuntimeAppPublic. KeyTypeIdProviders is set to the types given as fields.
 	impl_opaque_keys! {
-		/// Implement OpaqueKeys for a described struct.
-		/// Every field type must implement BoundToRuntimeAppPublic. KeyTypeIdProviders is set to the types given as fields.
+		/// TODO: Documentation
 		pub struct SessionKeys {
 			/// TODO: Documentation
 			pub aura: Aura,
@@ -365,7 +364,7 @@
 	type IsTransferable = IsTransferable;
 }
 
-// Parameters related to calculating the Weight fee.
+/// Parameters related to calculating the Weight fee.
 parameter_types! {
 	/// The amount of balance a caller (here "caller" refers to a "smart-contract account") has to pay for each storage item.
 	///
@@ -662,31 +661,31 @@
 	type WeightInfo = pallet_assets::weights::SubstrateWeight<Runtime>;
 }
 
-// Construct the Substrate runtime and integrates various pallets into the aforementioned runtime.
-//
-// The parameters here are specific types for `Block`, `NodeBlock`, and `UncheckedExtrinsic` and the pallets that are used by the runtime.
-//
-// Each pallet is declared as such:
-//
-// - `Identifier`: name given to the pallet that uniquely identifies it.
-// - `:`: colon separator
-// - `path::to::pallet`: identifiers separated by colons which declare the path to a pallet definition.
-// - `::{ Part1, Part2<T>, .. }` (optional if pallet declared with `frame_support::pallet:` macro): **Comma separated parts declared with their generic**.
-// 	**If** a **pallet is **declared with `frame_support::pallet` macro** then the **parts can be automatically derived if not explicitly provided**. We provide support for the following module parts in a pallet:
-// - `Pallet` - Required for all pallets
-// - `Call` - If the pallet has callable functions
-// - `Storage` - If the pallet uses storage
-// - `Event` or `Event<T>` (if the event is generic) - If the pallet emits events
-// - `Origin` or `Origin<T>` (if the origin is generic) - If the pallet has instanciable origins
-// - `Config` or `Config<T>` (if the config is generic) - If the pallet builds the genesis storage with GenesisConfig
-// - `Inherent` - If the pallet provides/can check inherents.
-// - `ValidateUnsigned` - If the pallet validates unsigned extrinsics.
-//
-//
-// NOTE #1: The macro generates a type alias for each pallet to their `Pallet`. E.g. `type System = frame_system::Pallet<Runtime>`
-//
-// NOTE #2: The population of the genesis storage depends on the order of pallets.
-// So, if one of your pallets depends on another pallet, the pallet that is depended upon needs to come before the pallet depending on it.
+/// Construct the Substrate runtime and integrates various pallets into the aforementioned runtime.
+///
+/// The parameters here are specific types for `Block`, `NodeBlock`, and `UncheckedExtrinsic` and the pallets that are used by the runtime.
+///
+/// Each pallet is declared as such:
+///
+/// - `Identifier`: name given to the pallet that uniquely identifies it.
+/// - `:`: colon separator
+/// - `path::to::pallet`: identifiers separated by colons which declare the path to a pallet definition.
+/// - `::{ Part1, Part2<T>, .. }` (optional if pallet declared with `frame_support::pallet:` macro): **Comma separated parts declared with their generic**.
+/// 	**If** a **pallet is **declared with `frame_support::pallet` macro** then the **parts can be automatically derived if not explicitly provided**. We provide support for the following module parts in a pallet:
+/// - `Pallet` - Required for all pallets
+/// - `Call` - If the pallet has callable functions
+/// - `Storage` - If the pallet uses storage
+/// - `Event` or `Event<T>` (if the event is generic) - If the pallet emits events
+/// - `Origin` or `Origin<T>` (if the origin is generic) - If the pallet has instanciable origins
+/// - `Config` or `Config<T>` (if the config is generic) - If the pallet builds the genesis storage with GenesisConfig
+/// - `Inherent` - If the pallet provides/can check inherents.
+/// - `ValidateUnsigned` - If the pallet validates unsigned extrinsics.
+///
+///
+/// NOTE #1: The macro generates a type alias for each pallet to their `Pallet`. E.g. `type System = frame_system::Pallet<Runtime>`
+///
+/// NOTE #2: The population of the genesis storage depends on the order of pallets.
+/// So, if one of your pallets depends on another pallet, the pallet that is depended upon needs to come before the pallet depending on it.
 construct_runtime!(
 	pub enum Runtime where
 		Block = Block, //  Block is the block type that is used in the runtime
@@ -743,43 +742,55 @@
 	AllPalletsWithSystem,
 >;
 
-// Marks the given trait implementations as runtime apis.
-// For more information, read: https://paritytech.github.io/substrate/master/sp_api/macro.impl_runtime_apis.html
+/// Marks the given trait implementations as runtime apis.
+///
+/// For more information, read: https://paritytech.github.io/substrate/master/sp_api/macro.impl_runtime_apis.html
 impl_runtime_apis! {
 
+	/// TODO: Documentation
 	impl sp_api::Core<Block> for Runtime {
+		/// TODO: Documentation
 		fn version() -> RuntimeVersion {
 			VERSION
 		}
 
+		/// TODO: Documentation
 		fn execute_block(block: Block) {
 			Executive::execute_block(block);
 		}
 
+		/// TODO: Documentation
 		fn initialize_block(header: &<Block as BlockT>::Header) {
 			Executive::initialize_block(header)
 		}
 	}
 
+	/// TODO: Documentation
 	impl sp_api::Metadata<Block> for Runtime {
+		/// TODO: Documentation
 		fn metadata() -> OpaqueMetadata {
 			OpaqueMetadata::new(Runtime::metadata().into())
 		}
 	}
 
+	/// TODO: Documentation
 	impl sp_block_builder::BlockBuilder<Block> for Runtime {
+		/// TODO: Documentation
 		fn apply_extrinsic(extrinsic: <Block as BlockT>::Extrinsic) -> ApplyExtrinsicResult {
 			Executive::apply_extrinsic(extrinsic)
 		}
 
+		/// TODO: Documentation
 		fn finalize_block() -> <Block as BlockT>::Header {
 			Executive::finalize_block()
 		}
 
+		/// TODO: Documentation
 		fn inherent_extrinsics(data: sp_inherents::InherentData) -> Vec<<Block as BlockT>::Extrinsic> {
 			data.create_extrinsics()
 		}
 
+		/// TODO: Documentation
 		fn check_inherents(
 			block: Block,
 			data: sp_inherents::InherentData,
@@ -788,7 +799,9 @@
 		}
 	}
 
+	/// TODO: Documentation
 	impl sp_transaction_pool::runtime_api::TaggedTransactionQueue<Block> for Runtime {
+		/// TODO: Documentation
 		fn validate_transaction(
 			source: TransactionSource,
 			tx: <Block as BlockT>::Extrinsic,
@@ -816,27 +829,35 @@
 		}
 	}
 
+	/// TODO: Documentation
 	impl sp_offchain::OffchainWorkerApi<Block> for Runtime {
+		/// TODO: Documentation
 		fn offchain_worker(header: &<Block as BlockT>::Header) {
 			Executive::offchain_worker(header)
 		}
 	}
 
+	/// TODO: Documentation
 	impl sp_consensus_aura::AuraApi<Block, AuraId> for Runtime {
+		/// TODO: Documentation
 		fn slot_duration() -> sp_consensus_aura::SlotDuration {
 			sp_consensus_aura::SlotDuration::from_millis(Aura::slot_duration())
 		}
 
+		/// TODO: Documentation
 		fn authorities() -> Vec<AuraId> {
 			Aura::authorities().into_inner()
 		}
 	}
 
+	/// TODO: Documentation
 	impl sp_session::SessionKeys<Block> for Runtime {
+		/// TODO: Documentation
 		fn generate_session_keys(seed: Option<Vec<u8>>) -> Vec<u8> {
 			opaque::SessionKeys::generate(seed)
 		}
 
+		/// TODO: Documentation
 		fn decode_session_keys(
 			encoded: Vec<u8>,
 		) -> Option<Vec<(Vec<u8>, KeyTypeId)>> {
@@ -844,15 +865,19 @@
 		}
 	}
 
+	/// TODO: Documentation
 	impl fg_primitives::GrandpaApi<Block> for Runtime {
+		/// TODO: Documentation
 		fn grandpa_authorities() -> GrandpaAuthorityList {
 			Grandpa::grandpa_authorities()
 		}
 
+		/// TODO: Documentation
 		fn current_set_id() -> fg_primitives::SetId {
 			Grandpa::current_set_id()
 		}
 
+		/// TODO: Documentation
 		fn submit_report_equivocation_unsigned_extrinsic(
 			_equivocation_proof: fg_primitives::EquivocationProof<
 				<Block as BlockT>::Hash,
@@ -863,6 +888,7 @@
 			None
 		}
 
+		/// TODO: Documentation
 		fn generate_key_ownership_proof(
 			_set_id: fg_primitives::SetId,
 			_authority_id: GrandpaId,
@@ -874,13 +900,17 @@
 		}
 	}
 
+	/// TODO: Documentation
 	impl frame_system_rpc_runtime_api::AccountNonceApi<Block, AccountId, Index> for Runtime {
+		/// TODO: Documentation
 		fn account_nonce(account: AccountId) -> Index {
 			System::account_nonce(account)
 		}
 	}
 
+	/// TODO: Documentation
 	impl pallet_transaction_payment_rpc_runtime_api::TransactionPaymentApi<Block, Balance> for Runtime {
+		/// TODO: Documentation
 		fn query_info(
 			uxt: <Block as BlockT>::Extrinsic,
 			len: u32,
@@ -888,6 +918,7 @@
 			TransactionPayment::query_info(uxt, len)
 		}
 
+		/// TODO: Documentation
 		fn query_fee_details(
 			uxt: <Block as BlockT>::Extrinsic,
 			len: u32,
@@ -896,9 +927,11 @@
 		}
 	}
 
+	/// TODO: Documentation
 		impl pallet_contracts_rpc_runtime_api::ContractsApi<Block, AccountId, Balance, BlockNumber, Hash>
 		for Runtime
 	{
+		/// TODO: Documentation
 		fn call(
 			origin: AccountId,
 			dest: AccountId,
@@ -910,6 +943,7 @@
 			Contracts::bare_call(origin, dest, value, Weight::from_ref_time(gas_limit), storage_deposit_limit, input_data, true)
 		}
 
+		/// TODO: Documentation
 		fn instantiate(
 			origin: AccountId,
 			value: Balance,
@@ -923,6 +957,7 @@
 			Contracts::bare_instantiate(origin, value, Weight::from_ref_time(gas_limit), storage_deposit_limit, code, data, salt, true)
 		}
 
+		/// TODO: Documentation
 		fn upload_code(
 			origin: AccountId,
 			code: Vec<u8>,
@@ -932,6 +967,7 @@
 			Contracts::bare_upload_code(origin, code, storage_deposit_limit)
 		}
 
+		/// TODO: Documentation
 		fn get_storage(
 			address: AccountId,
 			key: Vec<u8>,
@@ -940,14 +976,18 @@
 		}
 	}
 
+	/// TODO: Documentation
 	impl pallet_protos_rpc_runtime_api::ProtosApi<Block, AccountId> for Runtime {
+		/// TODO: Documentation
 		fn get_protos(params: GetProtosParams<AccountId, Vec<u8>>) -> Result<Vec<u8>, Vec<u8>> {
 			Protos::get_protos(params)
 		}
 	}
 
+	/// TODO: Documentation
 	#[cfg(feature = "runtime-benchmarks")]
 	impl frame_benchmarking::Benchmark<Block> for Runtime {
+		/// TODO: Documentation
 		fn benchmark_metadata(extra: bool) -> (
 			Vec<frame_benchmarking::BenchmarkList>,
 			Vec<frame_support::traits::StorageInfo>,
@@ -978,6 +1018,7 @@
 			return (list, storage_info)
 		}
 
+		/// TODO: Documentation
 		fn dispatch_benchmark(
 			config: frame_benchmarking::BenchmarkConfig
 		) -> Result<Vec<frame_benchmarking::BenchmarkBatch>, sp_runtime::RuntimeString> {
