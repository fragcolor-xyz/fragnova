//! This pallet `fragments` performs logic related to Fragment Definitions and Fragment Instances
//!
//! IMPORTANT STUFF TO KNOW:
//!
//! # Fragment Definition
//!
//! A Fragment Definition is created using a Proto-Fragment (see pallet `protos`).
//! A Fragment Definition's ID can be determinstically computed using its Proto-Fragment hash and
//! its metadata struct `DefinitionMetadata`.
//!
//! A Fragment Definition is essentially a digital asset that can be used to enhance the user experience in a game or application,
//! like an in-game item or user account. A Fragment has its own storage, metadata and digital life on its own.
//!
//!
//! # Fragment Instance
//!
//! A Fragment Instance is created from a Fragment Definition.
//!
//! It is a digital asset that can be used to enhance the user experience in a game or application,
//! like an in-game item or user account.
//!
//! Each Fragment Instance also has an edition number.
//!
//! Therefore, a Fragment Instance can be uniquely identified using its Fragment Definition's ID, its Edition ID and its Copy ID.
//!
//! The Copy ID allows us to distinguish a Fragment Instance that has the same Fragment Definition ID and the same Edition ID.

// Ensure we're `no_std` when compiling for Wasm.
#![cfg_attr(not(feature = "std"), no_std)]

#[cfg(test)]
mod dummy_data;

#[cfg(test)]
mod mock;

#[cfg(test)]
mod tests;

#[cfg(feature = "runtime-benchmarks")]
mod benchmarking;

#[allow(missing_docs)]
mod weights;

use codec::{Compact, Decode, Encode};
pub use pallet::*;
use sp_clamor::{Hash128, Hash256, InstanceUnit};
use sp_core::crypto::UncheckedFrom;
use sp_io::{
	hashing::{blake2_128, blake2_256},
	transaction_index,
};
use sp_std::{collections::btree_map::BTreeMap, vec::Vec};
pub use weights::WeightInfo;

#[cfg(feature = "std")]
use serde::{Deserialize, Serialize};

use protos::permissions::FragmentPerms;

use frame_support::dispatch::DispatchResult;
use sp_runtime::traits::StaticLookup;

use frame_support::traits::tokens::{
	fungible,
	fungibles,
	ExistenceRequirement,
};

use sp_runtime::SaturatedConversion;

use scale_info::prelude::{
	format,
	string::{String, ToString},
};
use serde_json::{json, Map, Value};

/// **Data Type** used to **Query and Filter for Fragment Definitions**
#[derive(Encode, Decode, Clone, scale_info::TypeInfo)]
#[cfg_attr(feature = "std", derive(Serialize, Deserialize))]
pub struct GetDefinitionsParams<TAccountId, TString> {
	/// Whether to order the results in descending or ascending order
	pub desc: bool,
	/// Number of FD Results to skip
	pub from: u64,
	/// Number of FDs to retrieve
	pub limit: u64,
	/// List of Custom-Metadata Keys of the FD that should also be returned
	pub metadata_keys: Vec<TString>,
	/// Owner of the FD
	pub owner: Option<TAccountId>,
	/// Whether to return the owner(s) of all the returned FDs
	pub return_owners: bool,
	// pub categories: Vec<Categories>,
	// pub tags: Vec<TString>,
}
#[cfg(test)]
impl<TAccountId, TString> Default for GetDefinitionsParams<TAccountId, TString> {
	fn default() -> Self {
		Self {
			desc: Default::default(),
			from: Default::default(),
			limit: Default::default(),
			metadata_keys: Default::default(),
			owner: None,
			return_owners: false,
		}
	}
}

/// **Data Type** used to **Query and Filter for Fragment Instances**
#[derive(Encode, Decode, Clone, scale_info::TypeInfo)]
#[cfg_attr(feature = "std", derive(Serialize, Deserialize))]
pub struct GetInstancesParams<TAccountId, TString> {
	/// Whether to order the results in descending or ascending order
	pub desc: bool,
	/// Number of FI Results to skip
	pub from: u64,
	/// Number of FIs to retrieve
	pub limit: u64,
	/// The Fragment Definition/Collection that all the FIs must be in
	pub definition_hash: TString,
	/// List of Metadata Keys of the FI that should also be returned
	pub metadata_keys: Vec<TString>,
	/// Owner of the FIs
	pub owner: Option<TAccountId>,
	/// Whether to only return FIs that have a Copy ID of 1
	pub only_return_first_copies: bool,
}
#[cfg(test)]
impl<TAccountId, TString: Default> Default for GetInstancesParams<TAccountId, TString> {
	fn default() -> Self {
		Self {
			desc: Default::default(),
			from: Default::default(),
			limit: Default::default(),
			definition_hash: Default::default(),
			metadata_keys: Default::default(),
			owner: None,
			only_return_first_copies: Default::default(),
		}
	}
}

/// **Data Type** used to **Query the owner of a Fragment Instance**
#[derive(Encode, Decode, Clone, scale_info::TypeInfo)]
#[cfg_attr(feature = "std", derive(Serialize, Deserialize))]
pub struct GetInstanceOwnerParams<TString> {
	/// Fragment Definition/Collection that the Fragment Instance is in
	pub definition_hash: TString,
	/// Edition ID of the Fragment Instance
	pub edition_id: InstanceUnit,
	/// Copy ID of the Fragment Instance
	pub copy_id: InstanceUnit,
}

/// Enum can be used to represent a currency that exists on the Clamor Blockchain
#[derive(Encode, Decode, Copy, Clone, scale_info::TypeInfo, Debug, PartialEq)] // REVIEW - should it implement the trait `Copy`?
pub enum Currency<TFungibleAsset> {
	/// Clamor's Native Currency (i.e NOVA token)
	Native,
	/// A Custom Currency
	Custom(TFungibleAsset),
}

/// **Struct** of a **Fragment Definition's Metadata**
#[derive(Encode, Decode, Clone, scale_info::TypeInfo, Debug, PartialEq)]
pub struct DefinitionMetadata<TU8Vector, TFungibleAsset> {
	/// **Name** of the **Fragment Definition**
	pub name: TU8Vector,
	/// **Currency** that must be used to buy **any and all Fragment Instances created from the Fragment Definition**
	pub currency: Currency<TFungibleAsset>,
}

/// TODO
/// **Enum** that represents the **settings** for a **Fragment Definition whose Fragment instance(s) must contain unique data when created**
#[derive(Encode, Decode, Clone, scale_info::TypeInfo, Debug, PartialEq)]
pub struct UniqueOptions {
	/// Whether the unique data of the Fragment instance(s) are mutable
	pub mutable: bool,
}

/// **Struct** of a **Fragment Definition**
#[derive(Encode, Decode, Clone, scale_info::TypeInfo, Debug, PartialEq)]
pub struct FragmentDefinition<TU8Array, TFungibleAsset, TAccountId, TBlockNum> {
	/// **Proto-Fragment used** to **create** the **Fragment**
	pub proto_hash: Hash256,
	/// ***DefinitionMetadata* Struct** (the **struct** contains the **Fragment Definition's name**, among other things)
	pub metadata: DefinitionMetadata<TU8Array, TFungibleAsset>,
	/// **Set of Actions** (encapsulated in a `FragmentPerms` bitflag enum) that are **allowed to be done** to
	/// **any Fragment Instance** when it **first gets created** from the **Fragment Definition** (e.g edit, transfer etc.)
	///
	/// These **allowed set of actions of the Fragment Instance** ***may change***
	/// when the **Fragment Instance is given to another account ID** (see the `give()` extrinsic).
	pub permissions: FragmentPerms,
	// Notes from Giovanni:
	//
	// If Fragment Instances (created from the Fragment Definition) must contain unique data when created (injected by buyers, validated by the system)
	/// Whether the **Fragment Definition** is **mutable**
	pub unique: Option<UniqueOptions>,
	/// If scarce, the max supply of the Fragment
	pub max_supply: Option<Compact<InstanceUnit>>,
	/// The creator of this class
	pub creator: TAccountId,
	/// The block number when the item was created
	pub created_at: TBlockNum,
	/// **Map** that maps the **Key of a Proto-Fragment's Custom Metadata Object** to the **Hash of the aforementioned Custom Metadata Object**
	pub custom_metadata: BTreeMap<Compact<u64>, Hash256>,
}

/// **Struct** of a **Fragment Instance**
///
/// Footnotes:
///
/// #### Remarks
///
/// * On purpose not storing owner because:
///   * Big, 32 bytes
///   * Most of use cases will definitely already have the owner available when using this structure, as likely going thru `Inventory` etc.
#[derive(Encode, Decode, Clone, scale_info::TypeInfo, Debug, PartialEq)]
pub struct FragmentInstance<TBlockNum> {
	// Next owner permissions, owners can change those if they want to more restrictive ones, never more permissive
	/// **Set of Actions** (encapsulated in a `FragmentPerms` bitflag enum) **allowed to be done**
	/// to the **Fragment Instance** (e.g edit, transfer etc.)
	///
	/// These **allowed set of actions of the Fragment Instance** ***may change***
	/// when the **Fragment Instance is given to another account ID** (see the `give` extrinsic).
	pub permissions: FragmentPerms,
	/// Block number in which the Fragment Instance was created
	pub created_at: TBlockNum,
	/// Custom data, if unique, this is the hash of the data that can be fetched using bitswap directly on our nodes
	pub custom_data: Option<Hash256>,
	/// Block number that the Fragment Instance expires at (*optional*)
	pub expiring_at: Option<TBlockNum>,
	/// If the Fragment instance represents a **stack of stackable items** (for e.g gold coins or arrows - https://runescape.fandom.com/wiki/Stackable_items),
	/// the **number of items** that are **left** in the **stack of stackable items**
	pub stack_amount: Option<Compact<InstanceUnit>>,
	/// TODO: Documentation
	/// **Map** that maps the **Key of a Proto-Fragment's Metadata Object** to an **Index of the Hash of the aforementioned Metadata Object**
	pub metadata: BTreeMap<Compact<u64>, Compact<u64>>,
}

/// Struct **representing** a sale of the **Fragment Definition** .
///
/// Note: When a Fragment Definition is put on sale, users can create Fragment Instances from it for a fee.
///
/// Footnotes:
///
/// #### Remarks
///
///`price` is using `u128` and not `T::Balance` because the latter requires a whole lot of traits to be satisfied.. rust headakes.
#[derive(Encode, Decode, Clone, scale_info::TypeInfo, Debug, PartialEq)]
pub struct PublishingData<TBlockNum> {
	/// **Fee** that is **needed to be paid** to create a **single Fragment Instance** from the **Fragment Definition**
	pub price: Compact<u128>,
	/// **Amount of Fragment Instances** that **can be bought**
	pub units_left: Option<Compact<InstanceUnit>>,
	/// Block number that the sale ends at (*optional*)
	pub expiration: Option<TBlockNum>,
	/// If the Fragment instance represents a **stack of stackable items** (for e.g gold coins or arrows - https://runescape.fandom.com/wiki/Stackable_items),
	/// the **number of items** to **top up** in the **stack of stackable items**
	pub stack_amount: Option<Compact<InstanceUnit>>,
}

/// Enum indicating the different ways to put a Fragment Instance on sale.
#[derive(Encode, Decode, Clone, scale_info::TypeInfo, Debug, PartialEq, Eq)]
pub enum SecondarySaleType {
	/// Put the Fragment Instance on sale with with a fixed price (where the fixed price is specified in the associated `u128` value of this enum variant)
	Normal(u128),
	// /// Auction (Starting Price, Current Price, Timeout)
	// Auction(Compact<u128>, Compact<u128>, TBlockNum),
}
/// Struct representing the **Details of a Fragment Instance that is put on sale**
#[derive(Encode, Decode, Clone, scale_info::TypeInfo, Debug, PartialEq)]
pub struct SecondarySaleData<TAccountId, TBlockNum> {
	/// Current Owner of the Fragment Instance
	pub owner: TAccountId,
	/// New Permissions of the Fragment Instance after it is sold
	pub new_permissions: Option<FragmentPerms>,
	/// Block number that the newly-copied Fragment Instance expires at. If the Fragment Instance is not copyable, this field is practically irrelevant.
	pub expiration: Option<TBlockNum>,
	/// Type of Sale
	pub secondary_sale_type: SecondarySaleType,
}

/// Enum indicating the different ways that one can purchase a Fragment Instance
#[derive(Encode, Decode, Clone, scale_info::TypeInfo, Debug, PartialEq, Eq)]
pub enum SecondarySaleBuyOptions {
	/// Normal Purchase: Purchase the Fragment Instance based on the fixed-price that was defined by its seller
	Normal,
	// Auction (Bid Price)
	// Auction(Compact<u128>),
}

/// **Enum** indicating whether to
/// **create one Fragment Instance with custom data attached to it**
/// or whether to
/// **create multiple Fragment Instances (with no custom data attached to them)**
#[derive(Encode, Decode, Clone, scale_info::TypeInfo, Debug, PartialEq)]
pub enum FragmentBuyOptions {
	/// Create multiple Fragment Instances (where the number of Fragment Instances to create is specified in the associated `u64` value of this enum variant)
	Quantity(u64),
	/// Create a single Fragment Instance with some custom data attached to it (where the custom data is specified in the associated `Vec<u8>` value of this enum variant)
	UniqueData(Vec<u8>),
}

#[frame_support::pallet]
pub mod pallet {
	use super::*;
	use frame_support::{pallet_prelude::*, Twox64Concat};
	use frame_system::pallet_prelude::*;
	use pallet_protos::{MetaKeys, MetaKeysIndex, Proto, ProtoOwner, Protos, ProtosByOwner};
	use sp_clamor::get_vault_id;
	use pallet_detach::{DetachRequest, DetachRequests, DetachHash, DetachedHashes, SupportedChains};

	/// Configure the pallet by specifying the parameters and types on which it depends.
	#[pallet::config]
	pub trait Config: frame_system::Config + pallet_protos::Config {
		/// Because this pallet emits events, it depends on the runtime's definition of an event.
		type Event: From<Event<Self>> + IsType<<Self as frame_system::Config>::Event>;
		/// Weight functions needed for pallet_fragments.
		type WeightInfo: WeightInfo;
	}

	#[pallet::pallet]
	#[pallet::generate_store(pub(super) trait Store)]
	#[pallet::without_storage_info]
	pub struct Pallet<T>(_);

	/// **StorageMap** that maps a **Proto-Fragment**
	/// to a
	/// **list of Fragment Definitions that were created using the aforementioned Proto-Fragment**
	#[pallet::storage]
	pub type Proto2Fragments<T: Config> = StorageMap<_, Identity, Hash256, Vec<Hash128>>;

	// fragment-hash to fragment-data
	/// **StorageMap** that maps a **Fragment Definition ID (which is determinstically computed using its Proto-Fragment hash and its metadata struct `DefinitionMetadata`)**
	/// to a
	/// ***FragmentDefinition* struct**
	#[pallet::storage]
	pub type Definitions<T: Config> = StorageMap<
		_,
		Identity,
		Hash128,
		FragmentDefinition<Vec<u8>, T::AssetId, T::AccountId, T::BlockNumber>,
	>;

	/// **StorageMap** that maps a **Fragment Definition ID**
	/// to a
	/// ***PublishingData* struct (of the aforementioned Fragment Definition)**
	#[pallet::storage]
	pub type Publishing<T: Config> =
	StorageMap<_, Identity, Hash128, PublishingData<T::BlockNumber>>;

	/// **StorageNMap** that maps a
	/// **Fragment Instance's Fragment Definition ID, Edition ID and Copy ID**
	/// to a
	/// ***`SecondarySaleData`* struct**
	#[pallet::storage]
	pub type Definition2SecondarySales<T: Config> = StorageNMap<
		_,
		(
			// Definition Hash
			storage::Key<Identity, Hash128>,
			// Edition ID
			storage::Key<Identity, InstanceUnit>,
			// Copy ID
			storage::Key<Identity, InstanceUnit>,
		),
		SecondarySaleData<T::AccountId, T::BlockNumber>,
	>;

	/// **StorageMap** that maps a **Fragment Definition ID**
	/// to the
	/// **total number of unique Edition IDs** found in the
	/// **Fragment Instances that have the aforementioned Fragment Definition ID**
	#[pallet::storage]
	pub type EditionsCount<T: Config> = StorageMap<_, Identity, Hash128, Compact<InstanceUnit>>;

	/// **StorageMap** that maps a **tuple that contains a Fragment Definition ID and an Edition ID**
	/// to the
	/// **total number of Fragment Instances that have the Fragment Definition ID and the Edition ID**
	#[pallet::storage]
	pub type CopiesCount<T: Config> = StorageMap<_, Identity, (Hash128, InstanceUnit), Compact<InstanceUnit>>;

	/// **StorageNMap** that maps a
	/// **Fragment Instance's Fragment Definition ID, Edition ID and Copy ID**
	/// to a
	/// ***`FragmentInstance`* struct**
	///
	/// Footnotes:
	///
	///  #### Keys hashing reasoning
	///
	/// Very long key, means takes a lot of redundant storage (because we will have **many** Instances!), we try to limit the  damage by using `Identity` so that the final key will be:
	/// `[16 bytes of Fragment class hash]+[8 bytes of u64, edition]+[8 bytes of u64, copy id]` for a total of 32 bytes.
	#[pallet::storage]
	pub type Fragments<T: Config> = StorageNMap<
		_,
		// Keys are using Identity for compression, as we deteministically create fragments
		(
			storage::Key<Identity, Hash128>,
			// Editions
			storage::Key<Identity, InstanceUnit>,
			// Copies
			storage::Key<Identity, InstanceUnit>,
		),
		FragmentInstance<T::BlockNumber>,
	>;

	/// StorageMap that maps a **Fragment Definition and a ***Unique Data*** Hash**
	/// to **an Existing Edition of the aforementioned Fragment Definition**
	#[pallet::storage]
	pub type UniqueData2Edition<T: Config> = StorageDoubleMap<
		_,
		Identity,
		Hash128, // Fragment Definition ID
		Identity,
		Hash256, // Unique Data's Hash
		InstanceUnit,    // Edition ID
	>;

	/// StorageDoubleMap that maps a **Fragment Definition and a Clamor Account ID**
	/// to a
	/// **list of Fragment Instances of the Fragment Definition that is owned by the Clamor Account ID**
	///
	/// This storage item stores the exact same thing as `Inventory`, except that the primary key and the secondary key are swapped
	///
	/// Footnotes:
	///
	/// Notice this pulls from memory (and deserializes (scale)) the whole `Vec<_,_>`, this is on purpose as it should not be too big.
	#[pallet::storage]
	pub type Owners<T: Config> = StorageDoubleMap<
		_,
		Identity,
		Hash128,
		Twox64Concat,
		T::AccountId,
		Vec<(Compact<InstanceUnit>, Compact<InstanceUnit>)>,
	>;

	/// StorageDoubleMap that maps a **Clamor Account ID and a Fragment Definition**
	/// to a
	/// **list of Fragment Instances of the Fragment Definition that is owned by the Clamor Account ID**
	///
	/// This storage item stores the exact same thing as `Owners`, except that the primary key and the secondary key are swapped
	///
	/// Footnotes:
	///
	/// Notice this pulls from memory (and deserializes (scale)) the whole `Vec<_,_>`, this is on purpose as it should not be too big.
	#[pallet::storage]
	pub type Inventory<T: Config> = StorageDoubleMap<
		_,
		Twox64Concat,
		T::AccountId,
		Identity,
		Hash128,
		Vec<(Compact<InstanceUnit>, Compact<InstanceUnit>)>,
	>;

	/// StorageMap that maps the **Block Number**
	/// to a
	/// **list of Fragment Instances that expire on that Block
	/// (note: each FI in the list is represented as a tuple that contains the Fragment Instance's Fragment Definition ID, the Fragment Instance's Edition ID and
	/// the Fragment Instance's Copy ID)**
	///
	/// Footnotes:
	///
	///  Fragment Instances can expire, we process expirations every `on_finalize`
	#[pallet::storage]
	pub type Expirations<T: Config> =
	StorageMap<_, Twox64Concat, T::BlockNumber, Vec<(Hash128, Compact<InstanceUnit>, Compact<InstanceUnit>)>>;

	/// **StorageMap** that maps a **Fragment Definition ID and a Number** to a **Data Hash**
	#[pallet::storage]
	pub type DataHashMap<T: Config> =
	StorageDoubleMap<_, Identity, Hash128, Identity, Compact<u64>, Hash256>;
	/// **StorageMap** that maps a **Fragment Definition ID** to the **total number of "Numbers" (see `DataHashMap` to understand what "Numbers" means) that fall under it**
	#[pallet::storage]
	pub type DataHashMapIndex<T: Config> = StorageMap<_, Identity, Hash128, u64>;

	#[allow(missing_docs)]
	#[pallet::event]
	#[pallet::generate_deposit(pub(super) fn deposit_event)]
	pub enum Event<T: Config> {
		/// New definition created by account, definition hash
		DefinitionCreated { definition_hash: Hash128 },
		/// A Fragment Definition metadata has changed
		DefinitionMetadataChanged { definition_hash: Hash128, metadata_key: Vec<u8> },
		/// A Fragment Instance metadata has changed
		InstanceMetadataChanged {
			definition_hash: Hash128,
			edition_id: InstanceUnit,
			copy_id: InstanceUnit,
			metadata_key: Vec<u8>,
		},
		/// Fragment sale has been opened
		Publishing { definition_hash: Hash128 },
		/// Fragment sale has been closed
		Unpublishing { definition_hash: Hash128 },
		/// Inventory item has been added to account
		InventoryAdded {
			account_id: T::AccountId,
			definition_hash: Hash128,
			fragment_id: (InstanceUnit, InstanceUnit),
		},
		/// Inventory item has removed added from account
		InventoryRemoved {
			account_id: T::AccountId,
			definition_hash: Hash128,
			fragment_id: (InstanceUnit, InstanceUnit),
		},
		/// Inventory has been updated
		InventoryUpdated {
			account_id: T::AccountId,
			definition_hash: Hash128,
			fragment_id: (InstanceUnit, InstanceUnit),
		},
		/// Fragment Expiration event
		Expired {
			account_id: T::AccountId,
			definition_hash: Hash128,
			fragment_id: (InstanceUnit, InstanceUnit),
		},
		/// Resell Instance
		Resell {
			definition_hash: Hash128,
			fragment_id: (InstanceUnit, InstanceUnit),
		},
		/// End Resale of Instance
		EndResale {
			definition_hash: Hash128,
			fragment_id: (InstanceUnit, InstanceUnit),
		},
	}

	// Errors inform users that something went wrong.
	#[pallet::error]
	pub enum Error<T> {
		/// Proto not found
		ProtoNotFound,
		/// Proto owner not found
		ProtoOwnerNotFound,
		/// No Permission
		NoPermission,
<<<<<<< HEAD
=======
		/// Detach Request's Target Account is empty
		DetachAccountIsEmpty,
		/// Detach Request Already Submitted
		DetachRequestAlreadyExists,
>>>>>>> afce5a7d
		/// Already detached
		Detached,
		/// Already exist
		AlreadyExist,
		/// Metadata Name is Empty
		MetadataNameIsEmpty,
		/// Not found
		NotFound,
		/// Sale has expired
		Expired,
		/// Insufficient funds
		InsufficientBalance,
		/// Account cannot exist with the funds that would be given.
		ReceiverBelowMinimumBalance,
		/// Fragment sale sold out
		SoldOut,
		/// Sale already open
		SaleAlreadyOpen,
		/// Max supply reached
		MaxSupplyReached,
		/// Published quantity reached
		PublishedQuantityReached, // Need to think of a better name!
		/// Params not valid
		ParamsNotValid,
		/// This should not really happen
		SystematicFailure,
		/// Fragment Instance already uploaded with the same unique data
		UniqueDataExists,
		/// Currency not found
		CurrencyNotFound,
		/// Fragment Definition's Metadata key is empty
		DefinitionMetadataKeyIsEmpty,
		/// Fragment Instance's Metadata key is empty
		InstanceMetadataKeyIsEmpty,
	}

	// Dispatchable functions allows users to interact with the pallet and invoke state changes.
	// These functions materialize as "extrinsics", which are often compared to transactions.
	// Dispatchable functions must be annotated with a weight and must return a DispatchResult.
	#[pallet::call]
	impl<T: Config> Pallet<T> {
		/// **Create** a **Fragment Definition** using an **existing Proto-Fragment**.
		///
		/// Note: **Only** the **Proto-Fragment's owner** is **allowed** to **create** a **Fragment Definition**
		/// using the **Proto-Fragment**
		///
		/// # Arguments
		///
		/// * `origin` - **Origin** of the **extrinsic function**
		/// * `proto_hash` - **Hash** of an **existing Proto-Fragment**
		/// * `metadata` -  **Metadata** of the **Fragment Definition**
		///
		/// * `permissions` - **Set of Actions** (encapsulated in a `FragmentPerms` bitflag enum)
		/// that are **allowed to be done** to **any Fragment Instance** when it **first gets created**
		/// from the **Fragment Definition that is created in this extrnisic function** (e.g edit, transfer etc.)
		///
		/// Note: These **allowed set of actions of a created Fragment Instance** ***may change***
		/// when the **Fragment Instance is given to another account ID** (see the `give` extrinsic).
		///
		/// * `unique` (*optional*) - **Whether** the **Fragment Definiton** is **unique**
		/// * `max_supply` (*optional*) - **Maximum amount of Fragment instances (where each Fragment instance has a different Edition ID)**
		/// that **can be created** using the **Fragment Definition**
		#[pallet::weight(<T as Config>::WeightInfo::create(metadata.name.len() as u32))]
		pub fn create(
			origin: OriginFor<T>,
			proto_hash: Hash256,
			metadata: DefinitionMetadata<BoundedVec<u8, <T as pallet_protos::Config>::StringLimit>, T::AssetId>,
			permissions: FragmentPerms,
			unique: Option<UniqueOptions>,
			max_supply: Option<InstanceUnit>,
		) -> DispatchResult {
			let who = ensure_signed(origin)?;

			let metadata = DefinitionMetadata::<Vec<u8>, T::AssetId> {
				name: metadata.name.into(),
				currency: metadata.currency,
			};

			let proto: Proto<T::AccountId, T::BlockNumber> =
				<Protos<T>>::get(proto_hash).ok_or(Error::<T>::ProtoNotFound)?; // Get `Proto` struct from `proto_hash`

			let proto_owner: T::AccountId = match proto.owner {
				// Get `proto_owner` from `proto.owner`
				ProtoOwner::User(owner) => Ok(owner),
				_ => Err(Error::<T>::ProtoOwnerNotFound),
			}?;

			ensure!(who == proto_owner, Error::<T>::NoPermission); // Only proto owner can create a fragment definition from proto

			ensure!(!<DetachedHashes<T>>::contains_key(&DetachHash::Proto(proto_hash)), Error::<T>::Detached); // proto must not have been detached

			ensure!(metadata.name.len() > 0, Error::<T>::MetadataNameIsEmpty);

			let hash = blake2_128(
				// This is the unique id of the Fragment Definition that will be created
				&[&proto_hash[..], &metadata.name.encode(), &metadata.currency.encode()].concat(),
			);

			ensure!(!<Definitions<T>>::contains_key(&hash), Error::<T>::AlreadyExist); // If fragment already exists, throw error

			if let Currency::Custom(currency) = metadata.currency {
				ensure!(
					pallet_assets::Pallet::<T>::maybe_total_supply(currency).is_some(),
					Error::<T>::CurrencyNotFound
				); // If it is `None`, this means the asset ID `currency` doesn't exist
			}

			let current_block_number = <frame_system::Pallet<T>>::block_number();

			// ! Writing

			// create vault account
			// we need an existential amount deposit to be able to create the vault account
			let vault: T::AccountId = get_vault_id(hash);

			match metadata.currency {
				Currency::Native => {
					let minimum_balance =
						<pallet_balances::Pallet<T> as fungible::Inspect<T::AccountId>>::minimum_balance();
					<pallet_balances::Pallet<T> as fungible::Mutate<T::AccountId>>::mint_into(
						&vault,
						minimum_balance,
					)?;
				},
				Currency::Custom(currency) => {
					let minimum_balance =
						<pallet_assets::Pallet<T> as fungibles::Inspect<T::AccountId>>::minimum_balance(currency);
					<pallet_assets::Pallet<T> as fungibles::Mutate<T::AccountId>>::mint_into(
						currency,
						&vault,
						minimum_balance,
					)?;
				}
			};

			let fragment_data = FragmentDefinition {
				proto_hash,
				metadata,
				permissions,
				unique,
				max_supply: max_supply.map(|x| Compact(x)),
				creator: who.clone(),
				created_at: current_block_number,
				custom_metadata: BTreeMap::new(),
			};
			<Definitions<T>>::insert(&hash, fragment_data);

			Proto2Fragments::<T>::append(&proto_hash, hash);

			Self::deposit_event(Event::DefinitionCreated { definition_hash: hash });
			Ok(())
		}

		/// **Alters** the **custom metadata** of a **Fragment Definition** (whose ID is `definition_hash`) by **adding or modifying a key-value pair** (`metadata_key.clone`,`blake2_256(&data.encode())`)
		/// to the **BTreeMap field `custom_metadata`** of the **existing Fragment Definition's Struct Instance**.
		/// Furthermore, this function also indexes `data` in the Blockchain's Database and stores it in the IPFS
		///
		/// # Arguments
		///
		/// * `origin` - The origin of the extrinsic / dispatchable function
		/// * `definition_hash` - **ID of the Fragment Definition**
		/// * `metadata_key` - The key (of the key-value pair) that is added in the BTreeMap field `custom_metadata` of the existing Fragment Definition's Struct Instance
		/// * `data` - The hash of `data` is used as the value (of the key-value pair) that is added in the BTreeMap field `custom_metadata` of the existing Fragment Definition's Struct Instance
		#[pallet::weight(50_000)]
		pub fn set_definition_metadata(
			origin: OriginFor<T>,
			// fragment hash we want to update
			definition_hash: Hash128,
			// Think of "Vec<u8>" as String (something to do with WASM - that's why we use Vec<u8>)
			metadata_key: BoundedVec<u8, <T as pallet_protos::Config>::StringLimit>,
			// data we want to update last because of the way we store blocks (storage chain)
			data: Vec<u8>,
		) -> DispatchResult {
			let who = ensure_signed(origin)?;

			ensure!(!metadata_key.is_empty(), Error::<T>::DefinitionMetadataKeyIsEmpty);

			let proto_hash =
				<Definitions<T>>::get(definition_hash).ok_or(Error::<T>::NotFound)?.proto_hash; // Get `proto_hash` from `definition_hash`
			let proto: Proto<T::AccountId, T::BlockNumber> =
				<Protos<T>>::get(proto_hash).ok_or(Error::<T>::ProtoNotFound)?;
			let proto_owner: T::AccountId = match proto.owner {
				// Get `proto_owner` from `proto`
				ProtoOwner::User(owner) => Ok(owner),
				_ => Err(Error::<T>::ProtoOwnerNotFound),
			}?;
			ensure!(who == proto_owner, Error::<T>::NoPermission); // Ensure `who` is `proto_owner`

			// TO REVIEW
			ensure!(!<DetachedHashes<T>>::contains_key(&DetachHash::Proto(proto_hash)), Error::<T>::Detached); // Ensure `proto_hash` isn't detached

			let data_hash = blake2_256(&data);

			// we need this to index transactions
			let extrinsic_index = <frame_system::Pallet<T>>::extrinsic_index()
				.ok_or(Error::<T>::SystematicFailure)?;

			// Write STATE from now, ensure no errors from now...

			let metadata_key_index = {
				let index = <MetaKeys<T>>::get(metadata_key.clone());
				if let Some(index) = index {
					<Compact<u64>>::from(index)
				} else {
					let next_index = <MetaKeysIndex<T>>::try_get().unwrap_or_default() + 1;
					<MetaKeys<T>>::insert(metadata_key.clone(), next_index);
					// storing is dangerous inside a closure
					// but after this call we start storing..
					// so it's fine here
					<MetaKeysIndex<T>>::put(next_index);
					<Compact<u64>>::from(next_index)
				}
			};

			<Definitions<T>>::mutate(&definition_hash, |definition| {
				let definition = definition.as_mut().unwrap();
				// update custom metadata
				definition.custom_metadata.insert(metadata_key_index, data_hash);
			});

			// index data
			transaction_index::index(extrinsic_index, data.len() as u32, data_hash);

			// also emit event
			Self::deposit_event(Event::DefinitionMetadataChanged {
				definition_hash,
				metadata_key: metadata_key.clone().into(),
			});

			log::debug!(
				"Added metadata to fragment definition: {:x?} with key: {:x?}",
				definition_hash,
				metadata_key
			);

			Ok(())
		}

		/// **Alters** the **metadata** of a **Fragment Instance** (whose Fragment Definition ID is `definition_hash`,
		/// whose Edition ID is `edition_id` and whose Copy ID is `copy_id`).
		/// Furthermore, this function also indexes `data` in the Blockchain's Database and stores it in the IPFS
		///
		/// # Arguments
		///
		/// * `origin` - The origin of the extrinsic / dispatchable function
		/// * `definition_hash` - **ID of the Fragment Instance's Fragment Definition**
		/// * `edition_id` - **Edition ID of the Fragment Instance**
		/// * `copy_id` - **Copy ID of the Fragment Instance**
		/// * `metadata_key` - The key (of the key-value pair) that is added in the BTreeMap field `metadata` of the existing Fragment Instance's Struct Instance
		/// * `data` - The hash of `data` is used as the value (of the key-value pair) that is added in the BTreeMap field `metadata` of the existing Fragment Instance's Struct Instance
		#[pallet::weight(50_000)]
		pub fn set_instance_metadata(
			origin: OriginFor<T>,
			definition_hash: Hash128,
			edition_id: InstanceUnit,
			copy_id: InstanceUnit,
			// Think of "Vec<u8>" as String (something to do with WASM - that's why we use Vec<u8>)
			metadata_key: BoundedVec<u8, <T as pallet_protos::Config>::StringLimit>,
			// data we want to update last because of the way we store blocks (storage chain)
			data: Vec<u8>,
		) -> DispatchResult {
			let who = ensure_signed(origin)?;

			ensure!(!metadata_key.is_empty(), Error::<T>::InstanceMetadataKeyIsEmpty);

			ensure!(!<DetachedHashes<T>>::contains_key(&DetachHash::Instance(definition_hash, Compact(edition_id), Compact(copy_id))), Error::<T>::Detached);

			let instance_struct = <Fragments<T>>::get((definition_hash, edition_id, copy_id))
				.ok_or(Error::<T>::NotFound)?;

			let owned_instances =
				<Inventory<T>>::get(who.clone(), definition_hash).ok_or(Error::<T>::NotFound)?;
			ensure!(
				owned_instances.contains(&(Compact(edition_id), Compact(copy_id))),
				Error::<T>::NoPermission
			);

			let data_hash = blake2_256(&data);

			// we need this to index transactions
			let extrinsic_index = <frame_system::Pallet<T>>::extrinsic_index()
				.ok_or(Error::<T>::SystematicFailure)?;

			// Write STATE from now, ensure no errors from now...

			let metadata_key_index = {
				let index = <MetaKeys<T>>::get(metadata_key.clone());
				if let Some(index) = index {
					<Compact<u64>>::from(index)
				} else {
					let next_index = <MetaKeysIndex<T>>::try_get().unwrap_or_default() + 1;
					<MetaKeys<T>>::insert(metadata_key.clone(), next_index);
					// storing is dangerous inside a closure
					// but after this call we start storing..
					// so it's fine here
					<MetaKeysIndex<T>>::put(next_index);
					<Compact<u64>>::from(next_index)
				}
			};

			let (index, should_update_metadata_field) = {
				if let Some(existing_index) = instance_struct.metadata.get(&metadata_key_index) {
					(existing_index.clone(), false)
				} else {
					let next_index =
						<DataHashMapIndex<T>>::try_get(definition_hash).unwrap_or_default() + 1;
					<DataHashMapIndex<T>>::insert(definition_hash, next_index);
					(Compact(next_index), true)
				}
			};

			<DataHashMap<T>>::insert(definition_hash, index, data_hash);

			if should_update_metadata_field {
				<Fragments<T>>::mutate(&(definition_hash, edition_id, copy_id), |instance| {
					let instance = instance.as_mut().unwrap();
					// update custom metadata
					instance.metadata.insert(metadata_key_index, index);
				});
			}

			// index data
			transaction_index::index(extrinsic_index, data.len() as u32, data_hash);

			// also emit event
			Self::deposit_event(Event::InstanceMetadataChanged {
				definition_hash: definition_hash,
				edition_id,
				copy_id,
				metadata_key: metadata_key.clone().into(),
			});

			log::debug!(
				"Added metadata to fragment instance: {:x?}, {}, {} with key: {:x?}",
				definition_hash,
				edition_id,
				copy_id,
				metadata_key
			);

			Ok(())
		}

		/// Put the **Fragment Definition `definition_hash`** on sale. When a Fragment Definition is put on sale, users can create Fragment Instances from it for a fee.
		///
		/// Note: **Only** the **Fragment's Proto-Fragment's owner** is **allowed** to put the **Fragment** on sale
		///
		/// # Arguments
		///
		/// * `origin` - **Origin** of the **extrinsic function**
		/// * `definition_hash` - ID of the **Fragment Definition** to put on sale
		/// * `price` -  **Price** to **buy** a **single Fragment Instance** that is created from the **Fragment Definition*
		/// * `quantity` (*optional*) - **Maximum amount of Fragment Instances** that **can be bought**
		/// * `expires` (*optional*) - **Block number** that the sale ends at (*optional*)
		/// * `amount` (*optional*) - If the Fragment instance represents a **stack of stackable items** (for e.g gold coins or arrows - https://runescape.fandom.com/wiki/Stackable_items),
		/// the **number of items** to **top up** in the **stack of stackable items**
		#[pallet::weight(<T as Config>::WeightInfo::publish())]
		pub fn publish(
			origin: OriginFor<T>,
			definition_hash: Hash128,
			price: u128,
			quantity: Option<InstanceUnit>,
			expires: Option<T::BlockNumber>,
			stack_amount: Option<InstanceUnit>,
		) -> DispatchResult {
			let who = ensure_signed(origin)?;

			let proto_hash =
				<Definitions<T>>::get(definition_hash).ok_or(Error::<T>::NotFound)?.proto_hash; // Get `proto_hash` from `definition_hash`
			let proto: Proto<T::AccountId, T::BlockNumber> =
				<Protos<T>>::get(proto_hash).ok_or(Error::<T>::ProtoNotFound)?; // Get `proto` from `proto_hash`

			let proto_owner: T::AccountId = match proto.owner {
				// Get `proto_owner` from `proto`
				ProtoOwner::User(owner) => Ok(owner),
				_ => Err(Error::<T>::ProtoOwnerNotFound),
			}?;

			ensure!(who == proto_owner, Error::<T>::NoPermission); // Ensure `who` is `proto_owner`

			// TO REVIEW
			ensure!(!<DetachedHashes<T>>::contains_key(&DetachHash::Proto(proto_hash)), Error::<T>::Detached); // Ensure `proto_hash` isn't detached

			ensure!(!<Publishing<T>>::contains_key(&definition_hash), Error::<T>::SaleAlreadyOpen); // Ensure `definition_hash` isn't already published

			let fragment_data =
				<Definitions<T>>::get(definition_hash).ok_or(Error::<T>::NotFound)?; // Get `FragmentDefinition` struct from `definition_hash`

			if let Some(max_supply) = fragment_data.max_supply {
				let max: InstanceUnit = max_supply.into();
				let existing: InstanceUnit =
					<EditionsCount<T>>::get(&definition_hash).unwrap_or(Compact(0)).into();
				let left = max.saturating_sub(existing); // `left` = `max` - `existing`
				if left == 0 {
					return Err(Error::<T>::MaxSupplyReached.into());
				}
				if let Some(quantity) = quantity {
					let quantity: InstanceUnit = quantity.into();
					ensure!(quantity <= left, Error::<T>::MaxSupplyReached); // Ensure that the function parameter `quantity` is smaller than or equal to `left`
				} else {
					// Ensure that if `fragment_data.max_supply` exists, the function parameter `quantity` must also exist
					return Err(Error::<T>::ParamsNotValid.into());
				}
			}

			// ! Writing

			<Publishing<T>>::insert(
				definition_hash,
				PublishingData {
					price: Compact(price),
					units_left: quantity.map(|x| Compact(x)),
					expiration: expires,
					stack_amount: stack_amount.map(|x| Compact(x)),
				},
			);

			Self::deposit_event(Event::Publishing { definition_hash });

			Ok(())
		}

		/// Take the **Fragment Definition `definition_hash`** off sale.
		/// When a Fragment Definition is put on sale, users can create Fragment Instances from it for a fee.
		///
		/// Note: **Only** the **Fragment's Proto-Fragment's owner** is **allowed** to take the Fragment off sale
		///
		/// # Arguments
		///
		/// * `origin` - **Origin** of the **extrinsic function**
		/// * `definition_hash` - **ID** of the **Fragment Definition** to take off sale
		#[pallet::weight(<T as Config>::WeightInfo::unpublish())]
		pub fn unpublish(origin: OriginFor<T>, definition_hash: Hash128) -> DispatchResult {
			let who = ensure_signed(origin)?;

			let proto_hash =
				<Definitions<T>>::get(definition_hash).ok_or(Error::<T>::NotFound)?.proto_hash; // Get `proto_hash` from `definition_hash`
			let proto: Proto<T::AccountId, T::BlockNumber> =
				<Protos<T>>::get(proto_hash).ok_or(Error::<T>::ProtoNotFound)?;

			let proto_owner: T::AccountId = match proto.owner {
				// Get `proto_owner` from `proto`
				ProtoOwner::User(owner) => Ok(owner),
				_ => Err(Error::<T>::ProtoOwnerNotFound),
			}?;

			ensure!(who == proto_owner, Error::<T>::NoPermission); // Ensure `who` is `proto_owner`

			// TO REVIEW
			ensure!(!<DetachedHashes<T>>::contains_key(&DetachHash::Proto(proto_hash)), Error::<T>::Detached); // Ensure `proto_hash` isn't detached

			ensure!(<Publishing<T>>::contains_key(&definition_hash), Error::<T>::NotFound); // Ensure `definition_hash` is currently published

			// ! Writing

			<Publishing<T>>::remove(&definition_hash); // Remove Fragment Definition `definition_hash` from `Publishing`

			Self::deposit_event(Event::Unpublishing { definition_hash });

			Ok(())
		}

		/// Create **Fragment instance(s)** from the **Fragment Definition `definition_hash`** and
		/// **assign their ownership** to **`origin`**
		///
		/// Note: **Each created Fragment instance** will have a **different Edition ID** and a **Copy ID of "1"**.
		///
		/// Note: **Only** the **Fragment Definition's Proto-Fragment's owner** is **allowed** to
		/// create instance(s) of the Fragment in this extrinsic function.
		///
		/// # Arguments
		///
		/// * `origin` - **Origin** of the **extrinsic function**
		/// * `definition_hash` - **ID* of the **Fragment Definition**
		/// * `options` - **Enum** indicating whether to
		/// **create one Fragment Instance with custom data attached to it** or whether to
		/// **create multiple Fragment Instances (with no custom data attached)**
		/// * `amount` (*optional*) - If the Fragment Instance(s) represent a **stack of stackable items**
		/// (for e.g gold coins or arrows - https://runescape.fandom.com/wiki/Stackable_items),
		/// `amount` is the **number of items** to **top up** in the **stack of stackable items**
		///
		/// TODO - `*q as u32` might cause problems if q is too big (since q is u64)!!!
		#[pallet::weight(match options {
		FragmentBuyOptions::Quantity(q) => <T as Config>::WeightInfo::mint_definition_that_has_non_unique_capability(*q as u32),
		FragmentBuyOptions::UniqueData(d) => <T as Config>::WeightInfo::mint_definition_that_has_unique_capability(d.len() as u32)
		})]
		pub fn mint(
			origin: OriginFor<T>,
			definition_hash: Hash128,
			options: FragmentBuyOptions,
			stack_amount: Option<InstanceUnit>,
		) -> DispatchResult {
			let who = ensure_signed(origin)?;

			let current_block_number = <frame_system::Pallet<T>>::block_number();

			let proto_hash =
				<Definitions<T>>::get(definition_hash).ok_or(Error::<T>::NotFound)?.proto_hash; // Get `proto_hash` from `definition_hash`
			let proto: Proto<T::AccountId, T::BlockNumber> =
				<Protos<T>>::get(proto_hash).ok_or(Error::<T>::ProtoNotFound)?; // Get `proto` from `proto_hash`

			let proto_owner: T::AccountId = match proto.owner {
				// Get `proto_owner` from `proto`
				ProtoOwner::User(owner) => Ok(owner),
				_ => Err(Error::<T>::ProtoOwnerNotFound),
			}?;

			ensure!(who == proto_owner, Error::<T>::NoPermission); // Ensure `who` is `proto_owner`

			// TO REVIEW
			ensure!(!<DetachedHashes<T>>::contains_key(&DetachHash::Proto(proto_hash)), Error::<T>::Detached); // Ensure `proto_hash` isn't detached

			let quantity = match options {
				// Number of fragment instances to mint
				FragmentBuyOptions::Quantity(quantity) => u64::from(quantity),
				_ => 1u64,
			};

			// ! Writing

			Self::mint_fragments(
				&who,
				&definition_hash,
				None, // PublishingData (optional)
				&options,
				quantity,
				current_block_number,
				None, // Block Number the Fragment(s) expire at (optional)
				stack_amount.map(|x| Compact(x)),
			)
		}

		/// Allows the Caller Account ID `origin` to create Fragment instance(s) of the Fragment Definition `definition_hash`,
		/// for a fee. The ownership of the created Fragment instance(s) is assigned to the Caller Account ID.
		///
		/// Note: Each created Fragment instance will have a different Edition ID and a Copy ID of "1".
		///
		/// Note: The total fee that the buyer (i.e the Caller Account ID `origin`) must pay is the
		/// specified price-per-instance multiplied by the total number of instance(s) that the buyer wants to create. (@karan)
		/// This amount will be transferred to the Fragment Definition's Vault's Account ID.
		///
		///
		///
		/// # Arguments
		///
		/// * `origin` - **Origin** of the **extrinsic function**
		/// * `definition_hash` - **ID** of the **Fragment Definition**
		/// * `options` - **Enum** indicating whether to
		/// **create one Fragment Instance with custom data attached to it** or whether to
		/// **create multiple Fragment Instances (with no custom data attached)**
		///
		/// TODO - `*=q as u32` might cause problems if q is too big (since q is u64)!!!
		#[pallet::weight(match options {
		FragmentBuyOptions::Quantity(q) => <T as Config>::WeightInfo::buy_definition_that_has_non_unique_capability(*q as u32),
		FragmentBuyOptions::UniqueData(d) => <T as Config>::WeightInfo::buy_definition_that_has_unique_capability(d.len() as u32)
		})]
		pub fn buy(
			origin: OriginFor<T>,
			definition_hash: Hash128,
			options: FragmentBuyOptions,
		) -> DispatchResult {
			let who = ensure_signed(origin)?;

			let current_block_number = <frame_system::Pallet<T>>::block_number();

			let sale = <Publishing<T>>::get(&definition_hash).ok_or(Error::<T>::NotFound)?; // if Fragment Definition `definition_hash` is not published (i.e on sale), you cannot buy it
			if let Some(expiration) = sale.expiration {
				ensure!(current_block_number < expiration, Error::<T>::Expired);
			}

			if let Some(units_left) = sale.units_left {
				ensure!(units_left > Compact(0), Error::<T>::SoldOut);
			}

			let price: u128 = sale.price.into();

			let fragment_data =
				<Definitions<T>>::get(definition_hash).ok_or(Error::<T>::NotFound)?;

			let vault: T::AccountId = get_vault_id(definition_hash); // Get the Vault Account ID of `definition_hash`

			let quantity = match options {
				FragmentBuyOptions::Quantity(amount) => u64::from(amount),
				_ => 1u64,
			};

			let price = price.saturating_mul(quantity as u128); // `price` = `price` * `quantity`

			Self::can_transfer_currency(&who, &vault, price, fragment_data.metadata.currency)?;

			// ! Writing

			Self::mint_fragments(
				&who,
				&definition_hash,
				Some(&sale), // PublishingData (optional)
				&options,
				quantity,
				current_block_number,
				None, // Block Number that the Fragment Instance will expire at (optional)
				sale.stack_amount,
			)?;

			Self::transfer_currency(&who, &vault, price, fragment_data.metadata.currency)?;

			Ok(())
		}

		/// Give a **Fragment Instance** to **`to`**.
		///
		/// If the **current permitted actions of the Fragment Instance** allows for it to be copied (i.e if it has the permission **FragmentPerms::COPY**),
		/// then it is copied and the copy's ownership is assigned to `to`.
		/// Otherwise, its ownership is transferred from `origin` to `to`.
		///
		/// Note: **Only** the **Fragment Instance's owner** is **allowed** to give the Fragment Instance
		///
		/// # Arguments
		///
		/// * `origin` - **Origin** of the **extrinsic function**
		/// * `definition_hash` - Fragment Definition ID of the Fragment Instance
		/// * `edition` - Edition ID of the Fragment Instance
		/// * `copy` - Copy ID of the Fragment instance
		/// * `to` - **Account ID** to give the Fragment instance
		/// * `new_permissions` (*optional*) - The permitted set of actions that the account that is given the Fragment instance can do with it. Note: `new_permissions` must be a subset of the current `permissions` field of the Fragment Instance.
		/// * `expiration` (*optional*) - Block number that the newly-copied Fragment Instance expires at. If the Fragment Instance is not copyable, this parameter is practically irrelevant.
		#[pallet::weight(
		<T as Config>::WeightInfo::benchmark_give_instance_that_has_copy_perms()
		.max(<T as Config>::WeightInfo::benchmark_give_instance_that_does_not_have_copy_perms())
		)] // Since both weight functions return a static value, we should not be doing a `max()` and just manually choose the one with a greater weight!
		pub fn give(
			origin: OriginFor<T>,
			definition_hash: Hash128,
			edition_id: InstanceUnit,
			copy_id: InstanceUnit,
			to: <T::Lookup as StaticLookup>::Source,
			new_permissions: Option<FragmentPerms>,
			expiration: Option<T::BlockNumber>,
		) -> DispatchResult {
			let who = ensure_signed(origin)?;

			Self::can_transfer_instance(&who, &definition_hash, edition_id, copy_id, new_permissions, expiration)?;

			let to = T::Lookup::lookup(to)?;

			// now we take two different paths if item can be copied or not
			Self::transfer_instance(&who, &to, &definition_hash, edition_id, copy_id, new_permissions, expiration)?;

			Ok(())
		}

		/// Create the **Account ID** of the **Fragment Instance whose Fragment Definition ID is `class`,
		/// whose Edition ID is `edition`** and whose Copy ID is `copy`**
		///
		/// # Arguments
		///
		/// * `origin` - **Origin** of the **extrinsic function**
		/// * `definition_hash` - **Fragment Definition 	ID** of the **Fragment Instance**
		/// * `edition` - **Edition ID** of the **Fragment Instance**
		/// * `copy` - **Copy ID** of the **Fragment Instance**
		#[pallet::weight(50_000)]
		pub fn create_account(
			origin: OriginFor<T>,
			definition_hash: Hash128,
			edition: InstanceUnit,
			copy: InstanceUnit,
		) -> DispatchResult {
			let who = ensure_signed(origin)?;

			// Only the owner of this fragment can transfer it
			let ids =
				<Inventory<T>>::get(who.clone(), definition_hash).ok_or(Error::<T>::NotFound)?;

			ensure!(ids.contains(&(Compact(edition), Compact(copy))), Error::<T>::NoPermission);

			// create an account for a specific fragment
			// we need an existential amount deposit to be able to create the vault account
			let frag_account = Self::get_fragment_account_id(definition_hash, edition, copy);
			let minimum_balance =
				<pallet_balances::Pallet<T> as fungible::Inspect<T::AccountId>>::minimum_balance();
			let _ = <pallet_balances::Pallet<T> as fungible::Mutate<T::AccountId>>::mint_into(
				&frag_account,
				minimum_balance,
			);

			// TODO Make owner pay for deposit actually!
			// TODO setup proxy

			Ok(())
		}


		/// Put a Fragment Instance on sale.
		///
		///
		/// Note: **Only** the **Fragment Instance's owner** is **allowed** to call this extrinsic
		///
		/// # Arguments
		///
		/// * `origin` - **Origin** of the **extrinsic function**
		/// * `definition_hash` - Fragment Definition ID of the Fragment Instance
		/// * `edition` - Edition ID of the Fragment Instance
		/// * `copy` - Copy ID of the Fragment instance
		/// * `to` - **Account ID** to give the Fragment instance
		/// * `new_permissions` (*optional*) - The permitted set of actions that the account that is given the Fragment instance can do with it. Note: `new_permissions` must be a subset of the current `permissions` field of the Fragment Instance.
		/// * `expiration` (*optional*) - Block number that the newly-copied Fragment Instance expires at. If the Fragment Instance is not copyable, this parameter is practically irrelevant.
		/// * `secondary_sale_type` - Type of Sale
		#[pallet::weight(50_000)]
		pub fn resell(
			origin: OriginFor<T>,
			definition_hash: Hash128,
			edition_id: InstanceUnit,
			copy_id: InstanceUnit,
			new_permissions: Option<FragmentPerms>,
			expiration: Option<T::BlockNumber>,
			secondary_sale_type: SecondarySaleType
		) -> DispatchResult {

			let who = ensure_signed(origin)?;

			ensure!(
				!<Definition2SecondarySales<T>>::contains_key((definition_hash, edition_id, copy_id)),
				Error::<T>::SaleAlreadyOpen
			);

			Self::can_transfer_instance(&who, &definition_hash, edition_id, copy_id, new_permissions, expiration)?;

			// ! Writing

			Definition2SecondarySales::<T>::insert(
				(definition_hash, edition_id, copy_id),
				SecondarySaleData {
					owner: who,
					new_permissions,
					expiration,
					secondary_sale_type
				}
			);

			Self::deposit_event(Event::Resell { definition_hash, fragment_id: (edition_id, copy_id) });

			Ok(())
		}

		/// End the sale of a Fragment Instance that is currently on sale.
		///
		/// # Arguments
		///
		/// * `origin` - **Origin** of the **extrinsic function**
		/// * `definition_hash` - Fragment Definition ID of the Fragment Instance
		/// * `edition` - Edition ID of the Fragment Instance
		/// * `copy` - Copy ID of the Fragment instance
		#[pallet::weight(50_000)]
		pub fn end_resale(
			origin: OriginFor<T>,
			definition_hash: Hash128,
			edition_id: InstanceUnit,
			copy_id: InstanceUnit,
		) -> DispatchResult {

			let who = ensure_signed(origin)?;

			ensure!(
				who == <Definition2SecondarySales<T>>::get((definition_hash, edition_id, copy_id)).ok_or(Error::<T>::NotFound)?.owner,
				Error::<T>::NoPermission
			);

			// ! Writing

			Definition2SecondarySales::<T>::remove((definition_hash, edition_id, copy_id));

			Self::deposit_event(Event::EndResale { definition_hash, fragment_id: (edition_id, copy_id) });

			Ok(())
		}

		/// Buy an existing Fragment Instance that is on sale.
		///
		/// # Arguments
		///
		/// * `origin` - **Origin** of the **extrinsic function**
		/// * `definition_hash` - Fragment Definition ID of the Fragment Instance
		/// * `edition` - Edition ID of the Fragment Instance
		/// * `copy` - Copy ID of the Fragment instance
		/// * `options` - Enum indicating how to buy the instance
		#[pallet::weight(50_000)]
		pub fn secondary_buy(
			origin: OriginFor<T>,
			definition_hash: Hash128,
			edition_id: InstanceUnit,
			copy_id: InstanceUnit,
			options: SecondarySaleBuyOptions
		) -> DispatchResult {
			let who = ensure_signed(origin)?;

			let secondary_sale_data = Definition2SecondarySales::<T>::get((definition_hash, edition_id, copy_id))
				.ok_or(Error::<T>::NotFound)?;

			let currency = Definitions::<T>::get(definition_hash).ok_or(Error::<T>::SystematicFailure)?.metadata.currency;

			match (secondary_sale_data.secondary_sale_type, options) {
				(SecondarySaleType::Normal(price), SecondarySaleBuyOptions::Normal) => {
					Self::can_transfer_currency(&who, &secondary_sale_data.owner, price, currency)?;

					// ! Writing

					Self::transfer_currency(&who, &secondary_sale_data.owner, price, currency)?;
					Self::transfer_instance(
						&secondary_sale_data.owner,
						&who,
						&definition_hash,
						edition_id,
						copy_id,
						secondary_sale_data.new_permissions,
						secondary_sale_data.expiration
					)?;

					// remove secondary sale data from `Definition2SecondarySales`
					Definition2SecondarySales::<T>::remove((definition_hash, edition_id, copy_id));
				}
				_ => return Err(Error::<T>::ParamsNotValid.into()),
			};

			Ok(())
		}

		// TODO Review - Should we ensure that a Detach Request doesn't already exist with the same Fragment Instance?
		/// Request to detach **Fragment Instances** of a **single Fragment Definition** from the **Clamor Blockchain**.
		///
		/// Note: Copyable Fragment Instances (i.e Fragment Instances that are duplicatable) are not allowed to be detached from Clamor
		///
		/// Note: The Fragment may actually get detached after one or more Clamor blocks since when this extrinsic is called.
		///
		/// Note: **Once the Fragment is detached**, an **event is emitted that includes a signature**.
		/// This signature can then be used to attach the Proto-Fragment to an External Blockchain `target_chain`.
		///
		/// # Arguments
		///
		/// * `origin` - The origin of the extrinsic function
		/// * `definition_hash` - **ID of the Fragment Definition**
		/// * `edition_ids` - **Edition IDs** of the **Fragment Instances that will be detached**
		/// * `target_chain` - **External Blockchain** to attach the Proto-Fragment into
		/// * `target_account` - **Public Account Address in the External Blockchain `target_chain`**
		///   to assign ownership of the Proto-Fragment to
		#[pallet::weight(25_000)] // TODO - weight
		pub fn detach(
			origin: OriginFor<T>,
			definition_hash: Hash128,
			edition_ids: Vec<InstanceUnit>,
			target_chain: SupportedChains,
			target_account: BoundedVec<u8, T::DetachAccountLimit>, // an eth address or so
		) -> DispatchResult {
			let who = ensure_signed(origin)?;

<<<<<<< HEAD
			// let current_block_number = <frame_system::Pallet<T>>::block_number();

			let definition_permissions =
				<Definitions<T>>::get(definition_hash).ok_or(Error::<T>::NotFound)?.permissions;
=======
			ensure!(!target_account.is_empty(), Error::<T>::DetachAccountIsEmpty);

			let current_block_number = <frame_system::Pallet<T>>::block_number();
>>>>>>> afce5a7d

			ensure!(
				(definition_permissions & FragmentPerms::COPY) != FragmentPerms::COPY,
				Error::<T>::NoPermission
			);

			let owned_instances = <Inventory<T>>::get(&who, definition_hash).ok_or(Error::<T>::NoPermission)?;

<<<<<<< HEAD
			edition_ids.iter().try_for_each(|edition_id| -> DispatchResult {
				// owner must own instances
				ensure!(
					owned_instances.contains(&(Compact(*edition_id), Compact(1))),
					Error::<T>::NoPermission
				);
=======
			let detach_hash = DetachHash::Instance(definition_hash, Compact(edition_id), Compact(copy_id));
			let detach_request = DetachRequest { hash: detach_hash.clone(), target_chain, target_account: target_account.into() };
>>>>>>> afce5a7d

				// IMPORTANT NOTE: We do not need to check if the FI expires since the FD does not have the copyable permission
				// let instance = <Fragments<T>>::get((definition_hash, edition_id, 1))
				// 	.ok_or(Error::<T>::NotFound)?;
				// if let Some(expiring_at) = instance.expiring_at {
				// 	ensure!(current_block_number < expiring_at, Error::<T>::NotFound);
				// }

				let detach_hash = DetachHash::Instance(definition_hash, Compact(*edition_id), Compact(1));
				ensure!(!<DetachedHashes<T>>::contains_key(&detach_hash), Error::<T>::Detached);

				Ok(())
			})?;

			let detach_request = DetachRequest {
				hashes: edition_ids.into_iter()
					.map(|edition_id| DetachHash::Instance(definition_hash, Compact(edition_id), Compact(1)))
					.collect::<Vec<DetachHash>>(),
				target_chain,
				target_account: target_account.into(),
			};

			<DetachRequests<T>>::mutate(|requests| {
				requests.push(detach_request);
			});

			Ok(())
		}
	}

	#[pallet::hooks]
	impl<T: Config> Hooks<BlockNumberFor<T>> for Pallet<T> {
		/// During the block finalization phase,
		/// clear all the *Fragment instance*-related Storage Items of any information regarding
		/// Fragment instances that have already expired
		fn on_finalize(n: T::BlockNumber) {
			let expiring = <Expirations<T>>::take(n);
			if let Some(expiring) = expiring {
				for item in expiring {
					// remove from Fragments
					<Fragments<T>>::remove((item.0, u64::from(item.1), u64::from(item.2)));
					for (owner, items) in <Owners<T>>::iter_prefix(item.0) {
						let index = items.iter().position(|x| x == &(item.1, item.2));
						if let Some(index) = index {
							// remove from Owners
							<Owners<T>>::mutate(item.0, owner.clone(), |x| {
								if let Some(x) = x {
									x.remove(index);
								}
							});

							// remove from Inventory
							<Inventory<T>>::mutate(owner.clone(), item.0, |x| {
								if let Some(x) = x {
									let index = x.iter().position(|y| y == &(item.1, item.2));
									if let Some(index) = index {
										x.remove(index);
									}
								}
							});

							// trigger an Event
							Self::deposit_event(Event::Expired {
								account_id: owner,
								definition_hash: item.0,
								fragment_id: (item.1.into(), item.2.into()),
							});

							// fragments are unique so we are done here
							break;
						}
					}
				}
			}
		}
	}

	impl<T: Config> Pallet<T> {
		/// Get the **Account ID** of the **Fragment Instance whose Fragment Definition ID is `definition_hash`,
		/// whose Edition ID is `edition`** and whose Copy ID is `copy`**
		///
		/// This Account ID is determinstically computed using the Fragment Definition ID `class_hash`, the Edition ID `edition` and the Copy ID `copy`
		pub fn get_fragment_account_id(
			definition_hash: Hash128,
			edition: InstanceUnit,
			copy: InstanceUnit,
		) -> T::AccountId {
			let hash = blake2_256(
				&[&b"fragments-account"[..], &definition_hash, &edition.encode(), &copy.encode()]
					.concat(),
			);
			T::AccountId::decode(&mut &hash[..]).expect("T::AccountId should decode")
		}

		/// Create `quantity` number of Fragment Instances from the Fragment Definition `definition_hash` and assigns their ownership to `to`
		///
		/// # Arguments
		///
		/// * `to` - **Account ID** to assign ownernship of the created Fragment instances to
		/// * `definition_hash` - ID of the Fragment Definition
		/// * `sale` - Struct **representing** a **sale of the Fragment Definition**, if the **Fragment Definition** is **currently on sale**
		/// * `options` - **Enum** indicating whether to
		/// **create one Fragment Instance with custom data attached to it** or whether to
		/// **create multiple Fragment Instances (with no custom data attached)**
		/// * `quantity` - **Number of Fragment Instances** to **create**
		/// * `current_block_number` - **Current block number** of the **Clamor Blockchain**
		/// * `expiring_at` (*optional*) - **Block Number** that the **Fragment Instance** will **expire at**
		/// * `amount` (*optional*) - If the Fragment Instance(s) represent a **stack of stackable items**
		/// (for e.g gold coins or arrows - https://runescape.fandom.com/wiki/Stackable_items),
		/// `amount` is the **number of items** to **top up** in the **stack of stackable items**
		pub fn mint_fragments(
			to: &T::AccountId,
			definition_hash: &Hash128,
			sale: Option<&PublishingData<T::BlockNumber>>,
			options: &FragmentBuyOptions,
			quantity: u64,
			current_block_number: T::BlockNumber,
			expiring_at: Option<T::BlockNumber>,
			stack_amount: Option<Compact<InstanceUnit>>,
		) -> DispatchResult {
			use frame_support::ensure;

			if let Some(expiring_at) = expiring_at {
				ensure!(expiring_at > current_block_number, Error::<T>::ParamsNotValid); // Ensure `expiring_at` > `current_block_number`
			}

			let fragment_data =
				<Definitions<T>>::get(definition_hash).ok_or(Error::<T>::NotFound)?;

			// we need this to index transactions
			let extrinsic_index = <frame_system::Pallet<T>>::extrinsic_index() // `<frame_system::Pallet<T>>::extrinsic_index()` is defined as: "Gets the index of extrinsic that is currently executing." (https://paritytech.github.io/substrate/master/frame_system/pallet/struct.Pallet.html#method.extrinsic_index)
				.ok_or(Error::<T>::SystematicFailure)?;

			let (data_hash, data_len) = match options {
				FragmentBuyOptions::UniqueData(data) => {
					if fragment_data.unique.is_none() || quantity != 1 {
						return Err(Error::<T>::ParamsNotValid.into());
					}

					let data_hash = blake2_256(&data);

					ensure!(
						!<UniqueData2Edition<T>>::contains_key(definition_hash, data_hash),
						Error::<T>::UniqueDataExists
					);

					(Some(data_hash), Some(data.len()))
				},
				FragmentBuyOptions::Quantity(_) => {
					if fragment_data.unique.is_some() {
						return Err(Error::<T>::ParamsNotValid.into());
					}

					(None, None)
				},
			};

			let existing: InstanceUnit =
				<EditionsCount<T>>::get(&definition_hash).unwrap_or(Compact(0)).into();

			if let Some(sale) = sale {
				// if limited amount let's reduce the amount of units left
				if let Some(units_left) = sale.units_left {
					if quantity > units_left.into() {
						return Err(Error::<T>::PublishedQuantityReached.into());
					} else {
						<Publishing<T>>::mutate(&*definition_hash, |sale| {
							if let Some(sale) = sale {
								let left: InstanceUnit = units_left.into();
								sale.units_left = Some(Compact(left - quantity));
							}
						});
					}
				}
			} else {
				// We still don't wanna go over supply limit
				if let Some(max_supply) = fragment_data.max_supply {
					let max: InstanceUnit = max_supply.into();
					let left = max.saturating_sub(existing); // `left` = `max` - `existing`
					if quantity > left {
						// Ensure the function parameter `quantity` is smaller than or equal to `left`
						return Err(Error::<T>::MaxSupplyReached.into());
					}
				}
			}

			// ! Writing if successful

			<Definitions<T>>::mutate(definition_hash, |fragment| {
				// Get the `FragmentDefinition` struct from `definition_hash`
				if let Some(fragment) = fragment {
					for id in existing..(existing + quantity) {
						let id = id + 1u64;
						let cid = Compact(id); // `cid` stands for "compact id"

						<Fragments<T>>::insert(
							(definition_hash, id, 1),
							FragmentInstance {
								permissions: fragment.permissions,
								created_at: current_block_number,
								custom_data: data_hash,
								expiring_at,
								stack_amount,
								metadata: BTreeMap::new(),
							},
						);

						<CopiesCount<T>>::insert((definition_hash, id), Compact(1));

						<Inventory<T>>::append(to.clone(), definition_hash, (cid, Compact(1))); // **Add** the **Fragment Intstance whose Fragment Definition is `definition_hash`, Edition ID is `cid` and Copy ID is 1**  to the **inventory of `to`**

						<Owners<T>>::append(definition_hash, to.clone(), (cid, Compact(1)));

						if let Some(expiring_at) = expiring_at {
							<Expirations<T>>::append(
								expiring_at,
								(*definition_hash, cid, Compact(1)),
							);
						}
						Self::deposit_event(Event::InventoryAdded {
							account_id: to.clone(),
							definition_hash: *definition_hash,
							fragment_id: (id, 1),
						});
					}

					if let (Some(data_hash), Some(data_len)) = (data_hash, data_len) {
						<UniqueData2Edition<T>>::insert(definition_hash, data_hash, existing); // if `data` exists, `quantity` is ensured to be 1

						// index immutable data for IPFS discovery
						transaction_index::index(extrinsic_index, data_len as u32, data_hash);
					}

					<EditionsCount<T>>::insert(definition_hash, Compact(existing + quantity));
				}
			});

			Ok(())
		}

		/// Whether `amount` amount of token `currency` can be transferred from `from` to `to`
		pub fn can_transfer_currency(
			from: &T::AccountId,
			to: &T::AccountId,
			amount: u128,
			currency: Currency<T::AssetId>
		) -> DispatchResult {

			match currency {
				Currency::Custom(currency) => {
					let minimum_balance_needed_to_exist =
						<pallet_assets::Pallet<T> as fungibles::Inspect<T::AccountId>>::minimum_balance(currency);
					let price_balance: <pallet_assets::Pallet<T> as fungibles::Inspect<T::AccountId>>::Balance =
						amount.saturated_into();

					ensure!(
						<pallet_assets::Pallet<T> as fungibles::Inspect<T::AccountId>>::balance(currency, from) >=
							price_balance + minimum_balance_needed_to_exist,
						Error::<T>::InsufficientBalance
					);
					ensure!(
						<pallet_assets::Pallet<T> as fungibles::Inspect<T::AccountId>>::balance(currency, to) +
							price_balance >= minimum_balance_needed_to_exist,
						Error::<T>::ReceiverBelowMinimumBalance
					);
				},
				Currency::Native => {
					let minimum_balance_needed_to_exist =
						<pallet_balances::Pallet<T> as fungible::Inspect<T::AccountId>>::minimum_balance();
					let price_balance: <pallet_balances::Pallet<T> as fungible::Inspect<T::AccountId>>::Balance =
						amount.saturated_into();

					ensure!(
						pallet_balances::Pallet::<T>::free_balance(from) >=
							price_balance + minimum_balance_needed_to_exist,
						Error::<T>::InsufficientBalance
					);
					ensure!(
						pallet_balances::Pallet::<T>::free_balance(to) +
							price_balance >= minimum_balance_needed_to_exist,
						Error::<T>::ReceiverBelowMinimumBalance
					);
				}
			}

			Ok(())
		}

		/// Transfer `amount` amount of token `currency` from `from` to `to`
		pub fn transfer_currency(
			from: &T::AccountId,
			to: &T::AccountId,
			amount: u128,
			currency: Currency<T::AssetId>
		) -> DispatchResult {

			match currency {
				Currency::Custom(currency) => {
					<pallet_assets::Pallet<T> as fungibles::Transfer<T::AccountId>>::transfer(
						// transfer `amount` units of `currency` from `from` to `to`
						currency,
						from,
						to,
						amount.saturated_into(),
						true, // The debited account must stay alive at the end of the operation; an error is returned if this cannot be achieved legally.
					)
						.map_err(|_| Error::<T>::InsufficientBalance)?;
				},
				Currency::Native => {
					pallet_balances::Pallet::<T>::do_transfer(
						// transfer `amount` units of NOVA from `from` to `to`
						from,
						to,
						amount.saturated_into(),
						ExistenceRequirement::KeepAlive,
					)
						.map_err(|_| Error::<T>::InsufficientBalance)?;
				}
			}

			Ok(())
		}

		/// Whether a Fragment Instance can be transferred
		///
		/// * `from` - Clamor Account ID to transfer the Fragment Instance from
		/// * `definition_hash` - Fragment Definition of the Fragment Instance
		/// * `edition_id` - Edition ID of the Fragment Instance
		/// * `copy_id` - Copy ID of the Fragment Instance
		/// * `new_permissions` - New Permissions of the Fragment Instance after it is sold
		/// * `expiration` -  Block number that the newly-copied Fragment Instance expires at. If the Fragment Instance is not copyable, this field is practically irrelevant.
		pub fn can_transfer_instance(
			from: &T::AccountId,
			definition_hash: &Hash128,
			edition_id: InstanceUnit,
			copy_id: InstanceUnit,
			new_permissions: Option<FragmentPerms>,
			expiration: Option<T::BlockNumber>,
		) -> DispatchResult {

			ensure!(!<DetachedHashes<T>>::contains_key(&DetachHash::Instance(*definition_hash, Compact(edition_id), Compact(copy_id))), Error::<T>::Detached);

			let current_block_number = <frame_system::Pallet<T>>::block_number();

			let item_data = <Fragments<T>>::get((definition_hash, edition_id, copy_id))
				.ok_or(Error::<T>::NotFound)?;

			// no go if will expire this block
			if let Some(item_expiration) = item_data.expiring_at {
				ensure!(current_block_number < item_expiration, Error::<T>::NotFound);
			}

			if let Some(expiration) = expiration {
				ensure!(current_block_number < expiration, Error::<T>::ParamsNotValid);
			}

			// Only the owner of this fragment can transfer it
			let ids =
				<Inventory<T>>::get(from.clone(), definition_hash).ok_or(Error::<T>::NoPermission)?;

			ensure!(ids.contains(&(Compact(edition_id), Compact(copy_id))), Error::<T>::NoPermission);

			// first of all make sure the item can be transferred
			ensure!(
				(item_data.permissions & FragmentPerms::TRANSFER) == FragmentPerms::TRANSFER,
				Error::<T>::NoPermission
			);

			if let Some(new_perms) = new_permissions {
				// ensure we only allow more restrictive permissions
				if (item_data.permissions & FragmentPerms::EDIT) != FragmentPerms::EDIT {
					ensure!(
						(new_perms & FragmentPerms::EDIT) != FragmentPerms::EDIT,
						Error::<T>::NoPermission
					);
				}
				if (item_data.permissions & FragmentPerms::COPY) != FragmentPerms::COPY {
					ensure!(
						(new_perms & FragmentPerms::COPY) != FragmentPerms::COPY,
						Error::<T>::NoPermission
					);
				}
				if (item_data.permissions & FragmentPerms::TRANSFER) != FragmentPerms::TRANSFER {
					ensure!(
						(new_perms & FragmentPerms::TRANSFER) != FragmentPerms::TRANSFER,
						Error::<T>::NoPermission
					);
				}
			}

			Ok(())

		}

		/// Transfer a Fragment Instance from `from` to `to`
		///
		/// * `from` - Clamor Account ID to transfer the Fragment Instance from
		/// * `to` - Clamor Account ID to transfer the Fragment Instance to
		/// * `definition_hash` - Fragment Definition of the Fragment Instance
		/// * `edition_id` - Edition ID of the Fragment Instance
		/// * `copy_id` - Copy ID of the Fragment Instance
		/// * `new_permissions` - New Permissions of the Fragment Instance after it is sold
		/// * `expiration` -  Block number that the newly-copied Fragment Instance expires at. If the Fragment Instance is not copyable, this field is practically irrelevant.
		pub fn transfer_instance(
			from: &T::AccountId,
			to: &T::AccountId,
			definition_hash: &Hash128,
			edition_id: InstanceUnit,
			copy_id: InstanceUnit,
			new_permissions: Option<FragmentPerms>,
			expiration: Option<T::BlockNumber>,
		) -> DispatchResult {

			let mut item_data = <Fragments<T>>::get((definition_hash, edition_id, copy_id))
				.ok_or(Error::<T>::NotFound)?;

			let perms = if let Some(new_perms) = new_permissions {
				// ensure we only allow more restrictive permissions
				new_perms
			} else {
				item_data.permissions
			};

			// now we take two different paths if item can be copied or not
			if (item_data.permissions & FragmentPerms::COPY) == FragmentPerms::COPY {
				// we will copy the item to the new account
				item_data.permissions = perms;

				let copy: u64 = <CopiesCount<T>>::get((definition_hash, edition_id))
					.ok_or(Error::<T>::NotFound)?
					.into();

				let copy = copy + 1;

				<CopiesCount<T>>::insert((definition_hash, edition_id), Compact(copy));

				<Owners<T>>::append(definition_hash, to.clone(), (Compact(edition_id), Compact(copy)));

				<Inventory<T>>::append(
					to.clone(),
					definition_hash,
					(Compact(edition_id), Compact(copy)),
				);

				// handle expiration
				if let Some(expiring_at) = item_data.expiring_at {
					let expiration = if let Some(expiration) = expiration {
						if expiration < expiring_at {
							item_data.expiring_at = Some(expiration);
							expiration
						} else {
							expiring_at
						}
					} else {
						expiring_at
					};
					<Expirations<T>>::append(
						expiration,
						(definition_hash, Compact(edition_id), Compact(copy)),
					);
				} else if let Some(expiration) = expiration {
					item_data.expiring_at = Some(expiration);
					<Expirations<T>>::append(
						expiration,
						(definition_hash, Compact(edition_id), Compact(copy)),
					);
				}

				<Fragments<T>>::insert((definition_hash, edition_id, copy), item_data);

				Self::deposit_event(Event::InventoryAdded {
					account_id: to.clone(),
					definition_hash: *definition_hash,
					fragment_id: (edition_id, copy),
				});
			} else {
				// we will remove from this account to give to new account
				<Owners<T>>::mutate(definition_hash, from.clone(), |ids| {
					if let Some(ids) = ids {
						ids.retain(|cid| *cid != (Compact(edition_id), Compact(copy_id)))
					}
				});

				<Inventory<T>>::mutate(from.clone(), definition_hash, |ids| {
					if let Some(ids) = ids {
						ids.retain(|cid| *cid != (Compact(edition_id), Compact(copy_id)))
					}
				});

				Self::deposit_event(Event::InventoryRemoved {
					account_id: from.clone(),
					definition_hash: *definition_hash,
					fragment_id: (edition_id, copy_id),
				});

				<Owners<T>>::append(definition_hash, to.clone(), (Compact(edition_id), Compact(copy_id)));

				<Inventory<T>>::append(
					to.clone(),
					definition_hash,
					(Compact(edition_id), Compact(copy_id)),
				);

				Self::deposit_event(Event::InventoryAdded {
					account_id: to.clone(),
					definition_hash: *definition_hash,
					fragment_id: (edition_id, copy_id),
				});

				// finally fix permissions that might have changed
				<Fragments<T>>::mutate((definition_hash, edition_id, copy_id), |item_data| {
					if let Some(item_data) = item_data {
						item_data.permissions = perms;
					}
				});
			}

			Ok(())

		}
	}

	/// Implementation Block of `Pallet` specifically for RPC-related functions
	impl<T: Config> Pallet<T>
		where
			T::AccountId: UncheckedFrom<T::Hash> + AsRef<[u8]>,
	{
		// pub fn get_definitions_old(params: GetDefinitionsParams<T::AccountId, Vec<u8>>) -> Result<Vec<u8>, Vec<u8>> {
		//
		// 	let get_protos_params = GetProtosParams {
		// 		desc: params.desc,
		// 		from: params.from,
		// 		limit: params.limit,
		// 		metadata_keys: Vec::new(),
		// 		owner: params.owner,
		// 		return_owners: params.return_owners,
		// 		categories: params.categories,
		// 		tags: params.tags,
		// 		available: None,
		// 	};
		//
		// 	let map_protos: Map<String, Value> = pallet_protos::Pallet::<T>::get_protos_map(get_protos_params)?;
		// 	let map_protos_that_have_defs = map_protos
		// 		.into_iter()
		// 		.filter(|(proto_id, map_proto)| {
		// 			let array_proto_id: Hash256 = hex::decode(&proto_id).unwrap().try_into().unwrap(); // using `unwrao()` can lead to panicking
		// 			<Proto2Fragments<T>>::contains_key(&array_proto_id)
		// 		})
		// 		// .filter_map(|(proto_id, map_proto)| -> Option<_> {
		// 		// 	if let Ok(array_proto_id) = hex::decode(&proto_id) {
		// 		// 		if Ok(array_proto_id) = array_proto_id.try_into() {
		// 		// 			if <Proto2Fragments<T>>::contains_key(&array_proto_id) {
		// 		// 				Some((proto_id, map_proto))
		// 		// 			} else {
		// 		// 				None
		// 		// 			}
		// 		// 		} else {
		// 		// 			Some(Err("Failed to convert `proto_id` to Hash256".into()))
		// 		// 		}
		// 		// 	} else {
		// 		// 		Some(Err("`Failed to decode `proto_id``".into()))
		// 		// 	}
		// 		// })
		// 		.skip(params.from as usize)
		// 		.take(params.limit as usize)
		// 		.collect::<Map<_, _>>();
		//
		// 	let mut map_definitions = Map::new();
		//
		// 	for (proto_id, value_map_proto) in map_protos_that_have_defs.into_iter() {
		// 		let mut map_proto = match value_map_proto {
		// 			Value::Object(mp) => mp,
		// 			_ => return Err("Failed to get map_proto".into()),
		// 		};
		//
		// 		let array_proto_id = hex::decode(&proto_id).or(Err("`Failed to decode `proto_id``"))?;
		// 		let array_proto_id: Hash256 = array_proto_id.try_into().or(Err("Failed to convert `proto_id` to Hash256"))?;
		//
		// 		map_proto.insert(String::from("proto"), Value::String(proto_id));
		//
		// 		let list_definitions = <Proto2Fragments<T>>::get(&array_proto_id).ok_or("`proto_id` not found in `Proto2Fragments`")?;
		//
		// 		for definition in list_definitions.iter() {
		// 			map_definitions.insert(hex::encode(definition), Value::Object(map_proto.clone())); // TODO: currently using `map_proto.clone()` as a temp fix
		// 		}
		// 	}
		//
		// 	if !params.metadata_keys.is_empty() {
		// 		for (definition_id, map_definition) in map_definitions.iter_mut() {
		//
		// 			let map_definition = match map_definition {
		// 				Value::Object(map_definition) => map_definition,
		// 				_ => return Err("Failed to get map_definition".into()),
		// 			};
		//
		// 			let array_definition_id: Hash128 = if let Ok(array_definition_id) = hex::decode(definition_id) {
		// 				if let Ok(array_definition_id) = array_definition_id.try_into() {
		// 					array_definition_id
		// 				} else {
		// 					return Err("Failed to convert definition to Hash128".into());
		// 				}
		// 			} else {
		// 				return Err("Failed to decode definition_id".into());
		// 			};
		// 			let definition_metadata = if let Some(definition) = <Definitions<T>>::get(array_definition_id) {
		// 				definition.custom_metadata
		// 			} else {
		// 				return Err("Failed to get definition".into());
		// 			};
		// 			let mut map_of_matching_metadata_keys = pallet_protos::Pallet::<T>::get_map_of_matching_metadata_keys(&params.metadata_keys, &definition_metadata);
		// 			(*map_definition).append(&mut map_of_matching_metadata_keys);
		// 		}
		// 	}
		//
		// 	let result = json!(map_definitions).to_string();
		//
		// 	Ok(result.into_bytes())
		// }

		/// **Query** and **Return** **Fragment Definition(s)** based on **`params`**
		///
		/// The returned JSON string has the following format:
		///
		/// {
		/// 	<definition-hash>: {
		///			"name": <definition-name>,
		///			"owner": <definition-owner>,
		///			"metadata": {
		///				<metadata-key>: <data-hash>,
		/// 			...
		///			},
		/// 	...
		/// }
		pub fn get_definitions(
			params: GetDefinitionsParams<T::AccountId, Vec<u8>>,
		) -> Result<Vec<u8>, Vec<u8>> {
			let mut map = Map::new();

			let list_definitions_final: Vec<Hash128> = if let Some(owner) = params.owner {
				let list_protos_owner =
					<ProtosByOwner<T>>::get(ProtoOwner::<T::AccountId>::User(owner))
						.ok_or("Owner not found")?; // `owner` exists in `ProtosByOwner`
				if params.desc {
					// Sort in descending order
					list_protos_owner
						.into_iter()
						.rev()
						.filter_map(|proto_id| <Proto2Fragments<T>>::get(&proto_id))
						.flatten()
						.skip(params.from as usize)
						.take(params.limit as usize)
						.collect()
				} else {
					// Sort in ascending order
					list_protos_owner
						.into_iter()
						.filter_map(|proto_id| <Proto2Fragments<T>>::get(&proto_id))
						.flatten()
						.skip(params.from as usize)
						.take(params.limit as usize)
						.collect()
				}
			} else {
				<Definitions<T>>::iter_keys()
					.skip(params.from as usize)
					.take(params.limit as usize)
					.collect()
			};

			for definition_id in list_definitions_final.into_iter() {
				map.insert(hex::encode(definition_id), Value::Object(Map::new()));
			}

			for (definition_id, map_definition) in map.iter_mut() {
				let map_definition = match map_definition {
					Value::Object(map_definition) => map_definition,
					_ => return Err("Failed to get map_definition".into()),
				};

				let array_definition_id: Hash128 = hex::decode(definition_id)
					.or(Err("`Failed to decode `definition_id``"))?
					.try_into()
					.or(Err("Failed to convert `definition_id` to Hash128"))?;

				let num_instances: InstanceUnit =
					if let Some(editions) = <EditionsCount<T>>::get(array_definition_id) {
						let editions: InstanceUnit = editions.into();
						(1..=editions)
							.map(|edition_id| -> Result<InstanceUnit, _> {
								<CopiesCount<T>>::get((array_definition_id, edition_id))
									.map(Into::<InstanceUnit>::into)
									.ok_or("Number of Copies not found for an existing edition")
							})
							.sum::<Result<InstanceUnit, _>>()?
					} else {
						0
					};

				(*map_definition).insert("num_instances".into(), num_instances.into());

				let definition_struct = <Definitions<T>>::get(array_definition_id)
					.ok_or("Failed to get definition struct")?;

				(*map_definition).insert(
					"name".into(),
					String::from_utf8(definition_struct.metadata.name)
						.map_err(|_| "Failed to convert u8 vec to sring")?
						.into(),
				);
				// (*map_definition).insert("currency".into(), definition_struct.metadata.currency.into());

				if params.return_owners {
					let owner = <Protos<T>>::get(definition_struct.proto_hash)
						.ok_or("Failed to get proto struct")?
						.owner;
					let json_owner = pallet_protos::Pallet::<T>::get_owner_in_json_format(owner);
					(*map_definition).insert(String::from("owner"), json_owner);
				}

				if !params.metadata_keys.is_empty() {
					let definition_metadata = definition_struct.custom_metadata;
					let map_of_matching_metadata_keys =
						pallet_protos::Pallet::<T>::get_map_of_matching_metadata_keys(
							&params.metadata_keys,
							&definition_metadata,
						);
					(*map_definition)
						.insert("metadata".into(), map_of_matching_metadata_keys.into());
					// (*map_definition).append(&mut map_of_matching_metadata_keys);
				}
			}

			let result = json!(map).to_string();

			Ok(result.into_bytes())
		}

		/// **Query** and **Return** **Fragment Instance(s)** based on **`params`**
		///
		/// The returned JSON string has the following format:
		///
		/// {
		/// 	"<edition-id>.<copy-id>": {
		///			"name": <metadata-name>,
		///			"metadata": {
		///				<metadata-key>: <data-hash>,
		/// 			...
		///			},
		/// 	...
		/// }
		pub fn get_instances(
			params: GetInstancesParams<T::AccountId, Vec<u8>>,
		) -> Result<Vec<u8>, Vec<u8>> {
			let mut map = Map::new();

			let definition_hash: Hash128 = hex::decode(params.definition_hash)
				.map_err(|_| "Failed to convert string to u8 slice")?
				.try_into()
				.map_err(|_| "Failed to convert u8 slice to Hash128")?;

			let editions: u64 =
				<EditionsCount<T>>::get(&definition_hash).unwrap_or(Compact(0)).into();

			let list_tuple_edition_id_copy_id = if let Some(owner) = params.owner {
				<Inventory<T>>::get(owner, definition_hash)
					.unwrap_or_default()
					.into_iter()
					.map(|(c1, c2)| (c1.into(), c2.into()))
					.collect::<Vec<(InstanceUnit, InstanceUnit)>>()
			} else {
				(1..=editions)
					.map(|edition_id| -> Result<_, _> {
						let copies = if params.only_return_first_copies {
							1
						} else {
							<CopiesCount<T>>::get((definition_hash, edition_id))
								.ok_or("No Copies Found!")?
								.into()
						};
						Ok((edition_id, copies))
					})
					.collect::<Result<Vec<(u64, u64)>, Vec<u8>>>()?
					.into_iter()
					.flat_map(|(edition_id, copies)| {
						(1..=copies)
							.map(|copy_id| (edition_id, copy_id))
							.collect::<Vec<(u64, u64)>>()
					})
					.collect::<Vec<(InstanceUnit, InstanceUnit)>>()
			};

			list_tuple_edition_id_copy_id
				.into_iter()
				.skip(params.from as usize)
				.take(params.limit as usize)
				.try_for_each(|(edition_id, copy_id)| -> Result<(), Vec<u8>> {
					let mut map_instance = Map::new();

					let instance_struct =
						<Fragments<T>>::get((definition_hash, edition_id, copy_id))
							.ok_or("Instance not found")?;

					if !params.metadata_keys.is_empty() {
						let metadata = instance_struct
							.metadata
							.iter()
							.map(|(metadata_key_index, data_hash_index)| {
								let data_hash =
									<DataHashMap<T>>::get(definition_hash, data_hash_index)
										.ok_or::<Vec<u8>>("Data hash not found".into())?;
								Ok((metadata_key_index.clone(), data_hash))
							})
							.collect::<Result<BTreeMap<Compact<u64>, Hash256>, Vec<u8>>>()?;
						let map_of_matching_metadata_keys =
							pallet_protos::Pallet::<T>::get_map_of_matching_metadata_keys(
								&params.metadata_keys,
								&metadata,
							);
						map_instance
							.insert("metadata".into(), map_of_matching_metadata_keys.into());
					}

					map.insert(format!("{}.{}", edition_id, copy_id), map_instance.into());

					Ok(())
				})?;

			let result = json!(map).to_string();

			Ok(result.into_bytes())
		}

		/// Query the owner of a Fragment Instance. The return type is a String
		pub fn get_instance_owner(
			params: GetInstanceOwnerParams<Vec<u8>>,
		) -> Result<Vec<u8>, Vec<u8>> {
			let definition_hash: Hash128 = hex::decode(params.definition_hash)
				.map_err(|_| "Failed to convert string to u8 slice")?
				.try_into()
				.map_err(|_| "Failed to convert u8 slice to Hash128")?;

			if params.copy_id
				> CopiesCount::<T>::get((definition_hash, params.edition_id))
				.unwrap_or(Compact(0))
				.into()
			{
				return Err("Instance not found".into());
			}

			let owner = Owners::<T>::iter_prefix(definition_hash)
				.find(|(_owner, vec_instances)| {
					vec_instances.iter().any(|(edition_id, copy_id)| {
						Compact(params.edition_id) == *edition_id
							&& Compact(params.copy_id) == *copy_id
					})
				})
				.ok_or("Owner not found (this should never happen)")?
				.0;

			Ok(hex::encode(owner).into_bytes())
		}
	}
}<|MERGE_RESOLUTION|>--- conflicted
+++ resolved
@@ -544,13 +544,8 @@
 		ProtoOwnerNotFound,
 		/// No Permission
 		NoPermission,
-<<<<<<< HEAD
-=======
 		/// Detach Request's Target Account is empty
 		DetachAccountIsEmpty,
-		/// Detach Request Already Submitted
-		DetachRequestAlreadyExists,
->>>>>>> afce5a7d
 		/// Already detached
 		Detached,
 		/// Already exist
@@ -613,7 +608,7 @@
 		/// * `unique` (*optional*) - **Whether** the **Fragment Definiton** is **unique**
 		/// * `max_supply` (*optional*) - **Maximum amount of Fragment instances (where each Fragment instance has a different Edition ID)**
 		/// that **can be created** using the **Fragment Definition**
-		#[pallet::weight(<T as Config>::WeightInfo::create(metadata.name.len() as u32))]
+		#[pallet::weight(< T as Config >::WeightInfo::create(metadata.name.len() as u32))]
 		pub fn create(
 			origin: OriginFor<T>,
 			proto_hash: Hash256,
@@ -907,7 +902,7 @@
 		/// * `expires` (*optional*) - **Block number** that the sale ends at (*optional*)
 		/// * `amount` (*optional*) - If the Fragment instance represents a **stack of stackable items** (for e.g gold coins or arrows - https://runescape.fandom.com/wiki/Stackable_items),
 		/// the **number of items** to **top up** in the **stack of stackable items**
-		#[pallet::weight(<T as Config>::WeightInfo::publish())]
+		#[pallet::weight(< T as Config >::WeightInfo::publish())]
 		pub fn publish(
 			origin: OriginFor<T>,
 			definition_hash: Hash128,
@@ -982,7 +977,7 @@
 		///
 		/// * `origin` - **Origin** of the **extrinsic function**
 		/// * `definition_hash` - **ID** of the **Fragment Definition** to take off sale
-		#[pallet::weight(<T as Config>::WeightInfo::unpublish())]
+		#[pallet::weight(< T as Config >::WeightInfo::unpublish())]
 		pub fn unpublish(origin: OriginFor<T>, definition_hash: Hash128) -> DispatchResult {
 			let who = ensure_signed(origin)?;
 
@@ -1034,8 +1029,8 @@
 		///
 		/// TODO - `*q as u32` might cause problems if q is too big (since q is u64)!!!
 		#[pallet::weight(match options {
-		FragmentBuyOptions::Quantity(q) => <T as Config>::WeightInfo::mint_definition_that_has_non_unique_capability(*q as u32),
-		FragmentBuyOptions::UniqueData(d) => <T as Config>::WeightInfo::mint_definition_that_has_unique_capability(d.len() as u32)
+		FragmentBuyOptions::Quantity(q) => < T as Config >::WeightInfo::mint_definition_that_has_non_unique_capability(* q as u32),
+		FragmentBuyOptions::UniqueData(d) => < T as Config >::WeightInfo::mint_definition_that_has_unique_capability(d.len() as u32)
 		})]
 		pub fn mint(
 			origin: OriginFor<T>,
@@ -1104,8 +1099,8 @@
 		///
 		/// TODO - `*=q as u32` might cause problems if q is too big (since q is u64)!!!
 		#[pallet::weight(match options {
-		FragmentBuyOptions::Quantity(q) => <T as Config>::WeightInfo::buy_definition_that_has_non_unique_capability(*q as u32),
-		FragmentBuyOptions::UniqueData(d) => <T as Config>::WeightInfo::buy_definition_that_has_unique_capability(d.len() as u32)
+		FragmentBuyOptions::Quantity(q) => < T as Config >::WeightInfo::buy_definition_that_has_non_unique_capability(* q as u32),
+		FragmentBuyOptions::UniqueData(d) => < T as Config >::WeightInfo::buy_definition_that_has_unique_capability(d.len() as u32)
 		})]
 		pub fn buy(
 			origin: OriginFor<T>,
@@ -1177,8 +1172,8 @@
 		/// * `new_permissions` (*optional*) - The permitted set of actions that the account that is given the Fragment instance can do with it. Note: `new_permissions` must be a subset of the current `permissions` field of the Fragment Instance.
 		/// * `expiration` (*optional*) - Block number that the newly-copied Fragment Instance expires at. If the Fragment Instance is not copyable, this parameter is practically irrelevant.
 		#[pallet::weight(
-		<T as Config>::WeightInfo::benchmark_give_instance_that_has_copy_perms()
-		.max(<T as Config>::WeightInfo::benchmark_give_instance_that_does_not_have_copy_perms())
+		< T as Config >::WeightInfo::benchmark_give_instance_that_has_copy_perms()
+		.max(< T as Config >::WeightInfo::benchmark_give_instance_that_does_not_have_copy_perms())
 		)] // Since both weight functions return a static value, we should not be doing a `max()` and just manually choose the one with a greater weight!
 		pub fn give(
 			origin: OriginFor<T>,
@@ -1267,7 +1262,6 @@
 			expiration: Option<T::BlockNumber>,
 			secondary_sale_type: SecondarySaleType
 		) -> DispatchResult {
-
 			let who = ensure_signed(origin)?;
 
 			ensure!(
@@ -1309,7 +1303,6 @@
 			edition_id: InstanceUnit,
 			copy_id: InstanceUnit,
 		) -> DispatchResult {
-
 			let who = ensure_signed(origin)?;
 
 			ensure!(
@@ -1404,16 +1397,12 @@
 		) -> DispatchResult {
 			let who = ensure_signed(origin)?;
 
-<<<<<<< HEAD
+			ensure!(!target_account.is_empty(), Error::<T>::DetachAccountIsEmpty);
+
 			// let current_block_number = <frame_system::Pallet<T>>::block_number();
 
 			let definition_permissions =
 				<Definitions<T>>::get(definition_hash).ok_or(Error::<T>::NotFound)?.permissions;
-=======
-			ensure!(!target_account.is_empty(), Error::<T>::DetachAccountIsEmpty);
-
-			let current_block_number = <frame_system::Pallet<T>>::block_number();
->>>>>>> afce5a7d
 
 			ensure!(
 				(definition_permissions & FragmentPerms::COPY) != FragmentPerms::COPY,
@@ -1422,17 +1411,12 @@
 
 			let owned_instances = <Inventory<T>>::get(&who, definition_hash).ok_or(Error::<T>::NoPermission)?;
 
-<<<<<<< HEAD
 			edition_ids.iter().try_for_each(|edition_id| -> DispatchResult {
 				// owner must own instances
 				ensure!(
 					owned_instances.contains(&(Compact(*edition_id), Compact(1))),
 					Error::<T>::NoPermission
 				);
-=======
-			let detach_hash = DetachHash::Instance(definition_hash, Compact(edition_id), Compact(copy_id));
-			let detach_request = DetachRequest { hash: detach_hash.clone(), target_chain, target_account: target_account.into() };
->>>>>>> afce5a7d
 
 				// IMPORTANT NOTE: We do not need to check if the FI expires since the FD does not have the copyable permission
 				// let instance = <Fragments<T>>::get((definition_hash, edition_id, 1))
