--- conflicted
+++ resolved
@@ -451,16 +451,10 @@
 		/// the message `keccak_256(b"EVM2Fragnova", T::EthChainId::get(), sender)`** (NOTE: The
 		/// returned public account address is of the account that signed the signature
 		/// `signature`).
-<<<<<<< HEAD
 		/// This function also checks whether or not the linked account has some reserved Tickets or NOVA
 		/// from any previous lock of FRAG. If there are, then they are minted.
 		/// After linking and minting, it emit events indicating that the two accounts were linked and that Tickets and NOVA were minted.
-		#[pallet::weight(25_000)] // TODO - weight
-=======
-		///
-		/// After linking, also emit an event indicating that the two accounts were linked.
 		#[pallet::weight(<T as pallet::Config>::WeightInfo::link())]
->>>>>>> 485610c5
 		pub fn link(origin: OriginFor<T>, signature: ecdsa::Signature) -> DispatchResult {
 			let sender = ensure_signed(origin)?;
 
