--- conflicted
+++ resolved
@@ -16,113 +16,6 @@
             { name: "at", type: "BlockHash", isOptional: true }
           ]
         },
-<<<<<<< HEAD
-
-        types: {
-            ShardsFormat: {
-                _enum: [
-                    "edn",
-                    "binary"
-                ]
-            },
-
-            AudioCategories: {
-                _enum: [
-                    "oggFile",
-                    "mp3File",
-                ]
-            },
-
-            ModelCategories: {
-                _enum: [
-                    "gltfFile",
-                    "sdf",
-                    "physicsCollider"
-                ]
-            },
-
-            TextureCategories: {
-                _enum: [
-                    "pngFile",
-                    "jpgFile"
-                ]
-            },
-
-            VectorCategories: {
-                _enum: [
-                    "svgFile",
-                    "ttfFile"
-                ]
-            },
-
-            VideoCategories: {
-                _enum: [
-                    "mkvFile",
-                    "mp4File"
-                ]
-            },
-
-            TextCategories: {
-                _enum: [
-                    "plain",
-                    "json"
-                ]
-            },
-
-            BinaryCategories: {
-                _enum: [
-                    "wasmProgram",
-                    "wasmReactor",
-                    "blendFile",
-                ]
-            },
-
-            ShardsScriptInfo: {
-                format: 'ShardsFormat',
-                requiring: 'Vec<ShardsTrait>',
-                implementing: 'Vec<ShardsTrait>'
-            },
-
-            ShardsTrait: "Vec<u16>",
-
-            ShardsFormat: {
-                _enum: [
-                    "edn",
-                    "binary",
-                ]
-            },
-
-            Categories: {
-                _enum: {
-                    "text": "TextCategories",
-                    "trait": "Option<ShardsTrait>",
-                    "shards": "ShardsScriptInfo",
-                    "audio": "AudioCategories",
-                    "texture": "TextureCategories",
-                    "vector": "VectorCategories",
-                    "video": "VideoCategories",
-                    "model": "ModelCategories",
-                    "binary": "BinaryCategories",
-                }
-            },
-
-            BlockHash: 'Hash',
-
-            GetProtosParams: {
-                desc: 'bool',
-                from: 'u32',
-                limit: 'u32',
-                metadata_keys: 'Vec<String>',
-                owner: 'Option<AccountId>',
-                return_owners: 'bool',
-                categories: 'Vec<Categories>',
-                tags: 'Vec<String>',
-                exclude_tags: 'Vec<String>',
-                available: 'Option<bool>',
-            }
-
-
-=======
       },
       fragments: {
         getDefinitions: {
@@ -138,7 +31,6 @@
             { name: "params", type: "GetInstancesParams" },
             { name: "at", type: "BlockHash", isOptional: true }
           ]
->>>>>>> fb78f1ef
         }
       }
     },
@@ -217,16 +109,16 @@
       Hash128: "[u8; 16]",
 
       GetProtosParams: {
-        desc: "bool",
-        from: "u64",
-        limit: "u64",
-        metadata_keys: "Vec<String>",
-        owner: "Option<AccountId>",
-        return_owners: "bool",
-        categories: "Vec<Categories>",
-        tags: "Vec<String>",
-        exclude_tags: 'bool',
-        available: "Option<bool>",
+        desc: 'bool',
+        from: 'u32',
+        limit: 'u32',
+        metadata_keys: 'Vec<String>',
+        owner: 'Option<AccountId>',
+        return_owners: 'bool',
+        categories: 'Vec<Categories>',
+        tags: 'Vec<String>',
+        exclude_tags: 'Vec<String>',
+        available: 'Option<bool>',
       },
 
       GetDefinitionsParams: {
