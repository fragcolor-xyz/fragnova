//! This pallet `protos` performs logic related to Proto-Fragments.
//!
//! IMPORTANT STUFF TO KNOW:
//!/**/
//! A Proto-Fragment is a digital asset that can be used to build a game or application

#![cfg_attr(not(feature = "std"), no_std)]

#[cfg(test)]
mod dummy_data;

#[cfg(test)]
mod mock;

#[cfg(feature = "runtime-benchmarks")]
mod benchmarking;

#[cfg(test)]
mod tests;

#[allow(missing_docs)]
mod weights;

use protos::{categories::Categories, traits::Trait};

use sp_core::{crypto::UncheckedFrom, ecdsa, H160, U256};

use codec::{Compact, Decode, Encode};
pub use pallet::*;

#[cfg(feature = "std")]
use serde::{Deserialize, Serialize};

use sp_io::{
	hashing::{blake2_256, twox_64},
	transaction_index,
};
use sp_std::{collections::btree_map::BTreeMap, vec, vec::Vec};

pub use weights::WeightInfo;

use sp_clamor::{Hash256, Hash64};

use scale_info::prelude::{
	format,
	string::{String, ToString},
};
use serde_json::{json, Map, Value};

use base58::ToBase58;

use frame_support::traits::tokens::fungibles::{Inspect, Mutate};

/// TODO: Documentation
#[derive(Encode, Decode, Clone, PartialEq, Debug, Eq, scale_info::TypeInfo)]
pub enum LinkSource {
	// Generally we just store this data, we don't verify it as we assume auth service did it.
	// (Link signature, Linked block number, EIP155 Chain ID)
	/// TODO: Documentation
	Evm(ecdsa::Signature, u64, U256),
}

/// **Types** of **Assets that are linked to a Proto-Fragment** (e.g an ERC-721 Contract etc.)
#[derive(Encode, Decode, Clone, PartialEq, Debug, Eq, scale_info::TypeInfo)]
pub enum LinkedAsset {
	/// Ethereum (ERC721 Contract address, Token ID, Link source)
	Erc721(H160, U256, LinkSource),
}

/// **Types** of **Proto-Fragment Owners**
#[derive(Encode, Decode, Clone, PartialEq, Debug, Eq, scale_info::TypeInfo)]
pub enum ProtoOwner<TAccountId> {
	/// A **regular account** on **this chain**
	User(TAccountId),
	/// An **external asset** not on this chain
	ExternalAsset(LinkedAsset),
}

/// **Data Type** used to **Query and Filter for Proto-Fragments**
#[derive(Encode, Decode, Clone, scale_info::TypeInfo)]
#[cfg_attr(feature = "std", derive(Serialize, Deserialize))]
pub struct GetProtosParams<TAccountId, TString> {
	/// Whether to order the results in descending or ascending order
	pub desc: bool,
	/// Number of Proto-Fragment Results to skip
	pub from: u64,
	/// Number of Proto-Fragments to retrieve
	pub limit: u64,
	/// List of Metadata Keys of the Proto-Fragment that should also be returned
	pub metadata_keys: Vec<TString>,
	/// Owner of the Proto-Fragment
	pub owner: Option<TAccountId>,
	/// Whether to return the owner(s) of all the returned Proto-Fragments
	pub return_owners: bool,
	/// List of categories to filter by
	pub categories: Vec<Categories>,
	/// List of tags to filter by
	pub tags: Vec<TString>,
	/// The returned Proto-Fragments must not have any tag that is specified in the `tags` field
	pub exclude_tags: bool,
  /// Whether the Proto-Fragments should be available or not
	pub available: Option<bool>,
}

/// **Struct** of a **Proto-Fragment Patch**
#[derive(Encode, Decode, Clone, scale_info::TypeInfo, Debug, PartialEq, Eq)]
pub struct ProtoPatch<TBlockNumber> {
	/// **Block Number** in which the **patch was created**
	pub block: TBlockNumber,
	/// **Hash** of patch data
	pub data_hash: Hash256,
	/// **List of New Proto-Fragments** that was **used** to **create** the **patch** (INCDT)
	pub references: Vec<Hash256>,
}

/// Struct that represents the account information of a Proto-Fragment
#[derive(Default, Encode, Decode, Clone, scale_info::TypeInfo, Debug, PartialEq, Eq)]
pub struct AccountsInfo {
	/// TODO: Documentation
	pub active_accounts: u128,
	/// TODO: Documentation
	pub lifetime_accounts: u128,
}

/// **Enum** that indicates **how a Proto-Fragment can be used**
#[derive(Encode, Decode, Clone, scale_info::TypeInfo, Debug, PartialEq, Eq)]
pub enum UsageLicense<TContractAddress> {
	/// Proto-Fragment is not available for use (owners can always use it)
	Closed,
	/// Proto-Fragment is available for use freely
	Open,
	/// Proto-Fragment is available for use if an amount of tickets is under curation
	Tickets(Compact<u64>),
	/// Proto-Fragment is available for use if a custom contract returns true
	Contract(TContractAddress),
}

/// **Struct** of a **Proto-Fragment**
#[derive(Encode, Decode, Clone, scale_info::TypeInfo, Debug, PartialEq, Eq)]
pub struct Proto<TAccountId, TBlockNumber> {
	/// **Block Number** in which the **Proto-Fragment was minted in**
	pub block: TBlockNumber,
	/// **List of *ProtoPatch* structs** of the **Proto-Fragment**
	pub patches: Vec<ProtoPatch<TBlockNumber>>,
	/// **License** details of the **Proto-Fragment**
	pub license: UsageLicense<TAccountId>,
	/// **Original Creator** of the **Proto-Fragment**
	pub creator: TAccountId,
	/// *Current Owner** of the **Proto-Fragment**
	pub owner: ProtoOwner<TAccountId>,
	/// **List of other Proto-Fragments** used to create the **Proto-Fragment**
	pub references: Vec<Hash256>,
	/// **Category** of the **Proto-Fragment**
	pub category: Categories,
	/// **List of Tags** associated with the **Proto-Fragment**
	pub tags: Vec<Compact<u64>>,
	/// **Map** that maps the **Key of a Proto-Fragment's Metadata Object** to the **Hash of the
	/// aforementioned Metadata Object**
	pub metadata: BTreeMap<Compact<u64>, Hash256>,
	/// Accounts information for this proto.
	pub accounts_info: AccountsInfo,
}

#[frame_support::pallet]
pub mod pallet {
	use super::*;
	use frame_support::{dispatch::DispatchResult, pallet_prelude::*, Twox64Concat};
	use frame_system::pallet_prelude::*;
	use pallet_detach::{DetachRequest, DetachRequests, DetachedHashes, SupportedChains};
	use sp_clamor::CID_PREFIX;
	use sp_runtime::SaturatedConversion;

	/// Configure the pallet by specifying the parameters and types on which it depends.
	#[pallet::config]
	pub trait Config:
		frame_system::Config
		+ pallet_detach::Config
		+ pallet_accounts::Config
		+ pallet_assets::Config
		+ pallet_contracts::Config
	{
		/// Because this pallet emits events, it depends on the runtime's definition of an event.
		type Event: From<Event<Self>> + IsType<<Self as frame_system::Config>::Event>;
		/// Weight functions needed for pallet_protos.
		type WeightInfo: WeightInfo;

		/// Weight for adding a a byte worth of storage in certain extrinsics such as `upload()`.
		#[pallet::constant]
		type StorageBytesMultiplier: Get<u64>;

		/// The number of blocks after which a curation period is over
		#[pallet::constant]
		type CurationExpiration: Get<u64>;

		/// Asset ID of the fungible asset "TICKET"
		#[pallet::constant]
		type TicketsAssetId: Get<<Self as pallet_assets::Config>::AssetId>;
	}

	#[pallet::pallet]
	#[pallet::generate_store(pub(super) trait Store)]
	#[pallet::without_storage_info]
	pub struct Pallet<T>(_);

	/// **StorageMap** that maps a **Tag (of type `Vec<u8>`)** to an **index number**
	#[pallet::storage]
	pub type Tags<T: Config> = StorageMap<_, Twox64Concat, Vec<u8>, u64>;

	/// **StorageValue** that **equals** the **total number of unique tags in the blockchain**
	#[pallet::storage]
	pub type TagsIndex<T: Config> = StorageValue<_, u64, ValueQuery>;

	/// **StorageMap** that maps a **Metadata Key (of type `Vec<u8>`)** to an **index number**
	#[pallet::storage]
	pub type MetaKeys<T: Config> = StorageMap<_, Twox64Concat, Vec<u8>, u64>;

	/// **StorageValue** that **equals** the **total number of unique Metadata Keys in the
	/// blockchain**
	#[pallet::storage]
	pub type MetaKeysIndex<T: Config> = StorageValue<_, u64, ValueQuery>;

	/// **StorageMap** that maps a **Trait ID** to the name of the Trait itself
	#[pallet::storage]
	pub type Traits<T: Config> = StorageMap<_, Identity, Hash64, Vec<u8>, ValueQuery>;

	/// **StorageMap** that maps a **Proto-Fragment's data's hash** to a ***Proto* struct (of the
	/// aforementioned Proto-Fragment)**
	#[pallet::storage]
	pub type Protos<T: Config> =
		StorageMap<_, Identity, Hash256, Proto<T::AccountId, T::BlockNumber>>;

	/// **StorageMap** that maps a **variant of the *Category* enum** to a **list of Proto-Fragment
	/// hashes (that have the aforementioned variant)**
	// Not ideal but to have it iterable...
	#[pallet::storage]
	pub type ProtosByCategory<T: Config> = StorageMap<_, Twox64Concat, Categories, Vec<Hash256>>;

	/// **StorageMap** that maps a **variant of the *ProtoOwner* enum** to a **list of
	/// Proto-Fragment hashes (that have the aforementioned variant)**
	#[pallet::storage]
	pub type ProtosByOwner<T: Config> =
		StorageMap<_, Twox64Concat, ProtoOwner<T::AccountId>, Vec<Hash256>>;

	/// **StorageDoubleMap** that maps a **Proto-Fragment and a Clamor Account ID** to a **tuple
	/// that contains the Curated Amount (tickets burned by the aforementioned Clamor Account ID)
	/// and the Block Number**
	// Curation management
	// (Amount burned, Last burn time)
	#[pallet::storage]
	pub type ProtoCurations<T: Config> = StorageDoubleMap<
		_,
		Identity,
		Hash256,
		Twox64Concat,
		T::AccountId,
		(<T as pallet_assets::Config>::Balance, T::BlockNumber),
	>;

	/// **StorageMap** that maps a **Clamor Account ID** to a **list of Proto-Fragments that was
	/// staked on by the aforementioned Clamor Account ID**
	#[pallet::storage]
	pub type AccountCurations<T: Config> = StorageMap<_, Twox64Concat, T::AccountId, Vec<Hash256>>;

	/// **StorageMap** that maps a **Block number** to a list of accounts that have curations
	/// expiring on that block number
	#[pallet::storage]
	pub type ExpiringCurations<T: Config> =
		StorageMap<_, Twox64Concat, T::BlockNumber, Vec<T::AccountId>>;

	#[allow(missing_docs)]
	#[pallet::event]
	#[pallet::generate_deposit(pub(super) fn deposit_event)]
	pub enum Event<T: Config> {
		/// A Proto-Fragment was uploaded
		Uploaded { proto_hash: Hash256, cid: Vec<u8> },
		/// A Proto-Fragment was patched
		Patched { proto_hash: Hash256, cid: Vec<u8> },
		/// A Proto-Fragment metadata has changed
		MetadataChanged { proto_hash: Hash256, cid: Vec<u8> },
		/// A Proto-Fragment was detached
		Detached { proto_hash: Hash256, cid: Vec<u8> },
		/// A Proto-Fragment was transferred
		Transferred { proto_hash: Hash256, owner_id: T::AccountId },
		/// Stake was created
		Staked {
			proto_hash: Hash256,
			account_id: T::AccountId,
			balance: <T as pallet_assets::Config>::Balance,
		},
		/// Stake was unlocked
		Unstaked {
			proto_hash: Hash256,
			account_id: T::AccountId,
			balance: <T as pallet_assets::Config>::Balance,
		},
	}

	// Errors inform users that something went wrong.
	#[pallet::error]
	pub enum Error<T> {
		/// Systematic failure - those errors should not happen.
		SystematicFailure,
		/// Proto not found
		ProtoNotFound,
		/// Proto already uploaded
		ProtoExists,
		/// Already detached
		Detached,
		/// Not the owner of the proto
		Unauthorized,
		/// Not enough tickets burned on the proto
		NotEnoughTickets,
		/// Curation not found
		CurationNotFound,
		/// Reference not found
		ReferenceNotFound,
		/// Not enough tokens to stake
		InsufficientBalance,
		/// Proto-Fragment's References includes itself!
		CircularReference,
	}

	// Dispatchable functions allows users to interact with the pallet and invoke state changes.
	// These functions materialize as "extrinsics", which are often compared to transactions.
	// Dispatchable functions must be annotated with a weight and must return a DispatchResult.
	#[pallet::call]
	impl<T: Config> Pallet<T>
	where
		T::AccountId: UncheckedFrom<T::Hash> + AsRef<[u8]>,
	{
		/// **Upload** a **Proto-Fragment** onto the **Blockchain**.
		/// Furthermore, this function also indexes `data` in the Blockchain's Database and makes it
		/// available via bitswap (IPFS) directly from every chain node permanently.
		///
		/// # Arguments
		///
		/// * `origin` - The origin of the extrinsic function
		/// * `references` - **List of other Proto-Fragments** used to create the **Proto-Fragment**
		/// * `categories` - **Category type** of the **Proto-Fragment**
		/// * `tags` - **List of tags** to **tag** the **Proto-Fragment** **with**
		/// * `linked_asset` (*optional*) - An **asset that is linked with the Proto-Fragment** (e.g
		///   an ERC-721 Contract)
		/// * `license` - **Enum** indicating **how the Proto-Fragment can be used**. NOTE: If None, the
		///   **Proto-Fragment** *<u>can't be included</u>* into **other protos**
		/// * `data` - **Data** of the **Proto-Fragment**
		#[pallet::weight(<T as pallet::Config>::WeightInfo::upload() + Weight::from_ref_time(data.len() as u64 * <T as pallet::Config>::StorageBytesMultiplier::get()))]
		pub fn upload(
			origin: OriginFor<T>,
			// we store this in the state as well
			references: Vec<Hash256>,
			category: Categories,
			tags: Vec<Vec<u8>>,
			linked_asset: Option<LinkedAsset>,
			license: UsageLicense<T::AccountId>,
			// let data come last as we record this size in blocks db (storage chain)
			// and the offset is calculated like
			// https://github.com/paritytech/substrate/blob/a57bc4445a4e0bfd5c79c111add9d0db1a265507/client/db/src/lib.rs#L1678
			data: Vec<u8>,
		) -> DispatchResult {
			let who = ensure_signed(origin)?;

			let current_block_number = <frame_system::Pallet<T>>::block_number();

			// hash the immutable data, this is also the unique proto id
			// to compose the V1 Cid add this prefix to the hash: (str "z" (base58
			// "0x0155a0e40220"))
			let proto_hash = blake2_256(&data);
			let data_len = data.len();

			// make sure the proto does not exist already!
			ensure!(!<Protos<T>>::contains_key(&proto_hash), Error::<T>::ProtoExists);

			// proto cannot refer itself!
			ensure!(!references.contains(&proto_hash), Error::<T>::CircularReference);

			// we need this to index transactions
			let extrinsic_index = <frame_system::Pallet<T>>::extrinsic_index()
				.ok_or(Error::<T>::SystematicFailure)?;

			// Check license requirements
			Self::check_license(&references, &who)?;

			// Store Trait if trait, also hash properly the data and decode name
			let category = match category {
				Categories::Trait(_) => {
					let trait_id = twox_64(&data);
					ensure!(!<Traits<T>>::contains_key(&trait_id), Error::<T>::ProtoExists);

					let info =
						Trait::decode(&mut &data[..]).map_err(|_| Error::<T>::SystematicFailure)?;

					ensure!(info.name.len() > 0, Error::<T>::SystematicFailure);

					// Write STATE from now, ensure no errors from now...
					<Traits<T>>::insert(trait_id, info.name.encode());

					Categories::Trait(Some(trait_id))
				},
				_ => category,
			};

			let owner = if let Some(link) = linked_asset {
				ProtoOwner::ExternalAsset(link)
			} else {
				ProtoOwner::User(who.clone())
			};

			let tags = tags
				.iter()
				.map(|s| {
					let tag_index = <Tags<T>>::get(s);
					if let Some(tag_index) = tag_index {
						<Compact<u64>>::from(tag_index)
					} else {
						let next_index = <TagsIndex<T>>::try_get().unwrap_or_default() + 1;
						<Tags<T>>::insert(s, next_index);
						// storing is dangerous inside a closure
						// but after this call we start storing..
						// so it's fine here
						<TagsIndex<T>>::put(next_index);
						<Compact<u64>>::from(next_index)
					}
				})
				.collect();

			// store in the state the proto
			let proto = Proto {
				block: current_block_number,
				patches: vec![],
				license,
				creator: who.clone(),
				owner: owner.clone(),
				references,
				category: category.clone(),
				tags,
				metadata: BTreeMap::new(),
				accounts_info: AccountsInfo::default(),
			};

			// store proto
			<Protos<T>>::insert(proto_hash, proto);

			// store by category
			<ProtosByCategory<T>>::append(category, proto_hash);

			<ProtosByOwner<T>>::append(owner, proto_hash);

			// index immutable data for IPFS discovery
			transaction_index::index(extrinsic_index, data_len as u32, proto_hash);

			let cid = [&CID_PREFIX[..], &proto_hash[..]].concat();
			let cid = cid.to_base58();
			let cid = [&b"z"[..], cid.as_bytes()].concat();

			// also emit event
			Self::deposit_event(Event::Uploaded { proto_hash, cid });

			log::debug!("Uploaded proto: {:?}", proto_hash);

			Ok(())
		}


		/// **Patch** an **existing Proto-Fragment** (*by appending the hash of `data` to the Vector
		/// field `patches` of the existing Proto-Fragment's Struct Instance*) Furthermore, this
		/// function also indexes `data` in the Blockchain's Database and stores it in the IPFS
		///
		/// # Arguments
		///
		/// * `origin` - The origin of the extrinsic function
		/// * `proto_hash` - Existing Proto-Fragment's hash
		/// * `license` (optional) - If **this value** is **not None**, the **existing Proto-Fragment's current license** is overwritten to **this value**
		/// * `new_references` - **List of New Proto-Fragments** that was **used** to **create** the
		///   **patch**
<<<<<<< HEAD
		/// * `new_tags` (optional) - If **this value** is **not None**, the **existing Proto-Fragment's current list of tags** is overwritten to **this value**
=======
		/// * `tags` (optional) - **List of tags** to **overwrite** the **Proto-Fragment's current list of tags** with, if not None.
>>>>>>> d1a9b360
		/// * `data` - **Data** of the **Proto-Fragment**
		#[pallet::weight(<T as pallet::Config>::WeightInfo::patch() + Weight::from_ref_time(data.len() as u64 * <T as pallet::Config>::StorageBytesMultiplier::get()))]
		pub fn patch(
			origin: OriginFor<T>,
			// proto hash we want to patch
			proto_hash: Hash256,
			license: Option<UsageLicense<T::AccountId>>,
			new_references: Vec<Hash256>,
			tags: Option<Vec<Vec<u8>>>,
			// data we want to patch last because of the way we store blocks (storage chain)
			data: Vec<u8>,
		) -> DispatchResult {
			let who = ensure_signed(origin)?;

			let proto: Proto<T::AccountId, T::BlockNumber> =
				<Protos<T>>::get(&proto_hash).ok_or(Error::<T>::ProtoNotFound)?;

			ensure!(!new_references.contains(&proto_hash), Error::<T>::CircularReference);

			match proto.owner {
				ProtoOwner::User(owner) => ensure!(owner == who, Error::<T>::Unauthorized),
				ProtoOwner::ExternalAsset(_ext_asset) =>
				// We don't allow updating external assets
				{
					ensure!(false, Error::<T>::Unauthorized)
				},
			};

			ensure!(!<DetachedHashes<T>>::contains_key(&proto_hash), Error::<T>::Detached);

			let data_hash = blake2_256(&data);

			let current_block_number = <frame_system::Pallet<T>>::block_number();

			// we need this to index transactions
			let extrinsic_index = <frame_system::Pallet<T>>::extrinsic_index()
				.ok_or(Error::<T>::SystematicFailure)?;

			// Write STATE from now, ensure no errors from now...

			// Check license requirements
			Self::check_license(&new_references, &who)?;

			<Protos<T>>::mutate(&proto_hash, |proto| {
				let proto = proto.as_mut().unwrap();

				// Add a data patch if not empty
				if !data.is_empty() {
					// No failures from here on out
					proto.patches.push(ProtoPatch {
						block: current_block_number,
						data_hash,
						references: new_references,
					});
					// index mutable data for IPFS discovery as well
					transaction_index::index(extrinsic_index, data.len() as u32, data_hash);
				}

				// Overwrite license if not None
				if let Some(license) = license {
					proto.license = license;
				}

				// Replace previous tags if not None
				if let Some(tags) = tags {
					let tags = tags
						.iter()
						.map(|s| {
							let tag_index = <Tags<T>>::get(s);
							if let Some(tag_index) = tag_index {
								<Compact<u64>>::from(tag_index)
							} else {
								let next_index = <TagsIndex<T>>::try_get().unwrap_or_default() + 1;
								<Tags<T>>::insert(s, next_index);
								// storing is dangerous inside a closure
								// but after this call we start storing..
								// so it's fine here
								<TagsIndex<T>>::put(next_index);
								<Compact<u64>>::from(next_index)
							}
						})
						.collect();

					proto.tags = tags;
				}
			});

			let cid = [&CID_PREFIX[..], &data_hash[..]].concat();
			let cid = cid.to_base58();
			let cid = [&b"z"[..], cid.as_bytes()].concat();

			// also emit event
			Self::deposit_event(Event::Patched { proto_hash, cid });

			log::debug!("Updated proto: {:?}", proto_hash);

			Ok(())
		}

		/// **Transfer** the **ownership** of a **Proto-Fragment** from **`origin`** to
		/// **`new_owner`**
		///
		/// # Arguments
		///
		/// * `origin` - The origin of the extrinsic function
		/// * `proto_hash` - The **hash of the data of the Proto-Fragment** to **transfer**
		/// * `new_owner` - The **Account ID** to **transfer the Proto-Fragment to**
		#[pallet::weight(<T as pallet::Config>::WeightInfo::transfer())]
		pub fn transfer(
			origin: OriginFor<T>,
			proto_hash: Hash256,
			new_owner: T::AccountId,
		) -> DispatchResult {
			let who = ensure_signed(origin)?;

			// make sure the proto exists
			let proto: Proto<T::AccountId, T::BlockNumber> =
				<Protos<T>>::get(&proto_hash).ok_or(Error::<T>::ProtoNotFound)?;

			// make sure the caller is the owner
			match proto.owner.clone() {
				ProtoOwner::User(owner) => ensure!(owner == who, Error::<T>::Unauthorized),
				ProtoOwner::ExternalAsset(_ext_asset) =>
				// We don't allow updating external assets
				{
					ensure!(false, Error::<T>::Unauthorized)
				},
			};

			// make sure the proto is not detached
			ensure!(!<DetachedHashes<T>>::contains_key(&proto_hash), Error::<T>::Detached);

			// collect new owner
			let new_owner_s = ProtoOwner::User(new_owner.clone());

			// WRITING STATE FROM NOW

			// remove proto from old owner
			<ProtosByOwner<T>>::mutate(proto.owner, |proto_by_owner| {
				if let Some(list) = proto_by_owner {
					list.retain(|current_hash| proto_hash != *current_hash);
				}
			});

			// add proto to new owner
			<ProtosByOwner<T>>::append(new_owner_s.clone(), proto_hash);

			// update proto
			<Protos<T>>::mutate(&proto_hash, |proto| {
				let proto = proto.as_mut().unwrap();
				proto.owner = new_owner_s;
			});

			// emit event
			Self::deposit_event(Event::Transferred { proto_hash, owner_id: new_owner });

			Ok(())
		}

		/// **Alters** the **metadata** of a **Proto-Fragment** (whose hash is `proto_hash`) by
		/// **adding or modifying a key-value pair**
		/// (`metadata_key.clone`,`blake2_256(&data.encode())`) to the **BTreeMap field `metadata`**
		/// of the **existing Proto-Fragment's Struct Instance**. Furthermore, this function also
		/// indexes `data` in the Blockchain's Database and stores it in the IPFS To successfully
		/// patch a Proto-Fragment, the `auth` provided must be valid. Otherwise, an error is
		/// returned (问Gio - what happened to auth?)
		///
		/// # Arguments
		///
		/// * `origin` - The origin of the extrinsic / dispatchable function
		/// * `proto_hash` - The **hash of the Proto-Fragment**
		/// * `metadata_key` - The key (of the key-value pair) that is added in the BTreeMap field
		///   `metadata` of the existing Proto-Fragment's Struct Instance
		/// * `data` - The hash of `data` is used as the value (of the key-value pair) that is added
		///   in the BTreeMap field `metadata` of the existing Proto-Fragment's Struct Instance
		#[pallet::weight(<T as pallet::Config>::WeightInfo::patch() + Weight::from_ref_time(data.len() as u64 * <T as pallet::Config>::StorageBytesMultiplier::get()))]
		pub fn set_metadata(
			origin: OriginFor<T>,
			// proto hash we want to update
			proto_hash: Hash256,
			// Think of "Vec<u8>" as String (something to do with WASM - that's why we use Vec<u8>)
			metadata_key: Vec<u8>,
			// data we want to update last because of the way we store blocks (storage chain)
			data: Vec<u8>,
		) -> DispatchResult {
			let who = ensure_signed(origin)?;

			let proto: Proto<T::AccountId, T::BlockNumber> =
				<Protos<T>>::get(&proto_hash).ok_or(Error::<T>::ProtoNotFound)?;

			match proto.owner {
				ProtoOwner::User(owner) => ensure!(owner == who, Error::<T>::Unauthorized),
				ProtoOwner::ExternalAsset(_ext_asset) =>
				// We don't allow updating external assets
				{
					ensure!(false, Error::<T>::Unauthorized)
				},
			};

			ensure!(!<DetachedHashes<T>>::contains_key(&proto_hash), Error::<T>::Detached);

			let data_hash = blake2_256(&data);

			// we need this to index transactions
			let extrinsic_index = <frame_system::Pallet<T>>::extrinsic_index()
				.ok_or(Error::<T>::SystematicFailure)?;

			let metadata_key_index = {
				let index = <MetaKeys<T>>::get(metadata_key.clone());
				if let Some(index) = index {
					<Compact<u64>>::from(index)
				} else {
					let next_index = <MetaKeysIndex<T>>::try_get().unwrap_or_default() + 1;
					<MetaKeys<T>>::insert(metadata_key.clone(), next_index);
					// storing is dangerous inside a closure
					// but after this call we start storing..
					// so it's fine here
					<MetaKeysIndex<T>>::put(next_index);
					<Compact<u64>>::from(next_index)
				}
			};

			// Write STATE from now, ensure no errors from now...

			<Protos<T>>::mutate(&proto_hash, |proto| {
				let proto = proto.as_mut().unwrap();
				// update metadata
				proto.metadata.insert(metadata_key_index, data_hash);
			});

			// index data
			transaction_index::index(extrinsic_index, data.len() as u32, data_hash);

			// also emit event
			Self::deposit_event(Event::MetadataChanged { proto_hash, cid: metadata_key.clone() });

			log::debug!("Added metadata to proto: {:x?} with key: {:x?}", proto_hash, metadata_key);

			Ok(())
		}

		/// **Detach** a **Proto-Fragment** from **this blockchain** to an **external blockchain**
		/// by ***initiating*** an **event** that **includes a signature**. (NC) The **owner of this
		/// Proto-Fragment** can then **attach this Proto-Fragment** to the **external blockchain**
		/// by **using the aforementioned signature**.
		///
		///
		/// # Arguments
		///
		/// * `origin` - The origin of the extrinsic function
		/// * `proto_hash` - **Hash of the Proto-Fragment** to **detach**
		/// * `target_chain` - **External Blockchain** that we **want to attach the **Proto-Fragment
		///   into**
		/// * `target_account` - **Public account address** of the **blockchain `target_chain`**
		///   that we **want to detach the Proto-Fragment into**
		#[pallet::weight(<T as pallet::Config>::WeightInfo::detach())]
		pub fn detach(
			origin: OriginFor<T>,
			proto_hash: Hash256,
			target_chain: SupportedChains,
			target_account: Vec<u8>, // an eth address or so
		) -> DispatchResult {
			let who = ensure_signed(origin)?;

			// make sure the proto exists
			let proto: Proto<T::AccountId, T::BlockNumber> =
				<Protos<T>>::get(&proto_hash).ok_or(Error::<T>::ProtoNotFound)?;

			match proto.owner {
				ProtoOwner::User(owner) => ensure!(owner == who, Error::<T>::Unauthorized),
				ProtoOwner::ExternalAsset(_ext_asset) =>
				// We don't allow detaching external assets
				{
					ensure!(false, Error::<T>::Unauthorized)
				},
			};

			ensure!(!<DetachedHashes<T>>::contains_key(&proto_hash), Error::<T>::Detached);

			<DetachRequests<T>>::mutate(|requests| {
				requests.push(DetachRequest { hash: proto_hash, target_chain, target_account });
			});

			Ok(())
		}

		/// Curate, burning tickets on a Proto-Fragment
		///
		/// # Arguments
		///
		/// * `origin` - The origin of the extrinsic function
		/// * `proto_hash` - **Hash of the Proto-Fragment** to **stake on**
		/// * `amount` - **Amount of tickets** to **burn**
		#[pallet::weight(50_000)]
		pub fn curate(
			origin: OriginFor<T>,
			proto_hash: Hash256,
			amount: <T as pallet_assets::Config>::Balance,
		) -> DispatchResult {
			let who = ensure_signed(origin.clone())?;

			// make sure the proto exists
			ensure!(<Protos<T>>::contains_key(&proto_hash), Error::<T>::ProtoNotFound);

			// make sure the user has enough tickets
			let balance = <pallet_assets::Pallet<T> as Inspect<T::AccountId>>::balance(
				T::TicketsAssetId::get(),
				&who,
			);
			ensure!(balance >= amount, Error::<T>::InsufficientBalance);

			let current_block_number = <frame_system::Pallet<T>>::block_number();

			// ! from now we write...

			// Burn tickets from account and record the stake locally
			let _ = <pallet_assets::Pallet<T> as Mutate<T::AccountId>>::burn_from(
				T::TicketsAssetId::get(),
				&who,
				amount.saturated_into(),
			)?;

			// take record of the stake
			<ProtoCurations<T>>::insert(proto_hash, &who, (amount, current_block_number));
			<AccountCurations<T>>::append(who.clone(), proto_hash.clone());

			// also emit event
			Self::deposit_event(Event::Staked { proto_hash, account_id: who, balance: amount }); // 问Gio

			Ok(())
		}


		/// Delete Proto-Fragment `proto_hash` from all relevant Storage Items
		#[pallet::weight(50_000)]
		pub fn ban(origin: OriginFor<T>, proto_hash: Hash256) -> DispatchResult {
			ensure_root(origin)?;

			let proto_struct = <Protos<T>>::get(&proto_hash).ok_or(Error::<T>::ProtoNotFound)?;

			<ProtosByCategory<T>>::mutate(&proto_struct.category, |list_protos| {
				if let Some(list_protos) = list_protos {
					list_protos.retain(|current_hash| proto_hash != *current_hash);
				}
			});
			<ProtosByOwner<T>>::mutate(proto_struct.owner, |list_protos| {
				if let Some(list_protos) = list_protos {
					list_protos.retain(|current_hash| proto_hash != *current_hash);
				}
			});

			Ok(())
		}
	}

	#[pallet::hooks]
	impl<T: Config> Hooks<BlockNumberFor<T>> for Pallet<T> {
		/// During the block finalization phase
		fn on_finalize(n: T::BlockNumber) {
			// drain expired curations
			let expiring = <ExpiringCurations<T>>::take(n);
			if let Some(expiring) = expiring {
				for account in &expiring {
					let curations = <AccountCurations<T>>::get(account);
					if let Some(curations) = curations {
						for proto in curations {
							let curation = <ProtoCurations<T>>::get(proto, account);
							if let Some(curation) = curation {
								if curation.1 + T::CurationExpiration::get().saturated_into() >= n {
									<ProtoCurations<T>>::remove(proto, account);
									<AccountCurations<T>>::mutate(account, |curations| {
										if let Some(curations) = curations {
											curations.retain(|p| p != &proto);
										}
									});
								}
							}
						}
					}
				}
			}
		}
	}

	impl<T: Config> Pallet<T>
	where
		T::AccountId: UncheckedFrom<T::Hash> + AsRef<[u8]>,
	{
		fn check_license(references: &[Hash256], who: &T::AccountId) -> DispatchResult {
			// TODO this is not tested properly
			for reference in references.iter() {
				let proto = <Protos<T>>::get(reference);
				if let Some(proto) = proto {
					let owner = match proto.owner {
						ProtoOwner::User(owner) => Some(owner),
						_ => None,
					};

					if let Some(owner) = owner {
						if owner == *who {
							// owner can include freely
							continue;
						}
					}

					let license = proto.license;
					match license {
						UsageLicense::Closed => return Err(Error::<T>::Unauthorized.into()),
						UsageLicense::Open => continue,
						UsageLicense::Tickets(amount) => {
							let amount: u64 = amount.into();
							let amount = amount.saturated_into();

							let curation = <ProtoCurations<T>>::get(reference, who.clone());
							if let Some(curation) = curation {
								// Check if the user curated enough tickets
								ensure!(curation.0 >= amount, Error::<T>::NotEnoughTickets);
							} else {
								// Curation not found
								return Err(Error::<T>::CurationNotFound.into());
							}
						},
						UsageLicense::Contract(contract_address) => {
							let data = (reference, who.clone()).encode();
							let res: Result<pallet_contracts_primitives::ExecReturnValue, _> =
								<pallet_contracts::Pallet<T>>::bare_call(
									who.clone(),
									contract_address,
									0u32.saturated_into(),
									Weight::from_ref_time(1_000_000), // TODO determine this limit better should not be too high indeed
									None,
									data,
									false,
								)
								.result
								.map_err(|e| {
									log::debug!("UsageLicense::Contract error: {:?}", e);
									e
								});

							if let Ok(res) = res {
								let allowed = bool::decode(&mut &res.data.0[..]);
								if let Ok(allowed) = allowed {
									if !allowed {
										return Err(Error::<T>::Unauthorized.into());
									}
								} else {
									return Err(Error::<T>::Unauthorized.into());
								}
							} else {
								return Err(Error::<T>::Unauthorized.into());
							}
						},
					}
				} else {
					// Proto not found
					return Err(Error::<T>::ReferenceNotFound.into());
				}
			}
			Ok(())
		}

		fn filter_proto(
			proto_id: &Hash256,
			tags: &[Vec<u8>],
			categories: &[Categories],
			avail: Option<bool>,
			exclude_tags: bool,
		) -> bool {
			if let Some(struct_proto) = <Protos<T>>::get(proto_id) {
				if let Some(avail) = avail {
					if avail && struct_proto.license == UsageLicense::Closed {
						return false;
					} else if !avail && struct_proto.license != UsageLicense::Closed {
						return false;
					}
				}

				if categories.len() == 0 {
					return Self::filter_tags(tags, &struct_proto, exclude_tags);
				} else {
					return Self::filter_category(tags, &struct_proto, categories, exclude_tags);
				}
			} else {
				false
			}
		}

		fn filter_category(
			tags: &[Vec<u8>],
			struct_proto: &Proto<T::AccountId, T::BlockNumber>,
			categories: &[Categories],
			exclude_tags: bool,
		) -> bool {
			let found: Vec<_> = categories
				.into_iter()
				.filter(|cat| match cat {
					Categories::Shards(param_script_info) => {
						if let Categories::Shards(stored_script_info) = &struct_proto.category {
							let implementing_diffs: Vec<_> = param_script_info
								.implementing
								.clone()
								.into_iter()
								.filter(|item| stored_script_info.implementing.contains(item))
								.collect();
							let requiring_diffs: Vec<_> = param_script_info
								.requiring
								.clone()
								.into_iter()
								.filter(|item| stored_script_info.requiring.contains(item))
								.collect();

							let zero_vec = [0u8; 8];

							// Specific query:
							// Partial or full match {requiring, implementing}. Same format {Edn|Binary}.
							if !implementing_diffs.is_empty() || !requiring_diffs.is_empty(){
								if param_script_info.format == stored_script_info.format {
									return Self::filter_tags(tags, struct_proto, exclude_tags);
								} else { return false; }
							}
							// Generic query:
							// Get all with same format. {Edn|Binary}. No match {requiring, implementing}.
							else if param_script_info.implementing.contains(&zero_vec) &&
									param_script_info.requiring.contains(&zero_vec) &&
									param_script_info.format == stored_script_info.format {
									return Self::filter_tags(tags, struct_proto, exclude_tags);
							}
							else {
								return false;
							}
						} else {
							// it should never go here
							return false;
						}
					},
					_ => {
						if *cat == &struct_proto.category {
							return Self::filter_tags(tags, struct_proto, exclude_tags);
						} else {
							return false;
						}
					},
				})
				.collect();

			if found.is_empty() {
				return false;
			} else {
				return true;
			}
		}

		fn filter_tags(
			tags: &[Vec<u8>],
			struct_proto: &Proto<T::AccountId, T::BlockNumber>,
			exclude_tags: bool,
		) -> bool {
			if tags.len() == 0 {
				true
			} else {
				tags.into_iter().all(|tag| {
					let tag_idx = <Tags<T>>::get(tag);
					if let Some(tag_idx) = tag_idx {
						if struct_proto.tags.contains(&Compact::from(tag_idx)) {
							!exclude_tags
						} else {
							exclude_tags
						}
					} else {
						false
					}
				})
			}
		}

		fn get_list_of_matching_categories(
			params: &GetProtosParams<T::AccountId, Vec<u8>>,
			category: &Categories,
		) -> Vec<Categories> {
			let found: Vec<Categories> = params
				.categories
				.clone()
				.into_iter()
				.filter(|cat| match cat {
					Categories::Shards(param_script_info) => {
						if let Categories::Shards(stored_script_info) = &category {
							let implementing_diffs: Vec<_> = param_script_info
								.implementing
								.clone()
								.into_iter()
								.filter(|item| stored_script_info.implementing.contains(item))
								.collect();
							let requiring_diffs: Vec<_> = param_script_info
								.requiring
								.clone()
								.into_iter()
								.filter(|item| stored_script_info.requiring.contains(item))
								.collect();

								let zero_vec = [0u8; 8];

								// Specific query:
								// Partial or full match {requiring, implementing}. Same format {Edn|Binary}.
								if !implementing_diffs.is_empty() || !requiring_diffs.is_empty(){
									if param_script_info.format == stored_script_info.format {
										return true;
									} else { return false; }
								}
								// Generic query:
								// Get all with same format. {Edn|Binary}. No match {requiring, implementing}.
								else if param_script_info.implementing.contains(&zero_vec) &&
										param_script_info.requiring.contains(&zero_vec) &&
										param_script_info.format == stored_script_info.format {
										return true;
								}
								else if !(&cat == &category) {
									return false;
							} else {
								return false;
							}
						} else {
							return false;
						}
					},
					// for all other types of Categories
					_ => {
						if !(&cat == &category) {
							return false;
						} else {
							return true;
						}
					},
				})
				.collect();

			return found;
		}

		/// **Query** and **Return** **Proto-Fragment(s)** based on **`params`**. The **return
		/// type** is a **JSON string**
		///
		/// # Arguments
		///
		/// * `params` - A ***GetProtosParams* struct**
		pub fn get_protos(
			params: GetProtosParams<T::AccountId, Vec<u8>>,
		) -> Result<Vec<u8>, Vec<u8>> {
			let mut map = Map::new();

			let list_protos_final: Vec<Hash256> = if let Some(owner) = params.owner {
				// `owner` exists
				if let Some(list_protos_owner) =
					<ProtosByOwner<T>>::get(ProtoOwner::<T::AccountId>::User(owner))
				{
					// `owner` exists in `ProtosByOwner`
					if params.desc {
						// Sort in descending order
						list_protos_owner
							.into_iter()
							.rev()
							.filter(|proto_id| {
								Self::filter_proto(
									proto_id,
									&params.tags,
									&params.categories,
									params.available,
									params.exclude_tags
								)
							})
							.skip(params.from as usize)
							.take(params.limit as usize)
							.collect::<Vec<Hash256>>()
					} else {
						// Sort in ascending order
						list_protos_owner
							.into_iter()
							.filter(|proto_id| {
								Self::filter_proto(
									proto_id,
									&params.tags,
									&params.categories,
									params.available,
									params.exclude_tags
								)
							})
							.skip(params.from as usize)
							.take(params.limit as usize)
							.collect::<Vec<Hash256>>()
					}
				} else {
					// `owner` doesn't exist in `ProtosByOwner`
					return Err("Owner not found".into());
				}
			} else {
				// Notice this wastes time and memory and needs a better implementation
				let mut flat = Vec::<Hash256>::new();

				let cats = <ProtosByCategory<T>>::iter_keys().collect::<Vec<Categories>>();
				let cats: Vec<Categories> =
					if params.desc { cats.iter().rev().map(|x| x.clone()).collect() } else { cats };

				for category in cats {
					if params.categories.len() != 0 {
						let found: Vec<Categories> =
							Self::get_list_of_matching_categories(&params, &category);
						// if the current stored category does not match with any of the categories
						// in input, it can be discarded from this search.
						if found.is_empty() {
							continue;
						}
					}
					// Found the category.
					// Now collect all the protos linked to the category type in input
					let protos = <ProtosByCategory<T>>::get(category);
					if let Some(protos) = protos {
						let collection: Vec<Hash256> = if params.desc {
							// Sort in descending order
							protos
								.into_iter()
								.rev()
								.filter(|proto_id| {
									Self::filter_proto(
										proto_id,
										&params.tags,
										&params.categories,
										params.available,
										params.exclude_tags
									)
								})
								.collect()
						} else {
							// Sort in ascending order
							protos
								.into_iter()
								.filter(|proto_id| {
									Self::filter_proto(
										proto_id,
										&params.tags,
										&params.categories,
										params.available,
										params.exclude_tags
									)
								})
								.collect()
						};
						flat.extend(collection);
					}
				}
				flat.iter()
					.skip(params.from as usize)
					.take(params.limit as usize)
					.map(|x| *x)
					.collect()
			};

			for proto_id in list_protos_final.into_iter() {
				map.insert(hex::encode(proto_id), Value::Object(Map::new()));
			}

			if params.return_owners || !params.metadata_keys.is_empty() {
				for (proto_id, map_proto) in map.iter_mut() {
					let array_proto_id: Hash256 = if let Ok(array_proto_id) = hex::decode(proto_id)
					{
						if let Ok(array_proto_id) = array_proto_id.try_into() {
							array_proto_id
						} else {
							return Err("Failed to convert proto_id to Hash256".into());
						}
					} else {
						return Err("Failed to decode proto_id".into());
					};

					let (owner, map_metadata, license) =
						if let Some(proto) = <Protos<T>>::get(array_proto_id) {
							(proto.owner, proto.metadata, proto.license)
						} else {
							return Err("Failed to get proto".into());
						};

					let map_proto = match map_proto {
						Value::Object(map_proto) => map_proto,
						_ => return Err("Failed to get map_proto".into()),
					};

					match license {
						UsageLicense::Tickets(amount) => {
							let n: u64 = amount.into();
							(*map_proto).insert(String::from("tickets"), Value::Number(n.into()));
						},
						_ => {
							(*map_proto).insert(String::from("tickets"), Value::Null);
						},
					}

					if params.return_owners {
						let owner = match owner {
							ProtoOwner::User(account_id) => json!({
								"type": "internal",
								"value": hex::encode(account_id)
							}),
							ProtoOwner::ExternalAsset(linked_asset) => {
								let value = match linked_asset {
									LinkedAsset::Erc721(contract, token_id, source) => {
										let chain_id = match source {
											LinkSource::Evm(_sig, _block, chain_id) => chain_id,
										};
										json!({
											"type": "erc721",
											"value": {
												"contract": format!("0x{:x}", contract),
												"token_id": format!("0x{:x}", token_id),
												"chain_id": format!("0x{:x}", chain_id)
											}
										})
									},
								};
								json!({
									"type": "external",
									"value": value,
								})
							},
						};

						(*map_proto).insert(String::from("owner"), owner);
					}

					if !params.metadata_keys.is_empty() {
						for metadata_key in params.metadata_keys.iter() {
							let metadata_key_index = <MetaKeys<T>>::get(metadata_key.clone());
							let metadata_value = if let Some(metadata_key_index) =
								metadata_key_index
							{
								let metadata_key_index = <Compact<u64>>::from(metadata_key_index);

								if let Some(data_hash) = map_metadata.get(&metadata_key_index) {
									Value::String(hex::encode(data_hash))
								} else {
									Value::Null
								}
							} else {
								Value::Null
							};

							if let Ok(key) = String::from_utf8(metadata_key.clone()) {
								(*map_proto).insert(key, metadata_value);
							}
						}
					}
				}
			}

			let result = json!(map).to_string();

			Ok(result.into_bytes())
		}
	}
}<|MERGE_RESOLUTION|>--- conflicted
+++ resolved
@@ -472,11 +472,7 @@
 		/// * `license` (optional) - If **this value** is **not None**, the **existing Proto-Fragment's current license** is overwritten to **this value**
 		/// * `new_references` - **List of New Proto-Fragments** that was **used** to **create** the
 		///   **patch**
-<<<<<<< HEAD
-		/// * `new_tags` (optional) - If **this value** is **not None**, the **existing Proto-Fragment's current list of tags** is overwritten to **this value**
-=======
 		/// * `tags` (optional) - **List of tags** to **overwrite** the **Proto-Fragment's current list of tags** with, if not None.
->>>>>>> d1a9b360
 		/// * `data` - **Data** of the **Proto-Fragment**
 		#[pallet::weight(<T as pallet::Config>::WeightInfo::patch() + Weight::from_ref_time(data.len() as u64 * <T as pallet::Config>::StorageBytesMultiplier::get()))]
 		pub fn patch(
