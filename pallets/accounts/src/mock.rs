use crate as pallet_accounts;
use crate::*;

use frame_support::{
	parameter_types,
	traits::{
		ConstU32, ConstU64, 
	},
};


use parking_lot::RwLock;

use sp_core::{

	H256,

	ed25519::Signature,

	

	offchain::{
        testing::{
			self, OffchainState, PoolState, 
		},
		
		OffchainDbExt, OffchainWorkerExt, TransactionPoolExt,
    }, 
	

};

<<<<<<< HEAD
use sp_keystore::{
    testing::KeyStore,
    KeystoreExt,
    SyncCryptoStore,
};

use std::sync::Arc;


=======
use parking_lot::RwLock;

use sp_core::{
	ed25519::Signature,
	offchain::{
		testing::{self, OffchainState, PoolState},
		OffchainDbExt, OffchainWorkerExt, TransactionPoolExt,
	},
	H256,
};

use sp_keystore::{testing::KeyStore, KeystoreExt, SyncCryptoStore};

use std::sync::Arc;
>>>>>>> ae07e425

use sp_runtime::{
	testing::{Header, TestXt},
	traits::{BlakeTwo256, Extrinsic as ExtrinsicT, IdentifyAccount, IdentityLookup, Verify},
<<<<<<< HEAD

=======
>>>>>>> ae07e425
	RuntimeAppPublic,
};

type UncheckedExtrinsic = frame_system::mocking::MockUncheckedExtrinsic<Test>;
type Block = frame_system::mocking::MockBlock<Test>;



// Configure a mock runtime to test the pallet.
frame_support::construct_runtime!(
	pub enum Test where
		Block = Block,
		NodeBlock = Block,
		UncheckedExtrinsic = UncheckedExtrinsic,
	{
		System: frame_system::{Pallet, Call, Config, Storage, Event<T>},
<<<<<<< HEAD
		AccountsPallet: pallet_accounts::{Pallet, Call, Storage, Event<T>, ValidateUnsigned},
=======
		Accounts: pallet_accounts::{Pallet, Call, Storage, Event<T>, ValidateUnsigned},
>>>>>>> ae07e425
		Balances: pallet_balances::{Pallet, Call, Storage, Config<T>, Event<T>},
		Assets: pallet_assets::{Pallet, Call, Storage, Event<T>},
		Proxy: pallet_proxy::{Pallet, Call, Storage, Event<T>},
		Timestamp: pallet_timestamp::{Pallet, Call, Storage, Inherent},
	}
);

parameter_types! {
	pub const BlockHashCount: u64 = 250;
	pub const SS58Prefix: u8 = 42;
	pub StorageBytesMultiplier: u64 = 10;
}

impl frame_system::Config for Test {
	type BaseCallFilter = frame_support::traits::Everything;
	type BlockWeights = ();
	type BlockLength = ();
	type DbWeight = ();
	type Origin = Origin;
	type Call = Call;
	type Index = u64;
	type BlockNumber = u64;
	type Hash = H256;
	type Hashing = BlakeTwo256;
	type AccountId = sp_core::ed25519::Public;
	type Lookup = IdentityLookup<Self::AccountId>;
	type Header = Header;
	type Event = Event;
	type BlockHashCount = BlockHashCount;
	type Version = ();
	type PalletInfo = PalletInfo;
	type AccountData = pallet_balances::AccountData<u64>;
	type OnNewAccount = ();
	type OnKilledAccount = ();
	type SystemWeightInfo = ();
	type SS58Prefix = SS58Prefix;
	type OnSetCode = ();
	type MaxConsumers = ConstU32<2>;
}

pub type Extrinsic = TestXt<Call, ()>;
type AccountId = <<Signature as Verify>::Signer as IdentifyAccount>::AccountId;

impl frame_system::offchain::SigningTypes for Test {
	type Public = <Signature as Verify>::Signer;
	type Signature = Signature; // The RHS is `sp_core::ed25519::Signature` (which you also find at the top as an import)
}

impl<LocalCall> frame_system::offchain::SendTransactionTypes<LocalCall> for Test
where
	Call: From<LocalCall>,
{
	type OverarchingCall = Call;
	type Extrinsic = Extrinsic;
}

impl<LocalCall> frame_system::offchain::CreateSignedTransaction<LocalCall> for Test
where
	Call: From<LocalCall>,
{
	fn create_transaction<C: frame_system::offchain::AppCrypto<Self::Public, Self::Signature>>(
		call: Call,
		_public: <Signature as Verify>::Signer,
		_account: AccountId,
		nonce: u64,
	) -> Option<(Call, <Extrinsic as ExtrinsicT>::SignaturePayload)> {
		Some((call, (nonce, ())))
	}
}

impl pallet_randomness_collective_flip::Config for Test {}

impl pallet_balances::Config for Test {
	type Balance = u64;
	type DustRemoval = ();
	type Event = Event;
	type ExistentialDeposit = ConstU64<1>;
	type AccountStore = System;
	type WeightInfo = ();
	type MaxLocks = ();
	type MaxReserves = ();
	type ReserveIdentifier = [u8; 8];
}

impl pallet_assets::Config for Test {
	type Event = Event;
	type Balance = u64;
	type AssetId = u32;
	type Currency = ();
	type ForceOrigin = frame_system::EnsureRoot<AccountId>;
	type AssetDeposit = ConstU32<1>;
	type AssetAccountDeposit = ConstU32<10>;
	type MetadataDepositBase = ConstU32<1>;
	type MetadataDepositPerByte = ConstU32<1>;
	type ApprovalDeposit = ConstU32<1>;
	type StringLimit = ConstU32<50>;
	type Freezer = ();
	type WeightInfo = ();
	type Extra = ();
}

<<<<<<< HEAD

=======
>>>>>>> ae07e425
impl pallet_accounts::EthFragContract for Test {
	fn get_partner_contracts() -> Vec<String> {
		vec![String::from("0xBADF00D")]
	}
}

impl pallet_accounts::Config for Test {
	type Event = Event;
	type WeightInfo = ();
	type EthChainId = ConstU64<5>; // goerli
	type EthConfirmations = ConstU64<1>;
	type EthFragContract = Test;
	type Threshold = ConstU64<1>;
	type AuthorityId = pallet_accounts::crypto::FragAuthId;
}

impl pallet_proxy::Config for Test {
	type Event = Event;
	type Call = Call;
	type Currency = ();
	type ProxyType = ();
	type ProxyDepositBase = ConstU32<1>;
	type ProxyDepositFactor = ConstU32<1>;
	type MaxProxies = ConstU32<4>;
	type WeightInfo = ();
	type MaxPending = ConstU32<2>;
	type CallHasher = BlakeTwo256;
	type AnnouncementDepositBase = ConstU32<1>;
	type AnnouncementDepositFactor = ConstU32<1>;
}

<<<<<<< HEAD
=======
impl pallet_timestamp::Config for Test {
	/// A timestamp: milliseconds since the unix epoch.
	type Moment = u64;
	type OnTimestampSet = ();
	type MinimumPeriod = ();
	type WeightInfo = ();
}
>>>>>>> ae07e425


pub fn new_test_ext() -> sp_io::TestExternalities {
	
	let t = frame_system::GenesisConfig::default().build_storage::<Test>().unwrap();

	let mut ext = sp_io::TestExternalities::new(t);

	ext.execute_with(|| System::set_block_number(1)); // if we don't execute this line, Events are not emitted from extrinsics (I don't know why this is the case though)

	ext
}

<<<<<<< HEAD

pub fn new_test_ext_with_ocw() -> (
	sp_io::TestExternalities, 
	Arc<RwLock<PoolState>>, 
	Arc<RwLock<OffchainState>>, 
	sp_core::ed25519::Public
=======
pub fn new_test_ext_with_ocw() -> (
	sp_io::TestExternalities,
	Arc<RwLock<PoolState>>,
	Arc<RwLock<OffchainState>>,
	sp_core::ed25519::Public,
>>>>>>> ae07e425
) {
	const PHRASE: &str =
		"news slush supreme milk chapter athlete soap sausage put clutch what kitten";

<<<<<<< HEAD



=======
>>>>>>> ae07e425
	let (offchain, offchain_state) = testing::TestOffchainExt::new();
	let (pool, pool_state) = testing::TestTransactionPoolExt::new();

	let keystore = KeyStore::new();

	SyncCryptoStore::ed25519_generate_new(
		&keystore,
		<crate::crypto::Public as RuntimeAppPublic>::ID,
		Some(&format!("{}", PHRASE)),
	)
	.unwrap();

<<<<<<< HEAD
	let ed25519_public_key = SyncCryptoStore::ed25519_public_keys(&keystore, crate::crypto::Public::ID)
		.get(0)
		.unwrap()
		.clone();
=======
	let ed25519_public_key =
		SyncCryptoStore::ed25519_public_keys(&keystore, crate::crypto::Public::ID)
			.get(0)
			.unwrap()
			.clone();
>>>>>>> ae07e425

	let mut t = sp_io::TestExternalities::default();
	t.register_extension(OffchainDbExt::new(offchain.clone()));
	t.register_extension(OffchainWorkerExt::new(offchain));
	t.register_extension(TransactionPoolExt::new(pool));
	t.register_extension(KeystoreExt(Arc::new(keystore)));

<<<<<<< HEAD

=======
>>>>>>> ae07e425
	// Karan Da Kiya Hua

	t.execute_with(|| System::set_block_number(1)); // if we don't execute this line, Events are not emitted from extrinsics (I don't know why this is the case though)

	(t, pool_state, offchain_state, ed25519_public_key) // copied from https://github.com/JoshOrndorff/recipes/blob/master/pallets/ocw-demo/src/tests.rs
<<<<<<< HEAD


=======
>>>>>>> ae07e425
}<|MERGE_RESOLUTION|>--- conflicted
+++ resolved
@@ -30,17 +30,6 @@
 
 };
 
-<<<<<<< HEAD
-use sp_keystore::{
-    testing::KeyStore,
-    KeystoreExt,
-    SyncCryptoStore,
-};
-
-use std::sync::Arc;
-
-
-=======
 use parking_lot::RwLock;
 
 use sp_core::{
@@ -55,15 +44,10 @@
 use sp_keystore::{testing::KeyStore, KeystoreExt, SyncCryptoStore};
 
 use std::sync::Arc;
->>>>>>> ae07e425
 
 use sp_runtime::{
 	testing::{Header, TestXt},
 	traits::{BlakeTwo256, Extrinsic as ExtrinsicT, IdentifyAccount, IdentityLookup, Verify},
-<<<<<<< HEAD
-
-=======
->>>>>>> ae07e425
 	RuntimeAppPublic,
 };
 
@@ -80,11 +64,7 @@
 		UncheckedExtrinsic = UncheckedExtrinsic,
 	{
 		System: frame_system::{Pallet, Call, Config, Storage, Event<T>},
-<<<<<<< HEAD
-		AccountsPallet: pallet_accounts::{Pallet, Call, Storage, Event<T>, ValidateUnsigned},
-=======
 		Accounts: pallet_accounts::{Pallet, Call, Storage, Event<T>, ValidateUnsigned},
->>>>>>> ae07e425
 		Balances: pallet_balances::{Pallet, Call, Storage, Config<T>, Event<T>},
 		Assets: pallet_assets::{Pallet, Call, Storage, Event<T>},
 		Proxy: pallet_proxy::{Pallet, Call, Storage, Event<T>},
@@ -186,10 +166,6 @@
 	type Extra = ();
 }
 
-<<<<<<< HEAD
-
-=======
->>>>>>> ae07e425
 impl pallet_accounts::EthFragContract for Test {
 	fn get_partner_contracts() -> Vec<String> {
 		vec![String::from("0xBADF00D")]
@@ -221,8 +197,6 @@
 	type AnnouncementDepositFactor = ConstU32<1>;
 }
 
-<<<<<<< HEAD
-=======
 impl pallet_timestamp::Config for Test {
 	/// A timestamp: milliseconds since the unix epoch.
 	type Moment = u64;
@@ -230,7 +204,6 @@
 	type MinimumPeriod = ();
 	type WeightInfo = ();
 }
->>>>>>> ae07e425
 
 
 pub fn new_test_ext() -> sp_io::TestExternalities {
@@ -244,30 +217,15 @@
 	ext
 }
 
-<<<<<<< HEAD
-
-pub fn new_test_ext_with_ocw() -> (
-	sp_io::TestExternalities, 
-	Arc<RwLock<PoolState>>, 
-	Arc<RwLock<OffchainState>>, 
-	sp_core::ed25519::Public
-=======
 pub fn new_test_ext_with_ocw() -> (
 	sp_io::TestExternalities,
 	Arc<RwLock<PoolState>>,
 	Arc<RwLock<OffchainState>>,
 	sp_core::ed25519::Public,
->>>>>>> ae07e425
 ) {
 	const PHRASE: &str =
 		"news slush supreme milk chapter athlete soap sausage put clutch what kitten";
 
-<<<<<<< HEAD
-
-
-
-=======
->>>>>>> ae07e425
 	let (offchain, offchain_state) = testing::TestOffchainExt::new();
 	let (pool, pool_state) = testing::TestTransactionPoolExt::new();
 
@@ -280,18 +238,11 @@
 	)
 	.unwrap();
 
-<<<<<<< HEAD
-	let ed25519_public_key = SyncCryptoStore::ed25519_public_keys(&keystore, crate::crypto::Public::ID)
-		.get(0)
-		.unwrap()
-		.clone();
-=======
 	let ed25519_public_key =
 		SyncCryptoStore::ed25519_public_keys(&keystore, crate::crypto::Public::ID)
 			.get(0)
 			.unwrap()
 			.clone();
->>>>>>> ae07e425
 
 	let mut t = sp_io::TestExternalities::default();
 	t.register_extension(OffchainDbExt::new(offchain.clone()));
@@ -299,18 +250,55 @@
 	t.register_extension(TransactionPoolExt::new(pool));
 	t.register_extension(KeystoreExt(Arc::new(keystore)));
 
-<<<<<<< HEAD
-
-=======
->>>>>>> ae07e425
 	// Karan Da Kiya Hua
 
 	t.execute_with(|| System::set_block_number(1)); // if we don't execute this line, Events are not emitted from extrinsics (I don't know why this is the case though)
 
 	(t, pool_state, offchain_state, ed25519_public_key) // copied from https://github.com/JoshOrndorff/recipes/blob/master/pallets/ocw-demo/src/tests.rs
-<<<<<<< HEAD
-
-
-=======
->>>>>>> ae07e425
+}
+
+
+pub fn new_test_ext_with_ocw() -> (
+	sp_io::TestExternalities, 
+	Arc<RwLock<PoolState>>, 
+	Arc<RwLock<OffchainState>>, 
+	sp_core::ed25519::Public
+) {
+	const PHRASE: &str =
+		"news slush supreme milk chapter athlete soap sausage put clutch what kitten";
+
+
+
+
+	let (offchain, offchain_state) = testing::TestOffchainExt::new();
+	let (pool, pool_state) = testing::TestTransactionPoolExt::new();
+
+	let keystore = KeyStore::new();
+
+	SyncCryptoStore::ed25519_generate_new(
+		&keystore,
+		<crate::crypto::Public as RuntimeAppPublic>::ID,
+		Some(&format!("{}", PHRASE)),
+	)
+	.unwrap();
+
+	let ed25519_public_key = SyncCryptoStore::ed25519_public_keys(&keystore, crate::crypto::Public::ID)
+		.get(0)
+		.unwrap()
+		.clone();
+
+	let mut t = sp_io::TestExternalities::default();
+	t.register_extension(OffchainDbExt::new(offchain.clone()));
+	t.register_extension(OffchainWorkerExt::new(offchain));
+	t.register_extension(TransactionPoolExt::new(pool));
+	t.register_extension(KeystoreExt(Arc::new(keystore)));
+
+
+	// Karan Da Kiya Hua
+
+	t.execute_with(|| System::set_block_number(1)); // if we don't execute this line, Events are not emitted from extrinsics (I don't know why this is the case though)
+
+	(t, pool_state, offchain_state, ed25519_public_key) // copied from https://github.com/JoshOrndorff/recipes/blob/master/pallets/ocw-demo/src/tests.rs
+
+
 }