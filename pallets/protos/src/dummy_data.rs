--- conflicted
+++ resolved
@@ -83,7 +83,6 @@
 	pub proto_fragment: ProtoFragment,
 	pub lock: Lock,
 }
-<<<<<<< HEAD
 impl Stake {
 	pub fn get_stake_amount(&self) -> u128 {
 		self.proto_fragment.include_cost.unwrap().into()
@@ -95,8 +94,6 @@
 	pub target_chain: SupportedChains,
 	pub target_account: Vec<u8>,
 }
-=======
->>>>>>> de41d2a3
 
 /// NOTE: All `ProtoFragment`-type fields found in `DummyData` have no references
 pub struct DummyData {
@@ -277,17 +274,14 @@
 			data: b"{\"name\": \"ram\"}".to_vec(),
 		};
 
-<<<<<<< HEAD
 		let detach = Detach {
 			proto_fragment: proto.clone(),
 			target_chain: SupportedChains::EthereumMainnet,
 			target_account: [7u8; 20].to_vec(),
 		};
 
-=======
 		let contracts = vec![String::from("0x8a819F380ff18240B5c11010285dF63419bdb2d5")];
 		let contract = Address::from_str(&contracts[0].as_str()[2..]).map_err(|_| "Invalid response - invalid sender").unwrap();
->>>>>>> de41d2a3
 		let stake = Stake {
 			proto_fragment: proto.clone(),
 			lock: Lock {
