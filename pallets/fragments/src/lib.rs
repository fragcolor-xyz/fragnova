//! This pallet `fragments` performs logic related to Fragment Definitions and Fragment Instances
//!
//! IMPORTANT STUFF TO KNOW:
//!
//! # Fragment Definition
//!
//! A Fragment Definition is created using a Proto-Fragment (see pallet `protos`).
//! A Fragment Definition's ID can be determinstically computed using its Proto-Fragment hash and
//! its metadata struct `DefinitionMetadata`.
//!
//! A Fragment Definition is essentially a digital asset that can be used to enhance the user experience in a game or application,
//! like an in-game item or user account. A Fragment has its own storage, metadata and digital life on its own.
//!
//!
//! # Fragment Instance
//!
//! A Fragment Instance is created from a Fragment Definition.
//!
//! It is a digital asset that can be used to enhance the user experience in a game or application,
//! like an in-game item or user account.
//!
//! Each Fragment Instance also has an edition number.
//!
//! Therefore, a Fragment Instance can be uniquely identified using its Fragment Definition's ID, its Edition ID and its Copy ID.
//!
//! The Copy ID allows us to distinguish a Fragment Instance that has the same Fragment Definition ID and the same Edition ID.

// Ensure we're `no_std` when compiling for Wasm.
#![cfg_attr(not(feature = "std"), no_std)]

#[cfg(test)]
mod dummy_data;

#[cfg(test)]
mod mock;

#[cfg(test)]
mod tests;

#[cfg(feature = "runtime-benchmarks")]
mod benchmarking;

#[allow(missing_docs)]
mod weights;

use codec::{Compact, Decode, Encode};
pub use pallet::*;
use sp_clamor::{Hash128, Hash256, InstanceUnit};
use sp_core::crypto::UncheckedFrom;
use sp_io::{
	hashing::{blake2_128, blake2_256},
	transaction_index,
};
use sp_std::{collections::btree_map::BTreeMap, vec::Vec};
pub use weights::WeightInfo;

#[cfg(feature = "std")]
use serde::{Deserialize, Serialize};

use protos::permissions::FragmentPerms;

use frame_support::dispatch::DispatchResult;
use sp_runtime::traits::StaticLookup;

use frame_support::traits::tokens::{
	fungible,
	fungibles,
	ExistenceRequirement,
};

use sp_runtime::SaturatedConversion;

use scale_info::prelude::{
	format,
	string::{String, ToString},
};
use serde_json::{json, Map, Value};

/// **Data Type** used to **Query and Filter for Fragment Definitions**
#[derive(Encode, Decode, Clone, scale_info::TypeInfo)]
#[cfg_attr(feature = "std", derive(Serialize, Deserialize))]
pub struct GetDefinitionsParams<TAccountId, TString> {
	/// Whether to order the results in descending or ascending order
	pub desc: bool,
	/// Number of FD Results to skip
	pub from: u64,
	/// Number of FDs to retrieve
	pub limit: u64,
	/// List of Custom-Metadata Keys of the FD that should also be returned
	pub metadata_keys: Vec<TString>,
	/// Owner of the FD
	pub owner: Option<TAccountId>,
	/// Whether to return the owner(s) of all the returned FDs
	pub return_owners: bool,
	// pub categories: Vec<Categories>,
	// pub tags: Vec<TString>,
}
#[cfg(test)]
impl<TAccountId, TString> Default for GetDefinitionsParams<TAccountId, TString> {
	fn default() -> Self {
		Self {
			desc: Default::default(),
			from: Default::default(),
			limit: Default::default(),
			metadata_keys: Default::default(),
			owner: None,
			return_owners: false,
		}
	}
}

/// **Data Type** used to **Query and Filter for Fragment Instances**
#[derive(Encode, Decode, Clone, scale_info::TypeInfo)]
#[cfg_attr(feature = "std", derive(Serialize, Deserialize))]
pub struct GetInstancesParams<TAccountId, TString> {
	/// Whether to order the results in descending or ascending order
	pub desc: bool,
	/// Number of FI Results to skip
	pub from: u64,
	/// Number of FIs to retrieve
	pub limit: u64,
	/// The Fragment Definition/Collection that all the FIs must be in
	pub definition_hash: TString,
	/// List of Metadata Keys of the FI that should also be returned
	pub metadata_keys: Vec<TString>,
	/// Owner of the FIs
	pub owner: Option<TAccountId>,
	/// Whether to only return FIs that have a Copy ID of 1
	pub only_return_first_copies: bool,
}
#[cfg(test)]
impl<TAccountId, TString: Default> Default for GetInstancesParams<TAccountId, TString> {
	fn default() -> Self {
		Self {
			desc: Default::default(),
			from: Default::default(),
			limit: Default::default(),
			definition_hash: Default::default(),
			metadata_keys: Default::default(),
			owner: None,
			only_return_first_copies: Default::default(),
		}
	}
}

/// **Data Type** used to **Query the owner of a Fragment Instance**
#[derive(Encode, Decode, Clone, scale_info::TypeInfo)]
#[cfg_attr(feature = "std", derive(Serialize, Deserialize))]
pub struct GetInstanceOwnerParams<TString> {
	/// Fragment Definition/Collection that the Fragment Instance is in
	pub definition_hash: TString,
	/// Edition ID of the Fragment Instance
	pub edition_id: InstanceUnit,
	/// Copy ID of the Fragment Instance
	pub copy_id: InstanceUnit,
}

/// Enum can be used to represent a currency that exists on the Clamor Blockchain
#[derive(Encode, Decode, Copy, Clone, scale_info::TypeInfo, Debug, PartialEq)] // REVIEW - should it implement the trait `Copy`?
pub enum Currency<TFungibleAsset> {
	/// Clamor's Native Currency (i.e NOVA token)
	Native,
	/// A Custom Currency
	Custom(TFungibleAsset),
}

/// **Struct** of a **Fragment Definition's Metadata**
#[derive(Encode, Decode, Clone, scale_info::TypeInfo, Debug, PartialEq)]
pub struct DefinitionMetadata<TFungibleAsset> {
	/// **Name** of the **Fragment Definition**
	pub name: Vec<u8>,
	/// **Currency** that must be used to buy **any and all Fragment Instances created from the Fragment Definition**
	pub currency: Currency<TFungibleAsset>,
}

/// TODO
/// **Enum** that represents the **settings** for a **Fragment Definition whose Fragment instance(s) must contain unique data when created**
#[derive(Encode, Decode, Clone, scale_info::TypeInfo, Debug, PartialEq)]
pub struct UniqueOptions {
	/// Whether the unique data of the Fragment instance(s) are mutable
	pub mutable: bool,
}

/// **Struct** of a **Fragment Definition**
#[derive(Encode, Decode, Clone, scale_info::TypeInfo, Debug, PartialEq)]
pub struct FragmentDefinition<TFungibleAsset, TAccountId, TBlockNum> {
	/// **Proto-Fragment used** to **create** the **Fragment**
	pub proto_hash: Hash256,
	/// ***DefinitionMetadata* Struct** (the **struct** contains the **Fragment Definition's name**, among other things)
	pub metadata: DefinitionMetadata<TFungibleAsset>,
	/// **Set of Actions** (encapsulated in a `FragmentPerms` bitflag enum) that are **allowed to be done** to
	/// **any Fragment Instance** when it **first gets created** from the **Fragment Definition** (e.g edit, transfer etc.)
	///
	/// These **allowed set of actions of the Fragment Instance** ***may change***
	/// when the **Fragment Instance is given to another account ID** (see the `give()` extrinsic).
	pub permissions: FragmentPerms,
	// Notes from Giovanni:
	//
	// If Fragment Instances (created from the Fragment Definition) must contain unique data when created (injected by buyers, validated by the system)
	/// Whether the **Fragment Definition** is **mutable**
	pub unique: Option<UniqueOptions>,
	/// If scarce, the max supply of the Fragment
	pub max_supply: Option<Compact<InstanceUnit>>,
	/// The creator of this class
	pub creator: TAccountId,
	/// The block number when the item was created
	pub created_at: TBlockNum,
	/// **Map** that maps the **Key of a Proto-Fragment's Custom Metadata Object** to the **Hash of the aforementioned Custom Metadata Object**
	pub custom_metadata: BTreeMap<Compact<u64>, Hash256>,
}

/// **Struct** of a **Fragment Instance**
///
/// Footnotes:
///
/// #### Remarks
///
/// * On purpose not storing owner because:
///   * Big, 32 bytes
///   * Most of use cases will definitely already have the owner available when using this structure, as likely going thru `Inventory` etc.
#[derive(Encode, Decode, Clone, scale_info::TypeInfo, Debug, PartialEq)]
pub struct FragmentInstance<TBlockNum> {
	// Next owner permissions, owners can change those if they want to more restrictive ones, never more permissive
	/// **Set of Actions** (encapsulated in a `FragmentPerms` bitflag enum) **allowed to be done**
	/// to the **Fragment Instance** (e.g edit, transfer etc.)
	///
	/// These **allowed set of actions of the Fragment Instance** ***may change***
	/// when the **Fragment Instance is given to another account ID** (see the `give` extrinsic).
	pub permissions: FragmentPerms,
	/// Block number in which the Fragment Instance was created
	pub created_at: TBlockNum,
	/// Custom data, if unique, this is the hash of the data that can be fetched using bitswap directly on our nodes
	pub custom_data: Option<Hash256>,
	/// Block number that the Fragment Instance expires at (*optional*)
	pub expiring_at: Option<TBlockNum>,
	/// If the Fragment instance represents a **stack of stackable items** (for e.g gold coins or arrows - https://runescape.fandom.com/wiki/Stackable_items),
	/// the **number of items** that are **left** in the **stack of stackable items**
	pub stack_amount: Option<Compact<InstanceUnit>>,
	/// TODO: Documentation
	/// **Map** that maps the **Key of a Proto-Fragment's Metadata Object** to an **Index of the Hash of the aforementioned Metadata Object**
	pub metadata: BTreeMap<Compact<u64>, Compact<u64>>,
}

/// Struct **representing** a sale of the **Fragment Definition** .
///
/// Note: When a Fragment Definition is put on sale, users can create Fragment Instances from it for a fee.
///
/// Footnotes:
///
/// #### Remarks
///
///`price` is using `u128` and not `T::Balance` because the latter requires a whole lot of traits to be satisfied.. rust headakes.
#[derive(Encode, Decode, Clone, scale_info::TypeInfo, Debug, PartialEq)]
pub struct PublishingData<TBlockNum> {
	/// **Fee** that is **needed to be paid** to create a **single Fragment Instance** from the **Fragment Definition**
	pub price: Compact<u128>,
	/// **Amount of Fragment Instances** that **can be bought**
	pub units_left: Option<Compact<InstanceUnit>>,
	/// Block number that the sale ends at (*optional*)
	pub expiration: Option<TBlockNum>,
	/// If the Fragment instance represents a **stack of stackable items** (for e.g gold coins or arrows - https://runescape.fandom.com/wiki/Stackable_items),
	/// the **number of items** to **top up** in the **stack of stackable items**
	pub stack_amount: Option<Compact<InstanceUnit>>,
}

/// Enum indicating the different ways to put a Fragment Instance on sale.
#[derive(Encode, Decode, Clone, scale_info::TypeInfo, Debug, PartialEq, Eq)]
pub enum SecondarySaleType {
	/// Put the Fragment Instance on sale with with a fixed price (where the fixed price is specified in the associated `u128` value of this enum variant)
	Normal(u128),
	// /// Auction (Starting Price, Current Price, Timeout)
	// Auction(Compact<u128>, Compact<u128>, TBlockNum),
}
/// Struct representing the **Details of a Fragment Instance that is put on sale**
#[derive(Encode, Decode, Clone, scale_info::TypeInfo, Debug, PartialEq)]
pub struct SecondarySaleData<TAccountId, TBlockNum> {
	/// Current Owner of the Fragment Instance
	pub owner: TAccountId,
	/// New Permissions of the Fragment Instance after it is sold
	pub new_permissions: Option<FragmentPerms>,
	/// Block number that the newly-copied Fragment Instance expires at. If the Fragment Instance is not copyable, this field is practically irrelevant.
	pub expiration: Option<TBlockNum>,
	/// Type of Sale
	pub secondary_sale_type: SecondarySaleType,
}

/// Enum indicating the different ways that one can purchase a Fragment Instance
#[derive(Encode, Decode, Clone, scale_info::TypeInfo, Debug, PartialEq, Eq)]
pub enum SecondarySaleBuyOptions {
	/// Normal Purchase: Purchase the Fragment Instance based on the fixed-price that was defined by its seller
	Normal,
	// Auction (Bid Price)
	// Auction(Compact<u128>),
}

/// **Enum** indicating whether to
/// **create one Fragment Instance with custom data attached to it**
/// or whether to
/// **create multiple Fragment Instances (with no custom data attached to them)**
#[derive(Encode, Decode, Clone, scale_info::TypeInfo, Debug, PartialEq)]
pub enum FragmentBuyOptions {
	/// Create multiple Fragment Instances (where the number of Fragment Instances to create is specified in the associated `u64` value of this enum variant)
	Quantity(u64),
	/// Create a single Fragment Instance with some custom data attached to it (where the custom data is specified in the associated `Vec<u8>` value of this enum variant)
	UniqueData(Vec<u8>),
}

#[frame_support::pallet]
pub mod pallet {
	use super::*;
	use frame_support::{pallet_prelude::*, Twox64Concat};
	use frame_system::pallet_prelude::*;
	use pallet_protos::{MetaKeys, MetaKeysIndex, Proto, ProtoOwner, Protos, ProtosByOwner};
<<<<<<< HEAD
	use sp_clamor::get_vault_id;
=======
	use pallet_detach::{DetachRequest, DetachRequests, DetachHash, DetachedHashes, SupportedChains};
>>>>>>> afa910da

	/// Configure the pallet by specifying the parameters and types on which it depends.
	#[pallet::config]
	pub trait Config: frame_system::Config + pallet_protos::Config {
		/// Because this pallet emits events, it depends on the runtime's definition of an event.
		type RuntimeEvent: From<Event<Self>> + IsType<<Self as frame_system::Config>::RuntimeEvent>;
		/// Weight functions needed for pallet_fragments.
		type WeightInfo: WeightInfo;
	}

	#[pallet::pallet]
	#[pallet::generate_store(pub(super) trait Store)]
	#[pallet::without_storage_info]
	pub struct Pallet<T>(_);

	/// **StorageMap** that maps a **Proto-Fragment**
	/// to a
	/// **list of Fragment Definitions that were created using the aforementioned Proto-Fragment**
	#[pallet::storage]
	pub type Proto2Fragments<T: Config> = StorageMap<_, Identity, Hash256, Vec<Hash128>>;

	// fragment-hash to fragment-data
	/// **StorageMap** that maps a **Fragment Definition ID (which is determinstically computed using its Proto-Fragment hash and its metadata struct `DefinitionMetadata`)**
	/// to a
	/// ***FragmentDefinition* struct**
	#[pallet::storage]
	pub type Definitions<T: Config> = StorageMap<
		_,
		Identity,
		Hash128,
		FragmentDefinition<T::AssetId, T::AccountId, T::BlockNumber>,
	>;

	/// **StorageMap** that maps a **Fragment Definition ID**
	/// to a
	/// ***PublishingData* struct (of the aforementioned Fragment Definition)**
	#[pallet::storage]
	pub type Publishing<T: Config> =
	StorageMap<_, Identity, Hash128, PublishingData<T::BlockNumber>>;

	/// **StorageNMap** that maps a
	/// **Fragment Instance's Fragment Definition ID, Edition ID and Copy ID**
	/// to a
	/// ***`SecondarySaleData`* struct**
	#[pallet::storage]
	pub type Definition2SecondarySales<T: Config> = StorageNMap<
		_,
		(
			// Definition Hash
			storage::Key<Identity, Hash128>,
			// Edition ID
			storage::Key<Identity, InstanceUnit>,
			// Copy ID
			storage::Key<Identity, InstanceUnit>,
		),
		SecondarySaleData<T::AccountId, T::BlockNumber>,
	>;

	/// **StorageMap** that maps a **Fragment Definition ID**
	/// to the
	/// **total number of unique Edition IDs** found in the
	/// **Fragment Instances that have the aforementioned Fragment Definition ID**
	#[pallet::storage]
	pub type EditionsCount<T: Config> = StorageMap<_, Identity, Hash128, Compact<InstanceUnit>>;

	/// **StorageMap** that maps a **tuple that contains a Fragment Definition ID and an Edition ID**
	/// to the
	/// **total number of Fragment Instances that have the Fragment Definition ID and the Edition ID**
	#[pallet::storage]
	pub type CopiesCount<T: Config> = StorageMap<_, Identity, (Hash128, InstanceUnit), Compact<InstanceUnit>>;

	/// **StorageNMap** that maps a
	/// **Fragment Instance's Fragment Definition ID, Edition ID and Copy ID**
	/// to a
	/// ***`FragmentInstance`* struct**
	///
	/// Footnotes:
	///
	///  #### Keys hashing reasoning
	///
	/// Very long key, means takes a lot of redundant storage (because we will have **many** Instances!), we try to limit the  damage by using `Identity` so that the final key will be:
	/// `[16 bytes of Fragment class hash]+[8 bytes of u64, edition]+[8 bytes of u64, copy id]` for a total of 32 bytes.
	#[pallet::storage]
	pub type Fragments<T: Config> = StorageNMap<
		_,
		// Keys are using Identity for compression, as we deteministically create fragments
		(
			storage::Key<Identity, Hash128>,
			// Editions
			storage::Key<Identity, InstanceUnit>,
			// Copies
			storage::Key<Identity, InstanceUnit>,
		),
		FragmentInstance<T::BlockNumber>,
	>;

	/// StorageMap that maps a **Fragment Definition and a ***Unique Data*** Hash**
	/// to **an Existing Edition of the aforementioned Fragment Definition**
	#[pallet::storage]
	pub type UniqueData2Edition<T: Config> = StorageDoubleMap<
		_,
		Identity,
		Hash128, // Fragment Definition ID
		Identity,
		Hash256, // Unique Data's Hash
		InstanceUnit,    // Edition ID
	>;

	/// StorageDoubleMap that maps a **Fragment Definition and a Clamor Account ID**
	/// to a
	/// **list of Fragment Instances of the Fragment Definition that is owned by the Clamor Account ID**
	///
	/// This storage item stores the exact same thing as `Inventory`, except that the primary key and the secondary key are swapped
	///
	/// Footnotes:
	///
	/// Notice this pulls from memory (and deserializes (scale)) the whole `Vec<_,_>`, this is on purpose as it should not be too big.
	#[pallet::storage]
	pub type Owners<T: Config> = StorageDoubleMap<
		_,
		Identity,
		Hash128,
		Twox64Concat,
		T::AccountId,
		Vec<(Compact<InstanceUnit>, Compact<InstanceUnit>)>,
	>;

	/// StorageDoubleMap that maps a **Clamor Account ID and a Fragment Definition**
	/// to a
	/// **list of Fragment Instances of the Fragment Definition that is owned by the Clamor Account ID**
	///
	/// This storage item stores the exact same thing as `Owners`, except that the primary key and the secondary key are swapped
	///
	/// Footnotes:
	///
	/// Notice this pulls from memory (and deserializes (scale)) the whole `Vec<_,_>`, this is on purpose as it should not be too big.
	#[pallet::storage]
	pub type Inventory<T: Config> = StorageDoubleMap<
		_,
		Twox64Concat,
		T::AccountId,
		Identity,
		Hash128,
		Vec<(Compact<InstanceUnit>, Compact<InstanceUnit>)>,
	>;

	/// StorageMap that maps the **Block Number**
	/// to a
	/// **list of Fragment Instances that expire on that Block
	/// (note: each FI in the list is represented as a tuple that contains the Fragment Instance's Fragment Definition ID, the Fragment Instance's Edition ID and
	/// the Fragment Instance's Copy ID)**
	///
	/// Footnotes:
	///
	///  Fragment Instances can expire, we process expirations every `on_finalize`
	#[pallet::storage]
	pub type Expirations<T: Config> =
	StorageMap<_, Twox64Concat, T::BlockNumber, Vec<(Hash128, Compact<InstanceUnit>, Compact<InstanceUnit>)>>;

	/// **StorageMap** that maps a **Fragment Definition ID and a Number** to a **Data Hash**
	#[pallet::storage]
	pub type DataHashMap<T: Config> =
	StorageDoubleMap<_, Identity, Hash128, Identity, Compact<u64>, Hash256>;
	/// **StorageMap** that maps a **Fragment Definition ID** to the **total number of "Numbers" (see `DataHashMap` to understand what "Numbers" means) that fall under it**
	#[pallet::storage]
	pub type DataHashMapIndex<T: Config> = StorageMap<_, Identity, Hash128, u64>;

	#[allow(missing_docs)]
	#[pallet::event]
	#[pallet::generate_deposit(pub(super) fn deposit_event)]
	pub enum Event<T: Config> {
		/// New definition created by account, definition hash
		DefinitionCreated { definition_hash: Hash128 },
		/// A Fragment Definition metadata has changed
		DefinitionMetadataChanged { definition_hash: Hash128, metadata_key: Vec<u8> },
		/// A Fragment Instance metadata has changed
		InstanceMetadataChanged {
			definition_hash: Hash128,
			edition_id: InstanceUnit,
			copy_id: InstanceUnit,
			metadata_key: Vec<u8>,
		},
		/// Fragment sale has been opened
		Publishing { definition_hash: Hash128 },
		/// Fragment sale has been closed
		Unpublishing { definition_hash: Hash128 },
		/// Inventory item has been added to account
		InventoryAdded {
			account_id: T::AccountId,
			definition_hash: Hash128,
			fragment_id: (InstanceUnit, InstanceUnit),
		},
		/// Inventory item has removed added from account
		InventoryRemoved {
			account_id: T::AccountId,
			definition_hash: Hash128,
			fragment_id: (InstanceUnit, InstanceUnit),
		},
		/// Inventory has been updated
		InventoryUpdated {
			account_id: T::AccountId,
			definition_hash: Hash128,
			fragment_id: (InstanceUnit, InstanceUnit),
		},
		/// Fragment Expiration event
		Expired {
			account_id: T::AccountId,
			definition_hash: Hash128,
			fragment_id: (InstanceUnit, InstanceUnit),
		},
		/// Resell Instance
		Resell {
			definition_hash: Hash128,
			fragment_id: (InstanceUnit, InstanceUnit),
		},
		/// End Resale of Instance
		EndResale {
			definition_hash: Hash128,
			fragment_id: (InstanceUnit, InstanceUnit),
		},
	}

	// Errors inform users that something went wrong.
	#[pallet::error]
	pub enum Error<T> {
		/// Proto not found
		ProtoNotFound,
		/// Proto owner not found
		ProtoOwnerNotFound,
		/// No Permission
		NoPermission,
		/// Detach Request Already Submitted
		DetachRequestAlreadyExists,
		/// Already detached
		Detached,
		/// Already exist
		AlreadyExist,
		/// Metadata Name is Empty
		MetadataNameIsEmpty,
		/// Not found
		NotFound,
		/// Sale has expired
		Expired,
		/// Insufficient funds
		InsufficientBalance,
		/// Account cannot exist with the funds that would be given.
		ReceiverBelowMinimumBalance,
		/// Fragment sale sold out
		SoldOut,
		/// Sale already open
		SaleAlreadyOpen,
		/// Max supply reached
		MaxSupplyReached,
		/// Published quantity reached
		PublishedQuantityReached, // Need to think of a better name!
		/// Params not valid
		ParamsNotValid,
		/// This should not really happen
		SystematicFailure,
		/// Fragment Instance already uploaded with the same unique data
		UniqueDataExists,
		/// Currency not found
		CurrencyNotFound,
	}

	// Dispatchable functions allows users to interact with the pallet and invoke state changes.
	// These functions materialize as "extrinsics", which are often compared to transactions.
	// Dispatchable functions must be annotated with a weight and must return a DispatchResult.
	#[pallet::call]
	impl<T: Config> Pallet<T> {
		/// **Create** a **Fragment Definition** using an **existing Proto-Fragment**.
		///
		/// Note: **Only** the **Proto-Fragment's owner** is **allowed** to **create** a **Fragment Definition**
		/// using the **Proto-Fragment**
		///
		/// # Arguments
		///
		/// * `origin` - **Origin** of the **extrinsic function**
		/// * `proto_hash` - **Hash** of an **existing Proto-Fragment**
		/// * `metadata` -  **Metadata** of the **Fragment Definition**
		///
		/// * `permissions` - **Set of Actions** (encapsulated in a `FragmentPerms` bitflag enum)
		/// that are **allowed to be done** to **any Fragment Instance** when it **first gets created**
		/// from the **Fragment Definition that is created in this extrnisic function** (e.g edit, transfer etc.)
		///
		/// Note: These **allowed set of actions of a created Fragment Instance** ***may change***
		/// when the **Fragment Instance is given to another account ID** (see the `give` extrinsic).
		///
		/// * `unique` (*optional*) - **Whether** the **Fragment Definiton** is **unique**
		/// * `max_supply` (*optional*) - **Maximum amount of Fragment instances (where each Fragment instance has a different Edition ID)**
		/// that **can be created** using the **Fragment Definition**
		#[pallet::weight(<T as Config>::WeightInfo::create(metadata.name.len() as u32))]
		pub fn create(
			origin: OriginFor<T>,
			proto_hash: Hash256,
			metadata: DefinitionMetadata<T::AssetId>,
			permissions: FragmentPerms,
			unique: Option<UniqueOptions>,
			max_supply: Option<InstanceUnit>,
		) -> DispatchResult {
			let who = ensure_signed(origin)?;
			let proto: Proto<T::AccountId, T::BlockNumber> =
				<Protos<T>>::get(proto_hash).ok_or(Error::<T>::ProtoNotFound)?; // Get `Proto` struct from `proto_hash`

			let proto_owner: T::AccountId = match proto.owner {
				// Get `proto_owner` from `proto.owner`
				ProtoOwner::User(owner) => Ok(owner),
				_ => Err(Error::<T>::ProtoOwnerNotFound),
			}?;

			ensure!(who == proto_owner, Error::<T>::NoPermission); // Only proto owner can create a fragment definition from proto

			ensure!(!<DetachedHashes<T>>::contains_key(&DetachHash::Proto(proto_hash)), Error::<T>::Detached); // proto must not have been detached

			ensure!(metadata.name.len() > 0, Error::<T>::MetadataNameIsEmpty);

			let hash = blake2_128(
				// This is the unique id of the Fragment Definition that will be created
				&[&proto_hash[..], &metadata.name.encode(), &metadata.currency.encode()].concat(),
			);

			ensure!(!<Definitions<T>>::contains_key(&hash), Error::<T>::AlreadyExist); // If fragment already exists, throw error

			if let Currency::Custom(currency) = metadata.currency {
				ensure!(
					pallet_assets::Pallet::<T>::maybe_total_supply(currency).is_some(),
					Error::<T>::CurrencyNotFound
				); // If it is `None`, this means the asset ID `currency` doesn't exist
			}

			let current_block_number = <frame_system::Pallet<T>>::block_number();

			// ! Writing

			// create vault account
			// we need an existential amount deposit to be able to create the vault account
			let vault: T::AccountId = get_vault_id(hash);

			match metadata.currency {
				Currency::Native => {
					let minimum_balance =
						<pallet_balances::Pallet<T> as fungible::Inspect<T::AccountId>>::minimum_balance();
					<pallet_balances::Pallet<T> as fungible::Mutate<T::AccountId>>::mint_into(
						&vault,
						minimum_balance,
					)?;
				},
				Currency::Custom(currency) => {
					let minimum_balance =
						<pallet_assets::Pallet<T> as fungibles::Inspect<T::AccountId>>::minimum_balance(currency);
					<pallet_assets::Pallet<T> as fungibles::Mutate<T::AccountId>>::mint_into(
						currency,
						&vault,
						minimum_balance,
					)?;
				}
			};

			let fragment_data = FragmentDefinition {
				proto_hash,
				metadata,
				permissions,
				unique,
				max_supply: max_supply.map(|x| Compact(x)),
				creator: who.clone(),
				created_at: current_block_number,
				custom_metadata: BTreeMap::new(),
			};
			<Definitions<T>>::insert(&hash, fragment_data);

			Proto2Fragments::<T>::append(&proto_hash, hash);

			Self::deposit_event(Event::DefinitionCreated { definition_hash: hash });
			Ok(())
		}

		/// **Alters** the **custom metadata** of a **Fragment Definition** (whose ID is `definition_hash`) by **adding or modifying a key-value pair** (`metadata_key.clone`,`blake2_256(&data.encode())`)
		/// to the **BTreeMap field `custom_metadata`** of the **existing Fragment Definition's Struct Instance**.
		/// Furthermore, this function also indexes `data` in the Blockchain's Database and stores it in the IPFS
		///
		/// # Arguments
		///
		/// * `origin` - The origin of the extrinsic / dispatchable function
		/// * `definition_hash` - **ID of the Fragment Definition**
		/// * `metadata_key` - The key (of the key-value pair) that is added in the BTreeMap field `custom_metadata` of the existing Fragment Definition's Struct Instance
		/// * `data` - The hash of `data` is used as the value (of the key-value pair) that is added in the BTreeMap field `custom_metadata` of the existing Fragment Definition's Struct Instance
		#[pallet::weight(50_000)]
		pub fn set_definition_metadata(
			origin: OriginFor<T>,
			// fragment hash we want to update
			definition_hash: Hash128,
			// Think of "Vec<u8>" as String (something to do with WASM - that's why we use Vec<u8>)
			metadata_key: Vec<u8>,
			// data we want to update last because of the way we store blocks (storage chain)
			data: Vec<u8>,
		) -> DispatchResult {
			let who = ensure_signed(origin)?;

			let proto_hash =
				<Definitions<T>>::get(definition_hash).ok_or(Error::<T>::NotFound)?.proto_hash; // Get `proto_hash` from `definition_hash`
			let proto: Proto<T::AccountId, T::BlockNumber> =
				<Protos<T>>::get(proto_hash).ok_or(Error::<T>::ProtoNotFound)?;
			let proto_owner: T::AccountId = match proto.owner {
				// Get `proto_owner` from `proto`
				ProtoOwner::User(owner) => Ok(owner),
				_ => Err(Error::<T>::ProtoOwnerNotFound),
			}?;
			ensure!(who == proto_owner, Error::<T>::NoPermission); // Ensure `who` is `proto_owner`

			// TO REVIEW
			ensure!(!<DetachedHashes<T>>::contains_key(&DetachHash::Proto(proto_hash)), Error::<T>::Detached); // Ensure `proto_hash` isn't detached

			let data_hash = blake2_256(&data);

			// we need this to index transactions
			let extrinsic_index = <frame_system::Pallet<T>>::extrinsic_index()
				.ok_or(Error::<T>::SystematicFailure)?;

			// Write STATE from now, ensure no errors from now...

			let metadata_key_index = {
				let index = <MetaKeys<T>>::get(metadata_key.clone());
				if let Some(index) = index {
					<Compact<u64>>::from(index)
				} else {
					let next_index = <MetaKeysIndex<T>>::try_get().unwrap_or_default() + 1;
					<MetaKeys<T>>::insert(metadata_key.clone(), next_index);
					// storing is dangerous inside a closure
					// but after this call we start storing..
					// so it's fine here
					<MetaKeysIndex<T>>::put(next_index);
					<Compact<u64>>::from(next_index)
				}
			};

			<Definitions<T>>::mutate(&definition_hash, |definition| {
				let definition = definition.as_mut().unwrap();
				// update custom metadata
				definition.custom_metadata.insert(metadata_key_index, data_hash);
			});

			// index data
			transaction_index::index(extrinsic_index, data.len() as u32, data_hash);

			// also emit event
			Self::deposit_event(Event::DefinitionMetadataChanged {
				definition_hash,
				metadata_key: metadata_key.clone(),
			});

			log::debug!(
				"Added metadata to fragment definition: {:x?} with key: {:x?}",
				definition_hash,
				metadata_key
			);

			Ok(())
		}

		/// **Alters** the **metadata** of a **Fragment Instance** (whose Fragment Definition ID is `definition_hash`,
		/// whose Edition ID is `edition_id` and whose Copy ID is `copy_id`).
		/// Furthermore, this function also indexes `data` in the Blockchain's Database and stores it in the IPFS
		///
		/// # Arguments
		///
		/// * `origin` - The origin of the extrinsic / dispatchable function
		/// * `definition_hash` - **ID of the Fragment Instance's Fragment Definition**
		/// * `edition_id` - **Edition ID of the Fragment Instance**
		/// * `copy_id` - **Copy ID of the Fragment Instance**
		/// * `metadata_key` - The key (of the key-value pair) that is added in the BTreeMap field `metadata` of the existing Fragment Instance's Struct Instance
		/// * `data` - The hash of `data` is used as the value (of the key-value pair) that is added in the BTreeMap field `metadata` of the existing Fragment Instance's Struct Instance
		#[pallet::weight(50_000)]
		pub fn set_instance_metadata(
			origin: OriginFor<T>,
			definition_hash: Hash128,
			edition_id: InstanceUnit,
			copy_id: InstanceUnit,
			// Think of "Vec<u8>" as String (something to do with WASM - that's why we use Vec<u8>)
			metadata_key: Vec<u8>,
			// data we want to update last because of the way we store blocks (storage chain)
			data: Vec<u8>,
		) -> DispatchResult {
			let who = ensure_signed(origin)?;

			ensure!(!<DetachedHashes<T>>::contains_key(&DetachHash::Instance(definition_hash, Compact(edition_id), Compact(copy_id))), Error::<T>::Detached);

			let instance_struct = <Fragments<T>>::get((definition_hash, edition_id, copy_id))
				.ok_or(Error::<T>::NotFound)?;

			let owned_instances =
				<Inventory<T>>::get(who.clone(), definition_hash).ok_or(Error::<T>::NotFound)?;
			ensure!(
				owned_instances.contains(&(Compact(edition_id), Compact(copy_id))),
				Error::<T>::NoPermission
			);

			let data_hash = blake2_256(&data);

			// we need this to index transactions
			let extrinsic_index = <frame_system::Pallet<T>>::extrinsic_index()
				.ok_or(Error::<T>::SystematicFailure)?;

			// Write STATE from now, ensure no errors from now...

			let metadata_key_index = {
				let index = <MetaKeys<T>>::get(metadata_key.clone());
				if let Some(index) = index {
					<Compact<u64>>::from(index)
				} else {
					let next_index = <MetaKeysIndex<T>>::try_get().unwrap_or_default() + 1;
					<MetaKeys<T>>::insert(metadata_key.clone(), next_index);
					// storing is dangerous inside a closure
					// but after this call we start storing..
					// so it's fine here
					<MetaKeysIndex<T>>::put(next_index);
					<Compact<u64>>::from(next_index)
				}
			};

			let (index, should_update_metadata_field) = {
				if let Some(existing_index) = instance_struct.metadata.get(&metadata_key_index) {
					(existing_index.clone(), false)
				} else {
					let next_index =
						<DataHashMapIndex<T>>::try_get(definition_hash).unwrap_or_default() + 1;
					<DataHashMapIndex<T>>::insert(definition_hash, next_index);
					(Compact(next_index), true)
				}
			};

			<DataHashMap<T>>::insert(definition_hash, index, data_hash);

			if should_update_metadata_field {
				<Fragments<T>>::mutate(&(definition_hash, edition_id, copy_id), |instance| {
					let instance = instance.as_mut().unwrap();
					// update custom metadata
					instance.metadata.insert(metadata_key_index, index);
				});
			}

			// index data
			transaction_index::index(extrinsic_index, data.len() as u32, data_hash);

			// also emit event
			Self::deposit_event(Event::InstanceMetadataChanged {
				definition_hash: definition_hash,
				edition_id,
				copy_id,
				metadata_key: metadata_key.clone(),
			});

			log::debug!(
				"Added metadata to fragment instance: {:x?}, {}, {} with key: {:x?}",
				definition_hash,
				edition_id,
				copy_id,
				metadata_key
			);

			Ok(())
		}

		/// Put the **Fragment Definition `definition_hash`** on sale. When a Fragment Definition is put on sale, users can create Fragment Instances from it for a fee.
		///
		/// Note: **Only** the **Fragment's Proto-Fragment's owner** is **allowed** to put the **Fragment** on sale
		///
		/// # Arguments
		///
		/// * `origin` - **Origin** of the **extrinsic function**
		/// * `definition_hash` - ID of the **Fragment Definition** to put on sale
		/// * `price` -  **Price** to **buy** a **single Fragment Instance** that is created from the **Fragment Definition*
		/// * `quantity` (*optional*) - **Maximum amount of Fragment Instances** that **can be bought**
		/// * `expires` (*optional*) - **Block number** that the sale ends at (*optional*)
		/// * `amount` (*optional*) - If the Fragment instance represents a **stack of stackable items** (for e.g gold coins or arrows - https://runescape.fandom.com/wiki/Stackable_items),
		/// the **number of items** to **top up** in the **stack of stackable items**
		#[pallet::weight(<T as Config>::WeightInfo::publish())]
		pub fn publish(
			origin: OriginFor<T>,
			definition_hash: Hash128,
			price: u128,
			quantity: Option<InstanceUnit>,
			expires: Option<T::BlockNumber>,
			stack_amount: Option<InstanceUnit>,
		) -> DispatchResult {
			let who = ensure_signed(origin)?;

			let proto_hash =
				<Definitions<T>>::get(definition_hash).ok_or(Error::<T>::NotFound)?.proto_hash; // Get `proto_hash` from `definition_hash`
			let proto: Proto<T::AccountId, T::BlockNumber> =
				<Protos<T>>::get(proto_hash).ok_or(Error::<T>::ProtoNotFound)?; // Get `proto` from `proto_hash`

			let proto_owner: T::AccountId = match proto.owner {
				// Get `proto_owner` from `proto`
				ProtoOwner::User(owner) => Ok(owner),
				_ => Err(Error::<T>::ProtoOwnerNotFound),
			}?;

			ensure!(who == proto_owner, Error::<T>::NoPermission); // Ensure `who` is `proto_owner`

			// TO REVIEW
			ensure!(!<DetachedHashes<T>>::contains_key(&DetachHash::Proto(proto_hash)), Error::<T>::Detached); // Ensure `proto_hash` isn't detached

			ensure!(!<Publishing<T>>::contains_key(&definition_hash), Error::<T>::SaleAlreadyOpen); // Ensure `definition_hash` isn't already published

			let fragment_data =
				<Definitions<T>>::get(definition_hash).ok_or(Error::<T>::NotFound)?; // Get `FragmentDefinition` struct from `definition_hash`

			if let Some(max_supply) = fragment_data.max_supply {
				let max: InstanceUnit = max_supply.into();
				let existing: InstanceUnit =
					<EditionsCount<T>>::get(&definition_hash).unwrap_or(Compact(0)).into();
				let left = max.saturating_sub(existing); // `left` = `max` - `existing`
				if left == 0 {
					return Err(Error::<T>::MaxSupplyReached.into());
				}
				if let Some(quantity) = quantity {
					let quantity: InstanceUnit = quantity.into();
					ensure!(quantity <= left, Error::<T>::MaxSupplyReached); // Ensure that the function parameter `quantity` is smaller than or equal to `left`
				} else {
					// Ensure that if `fragment_data.max_supply` exists, the function parameter `quantity` must also exist
					return Err(Error::<T>::ParamsNotValid.into());
				}
			}

			// ! Writing

			<Publishing<T>>::insert(
				definition_hash,
				PublishingData {
					price: Compact(price),
					units_left: quantity.map(|x| Compact(x)),
					expiration: expires,
					stack_amount: stack_amount.map(|x| Compact(x)),
				},
			);

			Self::deposit_event(Event::Publishing { definition_hash });

			Ok(())
		}

		/// Take the **Fragment Definition `definition_hash`** off sale.
		/// When a Fragment Definition is put on sale, users can create Fragment Instances from it for a fee.
		///
		/// Note: **Only** the **Fragment's Proto-Fragment's owner** is **allowed** to take the Fragment off sale
		///
		/// # Arguments
		///
		/// * `origin` - **Origin** of the **extrinsic function**
		/// * `definition_hash` - **ID** of the **Fragment Definition** to take off sale
		#[pallet::weight(<T as Config>::WeightInfo::unpublish())]
		pub fn unpublish(origin: OriginFor<T>, definition_hash: Hash128) -> DispatchResult {
			let who = ensure_signed(origin)?;

			let proto_hash =
				<Definitions<T>>::get(definition_hash).ok_or(Error::<T>::NotFound)?.proto_hash; // Get `proto_hash` from `definition_hash`
			let proto: Proto<T::AccountId, T::BlockNumber> =
				<Protos<T>>::get(proto_hash).ok_or(Error::<T>::ProtoNotFound)?;

			let proto_owner: T::AccountId = match proto.owner {
				// Get `proto_owner` from `proto`
				ProtoOwner::User(owner) => Ok(owner),
				_ => Err(Error::<T>::ProtoOwnerNotFound),
			}?;

			ensure!(who == proto_owner, Error::<T>::NoPermission); // Ensure `who` is `proto_owner`

			// TO REVIEW
			ensure!(!<DetachedHashes<T>>::contains_key(&DetachHash::Proto(proto_hash)), Error::<T>::Detached); // Ensure `proto_hash` isn't detached

			ensure!(<Publishing<T>>::contains_key(&definition_hash), Error::<T>::NotFound); // Ensure `definition_hash` is currently published

			// ! Writing

			<Publishing<T>>::remove(&definition_hash); // Remove Fragment Definition `definition_hash` from `Publishing`

			Self::deposit_event(Event::Unpublishing { definition_hash });

			Ok(())
		}

		/// Create **Fragment instance(s)** from the **Fragment Definition `definition_hash`** and
		/// **assign their ownership** to **`origin`**
		///
		/// Note: **Each created Fragment instance** will have a **different Edition ID** and a **Copy ID of "1"**.
		///
		/// Note: **Only** the **Fragment Definition's Proto-Fragment's owner** is **allowed** to
		/// create instance(s) of the Fragment in this extrinsic function.
		///
		/// # Arguments
		///
		/// * `origin` - **Origin** of the **extrinsic function**
		/// * `definition_hash` - **ID* of the **Fragment Definition**
		/// * `options` - **Enum** indicating whether to
		/// **create one Fragment Instance with custom data attached to it** or whether to
		/// **create multiple Fragment Instances (with no custom data attached)**
		/// * `amount` (*optional*) - If the Fragment Instance(s) represent a **stack of stackable items**
		/// (for e.g gold coins or arrows - https://runescape.fandom.com/wiki/Stackable_items),
		/// `amount` is the **number of items** to **top up** in the **stack of stackable items**
		///
		/// TODO - `*q as u32` might cause problems if q is too big (since q is u64)!!!
		#[pallet::weight(match options {
		FragmentBuyOptions::Quantity(q) => <T as Config>::WeightInfo::mint_definition_that_has_non_unique_capability(*q as u32),
		FragmentBuyOptions::UniqueData(d) => <T as Config>::WeightInfo::mint_definition_that_has_unique_capability(d.len() as u32)
		})]
		pub fn mint(
			origin: OriginFor<T>,
			definition_hash: Hash128,
			options: FragmentBuyOptions,
			stack_amount: Option<InstanceUnit>,
		) -> DispatchResult {
			let who = ensure_signed(origin)?;

			let current_block_number = <frame_system::Pallet<T>>::block_number();

			let proto_hash =
				<Definitions<T>>::get(definition_hash).ok_or(Error::<T>::NotFound)?.proto_hash; // Get `proto_hash` from `definition_hash`
			let proto: Proto<T::AccountId, T::BlockNumber> =
				<Protos<T>>::get(proto_hash).ok_or(Error::<T>::ProtoNotFound)?; // Get `proto` from `proto_hash`

			let proto_owner: T::AccountId = match proto.owner {
				// Get `proto_owner` from `proto`
				ProtoOwner::User(owner) => Ok(owner),
				_ => Err(Error::<T>::ProtoOwnerNotFound),
			}?;

			ensure!(who == proto_owner, Error::<T>::NoPermission); // Ensure `who` is `proto_owner`

			// TO REVIEW
			ensure!(!<DetachedHashes<T>>::contains_key(&DetachHash::Proto(proto_hash)), Error::<T>::Detached); // Ensure `proto_hash` isn't detached

			let quantity = match options {
				// Number of fragment instances to mint
				FragmentBuyOptions::Quantity(quantity) => u64::from(quantity),
				_ => 1u64,
			};

			// ! Writing

			Self::mint_fragments(
				&who,
				&definition_hash,
				None, // PublishingData (optional)
				&options,
				quantity,
				current_block_number,
				None, // Block Number the Fragment(s) expire at (optional)
				stack_amount.map(|x| Compact(x)),
			)
		}

		/// Allows the Caller Account ID `origin` to create Fragment instance(s) of the Fragment Definition `definition_hash`,
		/// for a fee. The ownership of the created Fragment instance(s) is assigned to the Caller Account ID.
		///
		/// Note: Each created Fragment instance will have a different Edition ID and a Copy ID of "1".
		///
		/// Note: The total fee that the buyer (i.e the Caller Account ID `origin`) must pay is the
		/// specified price-per-instance multiplied by the total number of instance(s) that the buyer wants to create. (@karan)
		/// This amount will be transferred to the Fragment Definition's Vault's Account ID.
		///
		///
		///
		/// # Arguments
		///
		/// * `origin` - **Origin** of the **extrinsic function**
		/// * `definition_hash` - **ID** of the **Fragment Definition**
		/// * `options` - **Enum** indicating whether to
		/// **create one Fragment Instance with custom data attached to it** or whether to
		/// **create multiple Fragment Instances (with no custom data attached)**
		///
		/// TODO - `*=q as u32` might cause problems if q is too big (since q is u64)!!!
		#[pallet::weight(match options {
		FragmentBuyOptions::Quantity(q) => <T as Config>::WeightInfo::buy_definition_that_has_non_unique_capability(*q as u32),
		FragmentBuyOptions::UniqueData(d) => <T as Config>::WeightInfo::buy_definition_that_has_unique_capability(d.len() as u32)
		})]
		pub fn buy(
			origin: OriginFor<T>,
			definition_hash: Hash128,
			options: FragmentBuyOptions,
		) -> DispatchResult {
			let who = ensure_signed(origin)?;

			let current_block_number = <frame_system::Pallet<T>>::block_number();

			let sale = <Publishing<T>>::get(&definition_hash).ok_or(Error::<T>::NotFound)?; // if Fragment Definition `definition_hash` is not published (i.e on sale), you cannot buy it
			if let Some(expiration) = sale.expiration {
				ensure!(current_block_number < expiration, Error::<T>::Expired);
			}

			if let Some(units_left) = sale.units_left {
				ensure!(units_left > Compact(0), Error::<T>::SoldOut);
			}

			let price: u128 = sale.price.into();

			let fragment_data =
				<Definitions<T>>::get(definition_hash).ok_or(Error::<T>::NotFound)?;

			let vault: T::AccountId = get_vault_id(definition_hash); // Get the Vault Account ID of `definition_hash`

			let quantity = match options {
				FragmentBuyOptions::Quantity(amount) => u64::from(amount),
				_ => 1u64,
			};

			let price = price.saturating_mul(quantity as u128); // `price` = `price` * `quantity`

			Self::can_transfer_currency(&who, &vault, price, fragment_data.metadata.currency)?;

			// ! Writing

			Self::mint_fragments(
				&who,
				&definition_hash,
				Some(&sale), // PublishingData (optional)
				&options,
				quantity,
				current_block_number,
				None, // Block Number that the Fragment Instance will expire at (optional)
				sale.stack_amount,
			)?;

			Self::transfer_currency(&who, &vault, price, fragment_data.metadata.currency)?;

			Ok(())
		}

		/// Give a **Fragment Instance** to **`to`**.
		///
		/// If the **current permitted actions of the Fragment Instance** allows for it to be copied (i.e if it has the permission **FragmentPerms::COPY**),
		/// then it is copied and the copy's ownership is assigned to `to`.
		/// Otherwise, its ownership is transferred from `origin` to `to`.
		///
		/// Note: **Only** the **Fragment Instance's owner** is **allowed** to give the Fragment Instance
		///
		/// # Arguments
		///
		/// * `origin` - **Origin** of the **extrinsic function**
		/// * `definition_hash` - Fragment Definition ID of the Fragment Instance
		/// * `edition` - Edition ID of the Fragment Instance
		/// * `copy` - Copy ID of the Fragment instance
		/// * `to` - **Account ID** to give the Fragment instance
		/// * `new_permissions` (*optional*) - The permitted set of actions that the account that is given the Fragment instance can do with it. Note: `new_permissions` must be a subset of the current `permissions` field of the Fragment Instance.
		/// * `expiration` (*optional*) - Block number that the newly-copied Fragment Instance expires at. If the Fragment Instance is not copyable, this parameter is practically irrelevant.
		#[pallet::weight(
		<T as Config>::WeightInfo::benchmark_give_instance_that_has_copy_perms()
		.max(<T as Config>::WeightInfo::benchmark_give_instance_that_does_not_have_copy_perms())
		)] // Since both weight functions return a static value, we should not be doing a `max()` and just manually choose the one with a greater weight!
		pub fn give(
			origin: OriginFor<T>,
			definition_hash: Hash128,
			edition_id: InstanceUnit,
			copy_id: InstanceUnit,
			to: <T::Lookup as StaticLookup>::Source,
			new_permissions: Option<FragmentPerms>,
			expiration: Option<T::BlockNumber>,
		) -> DispatchResult {
			let who = ensure_signed(origin)?;

			Self::can_transfer_instance(&who, &definition_hash, edition_id, copy_id, new_permissions, expiration)?;

			let to = T::Lookup::lookup(to)?;

			// now we take two different paths if item can be copied or not
			Self::transfer_instance(&who, &to, &definition_hash, edition_id, copy_id, new_permissions, expiration)?;

			Ok(())
		}

		/// Create the **Account ID** of the **Fragment Instance whose Fragment Definition ID is `class`,
		/// whose Edition ID is `edition`** and whose Copy ID is `copy`**
		///
		/// # Arguments
		///
		/// * `origin` - **Origin** of the **extrinsic function**
		/// * `definition_hash` - **Fragment Definition 	ID** of the **Fragment Instance**
		/// * `edition` - **Edition ID** of the **Fragment Instance**
		/// * `copy` - **Copy ID** of the **Fragment Instance**
		#[pallet::weight(50_000)]
		pub fn create_account(
			origin: OriginFor<T>,
			definition_hash: Hash128,
			edition: InstanceUnit,
			copy: InstanceUnit,
		) -> DispatchResult {
			let who = ensure_signed(origin)?;

			// Only the owner of this fragment can transfer it
			let ids =
				<Inventory<T>>::get(who.clone(), definition_hash).ok_or(Error::<T>::NotFound)?;

			ensure!(ids.contains(&(Compact(edition), Compact(copy))), Error::<T>::NoPermission);

			// create an account for a specific fragment
			// we need an existential amount deposit to be able to create the vault account
			let frag_account = Self::get_fragment_account_id(definition_hash, edition, copy);
			let minimum_balance =
				<pallet_balances::Pallet<T> as fungible::Inspect<T::AccountId>>::minimum_balance();
			let _ = <pallet_balances::Pallet<T> as fungible::Mutate<T::AccountId>>::mint_into(
				&frag_account,
				minimum_balance,
			);

			// TODO Make owner pay for deposit actually!
			// TODO setup proxy

			Ok(())
		}


		/// Put a Fragment Instance on sale.
		///
		///
		/// Note: **Only** the **Fragment Instance's owner** is **allowed** to call this extrinsic
		///
		/// # Arguments
		///
		/// * `origin` - **Origin** of the **extrinsic function**
		/// * `definition_hash` - Fragment Definition ID of the Fragment Instance
		/// * `edition` - Edition ID of the Fragment Instance
		/// * `copy` - Copy ID of the Fragment instance
		/// * `to` - **Account ID** to give the Fragment instance
		/// * `new_permissions` (*optional*) - The permitted set of actions that the account that is given the Fragment instance can do with it. Note: `new_permissions` must be a subset of the current `permissions` field of the Fragment Instance.
		/// * `expiration` (*optional*) - Block number that the newly-copied Fragment Instance expires at. If the Fragment Instance is not copyable, this parameter is practically irrelevant.
		/// * `secondary_sale_type` - Type of Sale
		#[pallet::weight(50_000)]
		pub fn resell(
			origin: OriginFor<T>,
			definition_hash: Hash128,
			edition_id: InstanceUnit,
			copy_id: InstanceUnit,
			new_permissions: Option<FragmentPerms>,
			expiration: Option<T::BlockNumber>,
			secondary_sale_type: SecondarySaleType
		) -> DispatchResult {

			let who = ensure_signed(origin)?;

			ensure!(
				!<Definition2SecondarySales<T>>::contains_key((definition_hash, edition_id, copy_id)),
				Error::<T>::SaleAlreadyOpen
			);

			Self::can_transfer_instance(&who, &definition_hash, edition_id, copy_id, new_permissions, expiration)?;

			// ! Writing

			Definition2SecondarySales::<T>::insert(
				(definition_hash, edition_id, copy_id),
				SecondarySaleData {
					owner: who,
					new_permissions,
					expiration,
					secondary_sale_type
				}
			);

			Self::deposit_event(Event::Resell { definition_hash, fragment_id: (edition_id, copy_id) });

			Ok(())
		}

		/// End the sale of a Fragment Instance that is currently on sale.
		///
		/// # Arguments
		///
		/// * `origin` - **Origin** of the **extrinsic function**
		/// * `definition_hash` - Fragment Definition ID of the Fragment Instance
		/// * `edition` - Edition ID of the Fragment Instance
		/// * `copy` - Copy ID of the Fragment instance
		#[pallet::weight(50_000)]
		pub fn end_resale(
			origin: OriginFor<T>,
			definition_hash: Hash128,
			edition_id: InstanceUnit,
			copy_id: InstanceUnit,
		) -> DispatchResult {

			let who = ensure_signed(origin)?;

			ensure!(
				who == <Definition2SecondarySales<T>>::get((definition_hash, edition_id, copy_id)).ok_or(Error::<T>::NotFound)?.owner,
				Error::<T>::NoPermission
			);

			// ! Writing

			Definition2SecondarySales::<T>::remove((definition_hash, edition_id, copy_id));

			Self::deposit_event(Event::EndResale { definition_hash, fragment_id: (edition_id, copy_id) });

			Ok(())
		}

		/// Buy an existing Fragment Instance that is on sale.
		///
		/// # Arguments
		///
		/// * `origin` - **Origin** of the **extrinsic function**
		/// * `definition_hash` - Fragment Definition ID of the Fragment Instance
		/// * `edition` - Edition ID of the Fragment Instance
		/// * `copy` - Copy ID of the Fragment instance
		/// * `options` - Enum indicating how to buy the instance
		#[pallet::weight(50_000)]
		pub fn secondary_buy(
			origin: OriginFor<T>,
			definition_hash: Hash128,
			edition_id: InstanceUnit,
			copy_id: InstanceUnit,
			options: SecondarySaleBuyOptions
		) -> DispatchResult {
			let who = ensure_signed(origin)?;

			let secondary_sale_data = Definition2SecondarySales::<T>::get((definition_hash, edition_id, copy_id))
				.ok_or(Error::<T>::NotFound)?;

			let currency = Definitions::<T>::get(definition_hash).ok_or(Error::<T>::SystematicFailure)?.metadata.currency;

			match (secondary_sale_data.secondary_sale_type, options) {
				(SecondarySaleType::Normal(price), SecondarySaleBuyOptions::Normal) => {
					Self::can_transfer_currency(&who, &secondary_sale_data.owner, price, currency)?;

					// ! Writing

					Self::transfer_currency(&who, &secondary_sale_data.owner, price, currency)?;
					Self::transfer_instance(
						&secondary_sale_data.owner,
						&who,
						&definition_hash,
						edition_id,
						copy_id,
						secondary_sale_data.new_permissions,
						secondary_sale_data.expiration
					)?;

					// remove secondary sale data from `Definition2SecondarySales`
					Definition2SecondarySales::<T>::remove((definition_hash, edition_id, copy_id));
				}
				_ => return Err(Error::<T>::ParamsNotValid.into()),
			};

			Ok(())
		}

		/// Request to detach a **Fragment** from **Clamor**.
		///
		/// Note: The Fragment may actually get detached after one or more Clamor blocks since when this extrinsic is called.
		///
		/// Note: **Once the Fragment is detached**, an **event is emitted that includes a signature**.
		/// This signature can then be used to attach the Proto-Fragment to an External Blockchain `target_chain`.
		///
		/// # Arguments
		///
		/// * `origin` - The origin of the extrinsic function
		/// * `definition_hash` - **ID of the Fragment Definition** to **detach**
		/// * `target_chain` - **External Blockchain** to attach the Proto-Fragment into
		/// * `target_account` - **Public Account Address in the External Blockchain `target_chain`**
		///   to assign ownership of the Proto-Fragment to
		#[pallet::weight(25_000)] // TODO - weight
		pub fn detach(
			origin: OriginFor<T>,
			definition_hash: Hash128,
			edition_id: InstanceUnit,
			copy_id: InstanceUnit,
			target_chain: SupportedChains,
			target_account: Vec<u8>, // an eth address or so
		) -> DispatchResult {

			let who = ensure_signed(origin)?;

			let current_block_number = <frame_system::Pallet<T>>::block_number();

			// owner must own instance
			let owned_instances = <Inventory<T>>::get(who, definition_hash).ok_or(Error::<T>::NoPermission)?;
			ensure!(
				owned_instances.contains(&(Compact(edition_id), Compact(copy_id))),
				Error::<T>::NoPermission
			);

			// REVIEW - no go if will expire this block
			let instance = <Fragments<T>>::get((definition_hash, edition_id, copy_id))
				.ok_or(Error::<T>::NotFound)?;
			if let Some(expiring_at) = instance.expiring_at {
				ensure!(current_block_number < expiring_at, Error::<T>::NotFound);
			}

			let detach_hash = DetachHash::Instance(definition_hash, Compact(edition_id), Compact(copy_id));
			let detach_request = DetachRequest { hash: detach_hash.clone(), target_chain, target_account};

			ensure!(!<DetachedHashes<T>>::contains_key(&detach_hash),Error::<T>::Detached);
			ensure!(!<DetachRequests<T>>::get().contains(&detach_request), Error::<T>::DetachRequestAlreadyExists);

			<DetachRequests<T>>::mutate(|requests| {
				requests.push(detach_request);
			});

			Ok(())
		}
	}

	#[pallet::hooks]
	impl<T: Config> Hooks<BlockNumberFor<T>> for Pallet<T> {
		/// During the block finalization phase,
		/// clear all the *Fragment instance*-related Storage Items of any information regarding
		/// Fragment instances that have already expired
		fn on_finalize(n: T::BlockNumber) {
			let expiring = <Expirations<T>>::take(n);
			if let Some(expiring) = expiring {
				for item in expiring {
					// remove from Fragments
					<Fragments<T>>::remove((item.0, u64::from(item.1), u64::from(item.2)));
					for (owner, items) in <Owners<T>>::iter_prefix(item.0) {
						let index = items.iter().position(|x| x == &(item.1, item.2));
						if let Some(index) = index {
							// remove from Owners
							<Owners<T>>::mutate(item.0, owner.clone(), |x| {
								if let Some(x) = x {
									x.remove(index);
								}
							});

							// remove from Inventory
							<Inventory<T>>::mutate(owner.clone(), item.0, |x| {
								if let Some(x) = x {
									let index = x.iter().position(|y| y == &(item.1, item.2));
									if let Some(index) = index {
										x.remove(index);
									}
								}
							});

							// trigger an Event
							Self::deposit_event(Event::Expired {
								account_id: owner,
								definition_hash: item.0,
								fragment_id: (item.1.into(), item.2.into()),
							});

							// fragments are unique so we are done here
							break;
						}
					}
				}
			}
		}
	}

	impl<T: Config> Pallet<T> {

		/// Get the **Account ID** of the **Fragment Instance whose Fragment Definition ID is `definition_hash`,
		/// whose Edition ID is `edition`** and whose Copy ID is `copy`**
		///
		/// This Account ID is determinstically computed using the Fragment Definition ID `class_hash`, the Edition ID `edition` and the Copy ID `copy`
		pub fn get_fragment_account_id(
			definition_hash: Hash128,
			edition: InstanceUnit,
			copy: InstanceUnit,
		) -> T::AccountId {
			let hash = blake2_256(
				&[&b"fragments-account"[..], &definition_hash, &edition.encode(), &copy.encode()]
					.concat(),
			);
			T::AccountId::decode(&mut &hash[..]).expect("T::AccountId should decode")
		}

		/// Create `quantity` number of Fragment Instances from the Fragment Definition `definition_hash` and assigns their ownership to `to`
		///
		/// # Arguments
		///
		/// * `to` - **Account ID** to assign ownernship of the created Fragment instances to
		/// * `definition_hash` - ID of the Fragment Definition
		/// * `sale` - Struct **representing** a **sale of the Fragment Definition**, if the **Fragment Definition** is **currently on sale**
		/// * `options` - **Enum** indicating whether to
		/// **create one Fragment Instance with custom data attached to it** or whether to
		/// **create multiple Fragment Instances (with no custom data attached)**
		/// * `quantity` - **Number of Fragment Instances** to **create**
		/// * `current_block_number` - **Current block number** of the **Clamor Blockchain**
		/// * `expiring_at` (*optional*) - **Block Number** that the **Fragment Instance** will **expire at**
		/// * `amount` (*optional*) - If the Fragment Instance(s) represent a **stack of stackable items**
		/// (for e.g gold coins or arrows - https://runescape.fandom.com/wiki/Stackable_items),
		/// `amount` is the **number of items** to **top up** in the **stack of stackable items**
		pub fn mint_fragments(
			to: &T::AccountId,
			definition_hash: &Hash128,
			sale: Option<&PublishingData<T::BlockNumber>>,
			options: &FragmentBuyOptions,
			quantity: u64,
			current_block_number: T::BlockNumber,
			expiring_at: Option<T::BlockNumber>,
			stack_amount: Option<Compact<InstanceUnit>>,
		) -> DispatchResult {
			use frame_support::ensure;

			if let Some(expiring_at) = expiring_at {
				ensure!(expiring_at > current_block_number, Error::<T>::ParamsNotValid); // Ensure `expiring_at` > `current_block_number`
			}

			let fragment_data =
				<Definitions<T>>::get(definition_hash).ok_or(Error::<T>::NotFound)?;

			// we need this to index transactions
			let extrinsic_index = <frame_system::Pallet<T>>::extrinsic_index() // `<frame_system::Pallet<T>>::extrinsic_index()` is defined as: "Gets the index of extrinsic that is currently executing." (https://paritytech.github.io/substrate/master/frame_system/pallet/struct.Pallet.html#method.extrinsic_index)
				.ok_or(Error::<T>::SystematicFailure)?;

			let (data_hash, data_len) = match options {
				FragmentBuyOptions::UniqueData(data) => {
					if fragment_data.unique.is_none() || quantity != 1 {
						return Err(Error::<T>::ParamsNotValid.into());
					}

					let data_hash = blake2_256(&data);

					ensure!(
						!<UniqueData2Edition<T>>::contains_key(definition_hash, data_hash),
						Error::<T>::UniqueDataExists
					);

					(Some(data_hash), Some(data.len()))
				},
				FragmentBuyOptions::Quantity(_) => {
					if fragment_data.unique.is_some() {
						return Err(Error::<T>::ParamsNotValid.into());
					}

					(None, None)
				},
			};

			let existing: InstanceUnit =
				<EditionsCount<T>>::get(&definition_hash).unwrap_or(Compact(0)).into();

			if let Some(sale) = sale {
				// if limited amount let's reduce the amount of units left
				if let Some(units_left) = sale.units_left {
					if quantity > units_left.into() {
						return Err(Error::<T>::PublishedQuantityReached.into());
					} else {
						<Publishing<T>>::mutate(&*definition_hash, |sale| {
							if let Some(sale) = sale {
								let left: InstanceUnit = units_left.into();
								sale.units_left = Some(Compact(left - quantity));
							}
						});
					}
				}
			} else {
				// We still don't wanna go over supply limit
				if let Some(max_supply) = fragment_data.max_supply {
					let max: InstanceUnit = max_supply.into();
					let left = max.saturating_sub(existing); // `left` = `max` - `existing`
					if quantity > left {
						// Ensure the function parameter `quantity` is smaller than or equal to `left`
						return Err(Error::<T>::MaxSupplyReached.into());
					}
				}
			}

			// ! Writing if successful

			<Definitions<T>>::mutate(definition_hash, |fragment| {
				// Get the `FragmentDefinition` struct from `definition_hash`
				if let Some(fragment) = fragment {
					for id in existing..(existing + quantity) {
						let id = id + 1u64;
						let cid = Compact(id); // `cid` stands for "compact id"

						<Fragments<T>>::insert(
							(definition_hash, id, 1),
							FragmentInstance {
								permissions: fragment.permissions,
								created_at: current_block_number,
								custom_data: data_hash,
								expiring_at,
								stack_amount,
								metadata: BTreeMap::new(),
							},
						);

						<CopiesCount<T>>::insert((definition_hash, id), Compact(1));

						<Inventory<T>>::append(to.clone(), definition_hash, (cid, Compact(1))); // **Add** the **Fragment Intstance whose Fragment Definition is `definition_hash`, Edition ID is `cid` and Copy ID is 1**  to the **inventory of `to`**

						<Owners<T>>::append(definition_hash, to.clone(), (cid, Compact(1)));

						if let Some(expiring_at) = expiring_at {
							<Expirations<T>>::append(
								expiring_at,
								(*definition_hash, cid, Compact(1)),
							);
						}
						Self::deposit_event(Event::InventoryAdded {
							account_id: to.clone(),
							definition_hash: *definition_hash,
							fragment_id: (id, 1),
						});
					}

					if let (Some(data_hash), Some(data_len)) = (data_hash, data_len) {
						<UniqueData2Edition<T>>::insert(definition_hash, data_hash, existing); // if `data` exists, `quantity` is ensured to be 1

						// index immutable data for IPFS discovery
						transaction_index::index(extrinsic_index, data_len as u32, data_hash);
					}

					<EditionsCount<T>>::insert(definition_hash, Compact(existing + quantity));
				}
			});

			Ok(())
		}

		/// Whether `amount` amount of token `currency` can be transferred from `from` to `to`
		pub fn can_transfer_currency(
			from: &T::AccountId,
			to: &T::AccountId,
			amount: u128,
			currency: Currency<T::AssetId>
		) -> DispatchResult {

			match currency {
				Currency::Custom(currency) => {
					let minimum_balance_needed_to_exist =
						<pallet_assets::Pallet<T> as fungibles::Inspect<T::AccountId>>::minimum_balance(currency);
					let price_balance: <pallet_assets::Pallet<T> as fungibles::Inspect<T::AccountId>>::Balance =
						amount.saturated_into();

					ensure!(
						<pallet_assets::Pallet<T> as fungibles::Inspect<T::AccountId>>::balance(currency, from) >=
							price_balance + minimum_balance_needed_to_exist,
						Error::<T>::InsufficientBalance
					);
					ensure!(
						<pallet_assets::Pallet<T> as fungibles::Inspect<T::AccountId>>::balance(currency, to) +
							price_balance >= minimum_balance_needed_to_exist,
						Error::<T>::ReceiverBelowMinimumBalance
					);
				},
				Currency::Native => {
					let minimum_balance_needed_to_exist =
						<pallet_balances::Pallet<T> as fungible::Inspect<T::AccountId>>::minimum_balance();
					let price_balance: <pallet_balances::Pallet<T> as fungible::Inspect<T::AccountId>>::Balance =
						amount.saturated_into();

					ensure!(
						pallet_balances::Pallet::<T>::free_balance(from) >=
							price_balance + minimum_balance_needed_to_exist,
						Error::<T>::InsufficientBalance
					);
					ensure!(
						pallet_balances::Pallet::<T>::free_balance(to) +
							price_balance >= minimum_balance_needed_to_exist,
						Error::<T>::ReceiverBelowMinimumBalance
					);
				}
			}

			Ok(())
		}

		/// Transfer `amount` amount of token `currency` from `from` to `to`
		pub fn transfer_currency(
			from: &T::AccountId,
			to: &T::AccountId,
			amount: u128,
			currency: Currency<T::AssetId>
		) -> DispatchResult {

			match currency {
				Currency::Custom(currency) => {
					<pallet_assets::Pallet<T> as fungibles::Transfer<T::AccountId>>::transfer(
						// transfer `amount` units of `currency` from `from` to `to`
						currency,
						from,
						to,
						amount.saturated_into(),
						true, // The debited account must stay alive at the end of the operation; an error is returned if this cannot be achieved legally.
					)
						.map_err(|_| Error::<T>::InsufficientBalance)?;
				},
				Currency::Native => {
					pallet_balances::Pallet::<T>::do_transfer(
						// transfer `amount` units of NOVA from `from` to `to`
						from,
						to,
						amount.saturated_into(),
						ExistenceRequirement::KeepAlive,
					)
						.map_err(|_| Error::<T>::InsufficientBalance)?;
				}
			}

			Ok(())
		}

		/// Whether a Fragment Instance can be transferred
		///
		/// * `from` - Clamor Account ID to transfer the Fragment Instance from
		/// * `definition_hash` - Fragment Definition of the Fragment Instance
		/// * `edition_id` - Edition ID of the Fragment Instance
		/// * `copy_id` - Copy ID of the Fragment Instance
		/// * `new_permissions` - New Permissions of the Fragment Instance after it is sold
		/// * `expiration` -  Block number that the newly-copied Fragment Instance expires at. If the Fragment Instance is not copyable, this field is practically irrelevant.
		pub fn can_transfer_instance(
			from: &T::AccountId,
			definition_hash: &Hash128,
			edition_id: InstanceUnit,
			copy_id: InstanceUnit,
			new_permissions: Option<FragmentPerms>,
			expiration: Option<T::BlockNumber>,
		) -> DispatchResult {

			ensure!(!<DetachedHashes<T>>::contains_key(&DetachHash::Instance(*definition_hash, Compact(edition_id), Compact(copy_id))), Error::<T>::Detached);

			let current_block_number = <frame_system::Pallet<T>>::block_number();

			let item_data = <Fragments<T>>::get((definition_hash, edition_id, copy_id))
				.ok_or(Error::<T>::NotFound)?;

			// no go if will expire this block
			if let Some(item_expiration) = item_data.expiring_at {
				ensure!(current_block_number < item_expiration, Error::<T>::NotFound);
			}

			if let Some(expiration) = expiration {
				ensure!(current_block_number < expiration, Error::<T>::ParamsNotValid);
			}

			// Only the owner of this fragment can transfer it
			let ids =
				<Inventory<T>>::get(from.clone(), definition_hash).ok_or(Error::<T>::NoPermission)?;

			ensure!(ids.contains(&(Compact(edition_id), Compact(copy_id))), Error::<T>::NoPermission);

			// first of all make sure the item can be transferred
			ensure!(
				(item_data.permissions & FragmentPerms::TRANSFER) == FragmentPerms::TRANSFER,
				Error::<T>::NoPermission
			);

			if let Some(new_perms) = new_permissions {
				// ensure we only allow more restrictive permissions
				if (item_data.permissions & FragmentPerms::EDIT) != FragmentPerms::EDIT {
					ensure!(
						(new_perms & FragmentPerms::EDIT) != FragmentPerms::EDIT,
						Error::<T>::NoPermission
					);
				}
				if (item_data.permissions & FragmentPerms::COPY) != FragmentPerms::COPY {
					ensure!(
						(new_perms & FragmentPerms::COPY) != FragmentPerms::COPY,
						Error::<T>::NoPermission
					);
				}
				if (item_data.permissions & FragmentPerms::TRANSFER) != FragmentPerms::TRANSFER {
					ensure!(
						(new_perms & FragmentPerms::TRANSFER) != FragmentPerms::TRANSFER,
						Error::<T>::NoPermission
					);
				}
			}

			Ok(())

		}

		/// Transfer a Fragment Instance from `from` to `to`
		///
		/// * `from` - Clamor Account ID to transfer the Fragment Instance from
		/// * `to` - Clamor Account ID to transfer the Fragment Instance to
		/// * `definition_hash` - Fragment Definition of the Fragment Instance
		/// * `edition_id` - Edition ID of the Fragment Instance
		/// * `copy_id` - Copy ID of the Fragment Instance
		/// * `new_permissions` - New Permissions of the Fragment Instance after it is sold
		/// * `expiration` -  Block number that the newly-copied Fragment Instance expires at. If the Fragment Instance is not copyable, this field is practically irrelevant.
		pub fn transfer_instance(
			from: &T::AccountId,
			to: &T::AccountId,
			definition_hash: &Hash128,
			edition_id: InstanceUnit,
			copy_id: InstanceUnit,
			new_permissions: Option<FragmentPerms>,
			expiration: Option<T::BlockNumber>,
		) -> DispatchResult {

			let mut item_data = <Fragments<T>>::get((definition_hash, edition_id, copy_id))
				.ok_or(Error::<T>::NotFound)?;

			let perms = if let Some(new_perms) = new_permissions {
				// ensure we only allow more restrictive permissions
				new_perms
			} else {
				item_data.permissions
			};

			// now we take two different paths if item can be copied or not
			if (item_data.permissions & FragmentPerms::COPY) == FragmentPerms::COPY {
				// we will copy the item to the new account
				item_data.permissions = perms;

				let copy: u64 = <CopiesCount<T>>::get((definition_hash, edition_id))
					.ok_or(Error::<T>::NotFound)?
					.into();

				let copy = copy + 1;

				<CopiesCount<T>>::insert((definition_hash, edition_id), Compact(copy));

				<Owners<T>>::append(definition_hash, to.clone(), (Compact(edition_id), Compact(copy)));

				<Inventory<T>>::append(
					to.clone(),
					definition_hash,
					(Compact(edition_id), Compact(copy)),
				);

				// handle expiration
				if let Some(expiring_at) = item_data.expiring_at {
					let expiration = if let Some(expiration) = expiration {
						if expiration < expiring_at {
							item_data.expiring_at = Some(expiration);
							expiration
						} else {
							expiring_at
						}
					} else {
						expiring_at
					};
					<Expirations<T>>::append(
						expiration,
						(definition_hash, Compact(edition_id), Compact(copy)),
					);
				} else if let Some(expiration) = expiration {
					item_data.expiring_at = Some(expiration);
					<Expirations<T>>::append(
						expiration,
						(definition_hash, Compact(edition_id), Compact(copy)),
					);
				}

				<Fragments<T>>::insert((definition_hash, edition_id, copy), item_data);

				Self::deposit_event(Event::InventoryAdded {
					account_id: to.clone(),
					definition_hash: *definition_hash,
					fragment_id: (edition_id, copy),
				});
			} else {
				// we will remove from this account to give to new account
				<Owners<T>>::mutate(definition_hash, from.clone(), |ids| {
					if let Some(ids) = ids {
						ids.retain(|cid| *cid != (Compact(edition_id), Compact(copy_id)))
					}
				});

				<Inventory<T>>::mutate(from.clone(), definition_hash, |ids| {
					if let Some(ids) = ids {
						ids.retain(|cid| *cid != (Compact(edition_id), Compact(copy_id)))
					}
				});

				Self::deposit_event(Event::InventoryRemoved {
					account_id: from.clone(),
					definition_hash: *definition_hash,
					fragment_id: (edition_id, copy_id),
				});

				<Owners<T>>::append(definition_hash, to.clone(), (Compact(edition_id), Compact(copy_id)));

				<Inventory<T>>::append(
					to.clone(),
					definition_hash,
					(Compact(edition_id), Compact(copy_id)),
				);

				Self::deposit_event(Event::InventoryAdded {
					account_id: to.clone(),
					definition_hash: *definition_hash,
					fragment_id: (edition_id, copy_id),
				});

				// finally fix permissions that might have changed
				<Fragments<T>>::mutate((definition_hash, edition_id, copy_id), |item_data| {
					if let Some(item_data) = item_data {
						item_data.permissions = perms;
					}
				});
			}

			Ok(())

		}
	}

	/// Implementation Block of `Pallet` specifically for RPC-related functions
	impl<T: Config> Pallet<T>
		where
			T::AccountId: UncheckedFrom<T::Hash> + AsRef<[u8]>,
	{
		// pub fn get_definitions_old(params: GetDefinitionsParams<T::AccountId, Vec<u8>>) -> Result<Vec<u8>, Vec<u8>> {
		//
		// 	let get_protos_params = GetProtosParams {
		// 		desc: params.desc,
		// 		from: params.from,
		// 		limit: params.limit,
		// 		metadata_keys: Vec::new(),
		// 		owner: params.owner,
		// 		return_owners: params.return_owners,
		// 		categories: params.categories,
		// 		tags: params.tags,
		// 		available: None,
		// 	};
		//
		// 	let map_protos: Map<String, Value> = pallet_protos::Pallet::<T>::get_protos_map(get_protos_params)?;
		// 	let map_protos_that_have_defs = map_protos
		// 		.into_iter()
		// 		.filter(|(proto_id, map_proto)| {
		// 			let array_proto_id: Hash256 = hex::decode(&proto_id).unwrap().try_into().unwrap(); // using `unwrao()` can lead to panicking
		// 			<Proto2Fragments<T>>::contains_key(&array_proto_id)
		// 		})
		// 		// .filter_map(|(proto_id, map_proto)| -> Option<_> {
		// 		// 	if let Ok(array_proto_id) = hex::decode(&proto_id) {
		// 		// 		if Ok(array_proto_id) = array_proto_id.try_into() {
		// 		// 			if <Proto2Fragments<T>>::contains_key(&array_proto_id) {
		// 		// 				Some((proto_id, map_proto))
		// 		// 			} else {
		// 		// 				None
		// 		// 			}
		// 		// 		} else {
		// 		// 			Some(Err("Failed to convert `proto_id` to Hash256".into()))
		// 		// 		}
		// 		// 	} else {
		// 		// 		Some(Err("`Failed to decode `proto_id``".into()))
		// 		// 	}
		// 		// })
		// 		.skip(params.from as usize)
		// 		.take(params.limit as usize)
		// 		.collect::<Map<_, _>>();
		//
		// 	let mut map_definitions = Map::new();
		//
		// 	for (proto_id, value_map_proto) in map_protos_that_have_defs.into_iter() {
		// 		let mut map_proto = match value_map_proto {
		// 			Value::Object(mp) => mp,
		// 			_ => return Err("Failed to get map_proto".into()),
		// 		};
		//
		// 		let array_proto_id = hex::decode(&proto_id).or(Err("`Failed to decode `proto_id``"))?;
		// 		let array_proto_id: Hash256 = array_proto_id.try_into().or(Err("Failed to convert `proto_id` to Hash256"))?;
		//
		// 		map_proto.insert(String::from("proto"), Value::String(proto_id));
		//
		// 		let list_definitions = <Proto2Fragments<T>>::get(&array_proto_id).ok_or("`proto_id` not found in `Proto2Fragments`")?;
		//
		// 		for definition in list_definitions.iter() {
		// 			map_definitions.insert(hex::encode(definition), Value::Object(map_proto.clone())); // TODO: currently using `map_proto.clone()` as a temp fix
		// 		}
		// 	}
		//
		// 	if !params.metadata_keys.is_empty() {
		// 		for (definition_id, map_definition) in map_definitions.iter_mut() {
		//
		// 			let map_definition = match map_definition {
		// 				Value::Object(map_definition) => map_definition,
		// 				_ => return Err("Failed to get map_definition".into()),
		// 			};
		//
		// 			let array_definition_id: Hash128 = if let Ok(array_definition_id) = hex::decode(definition_id) {
		// 				if let Ok(array_definition_id) = array_definition_id.try_into() {
		// 					array_definition_id
		// 				} else {
		// 					return Err("Failed to convert definition to Hash128".into());
		// 				}
		// 			} else {
		// 				return Err("Failed to decode definition_id".into());
		// 			};
		// 			let definition_metadata = if let Some(definition) = <Definitions<T>>::get(array_definition_id) {
		// 				definition.custom_metadata
		// 			} else {
		// 				return Err("Failed to get definition".into());
		// 			};
		// 			let mut map_of_matching_metadata_keys = pallet_protos::Pallet::<T>::get_map_of_matching_metadata_keys(&params.metadata_keys, &definition_metadata);
		// 			(*map_definition).append(&mut map_of_matching_metadata_keys);
		// 		}
		// 	}
		//
		// 	let result = json!(map_definitions).to_string();
		//
		// 	Ok(result.into_bytes())
		// }

		/// **Query** and **Return** **Fragment Definition(s)** based on **`params`**
		///
		/// The returned JSON string has the following format:
		///
		/// {
		/// 	<definition-hash>: {
		///			"name": <definition-name>,
		///			"owner": <definition-owner>,
		///			"metadata": {
		///				<metadata-key>: <data-hash>,
		/// 			...
		///			},
		/// 	...
		/// }
		pub fn get_definitions(
			params: GetDefinitionsParams<T::AccountId, Vec<u8>>,
		) -> Result<Vec<u8>, Vec<u8>> {
			let mut map = Map::new();

			let list_definitions_final: Vec<Hash128> = if let Some(owner) = params.owner {
				let list_protos_owner =
					<ProtosByOwner<T>>::get(ProtoOwner::<T::AccountId>::User(owner))
						.ok_or("Owner not found")?; // `owner` exists in `ProtosByOwner`
				if params.desc {
					// Sort in descending order
					list_protos_owner
						.into_iter()
						.rev()
						.filter_map(|proto_id| <Proto2Fragments<T>>::get(&proto_id))
						.flatten()
						.skip(params.from as usize)
						.take(params.limit as usize)
						.collect()
				} else {
					// Sort in ascending order
					list_protos_owner
						.into_iter()
						.filter_map(|proto_id| <Proto2Fragments<T>>::get(&proto_id))
						.flatten()
						.skip(params.from as usize)
						.take(params.limit as usize)
						.collect()
				}
			} else {
				<Definitions<T>>::iter_keys()
					.skip(params.from as usize)
					.take(params.limit as usize)
					.collect()
			};

			for definition_id in list_definitions_final.into_iter() {
				map.insert(hex::encode(definition_id), Value::Object(Map::new()));
			}

			for (definition_id, map_definition) in map.iter_mut() {
				let map_definition = match map_definition {
					Value::Object(map_definition) => map_definition,
					_ => return Err("Failed to get map_definition".into()),
				};

				let array_definition_id: Hash128 = hex::decode(definition_id)
					.or(Err("`Failed to decode `definition_id``"))?
					.try_into()
					.or(Err("Failed to convert `definition_id` to Hash128"))?;

				let num_instances: InstanceUnit =
					if let Some(editions) = <EditionsCount<T>>::get(array_definition_id) {
						let editions: InstanceUnit = editions.into();
						(1..=editions)
							.map(|edition_id| -> Result<InstanceUnit, _> {
								<CopiesCount<T>>::get((array_definition_id, edition_id))
									.map(Into::<InstanceUnit>::into)
									.ok_or("Number of Copies not found for an existing edition")
							})
							.sum::<Result<InstanceUnit, _>>()?
					} else {
						0
					};

				(*map_definition).insert("num_instances".into(), num_instances.into());

				let definition_struct = <Definitions<T>>::get(array_definition_id)
					.ok_or("Failed to get definition struct")?;

				(*map_definition).insert(
					"name".into(),
					String::from_utf8(definition_struct.metadata.name)
						.map_err(|_| "Failed to convert u8 vec to sring")?
						.into(),
				);
				// (*map_definition).insert("currency".into(), definition_struct.metadata.currency.into());

				if params.return_owners {
					let owner = <Protos<T>>::get(definition_struct.proto_hash)
						.ok_or("Failed to get proto struct")?
						.owner;
					let json_owner = pallet_protos::Pallet::<T>::get_owner_in_json_format(owner);
					(*map_definition).insert(String::from("owner"), json_owner);
				}

				if !params.metadata_keys.is_empty() {
					let definition_metadata = definition_struct.custom_metadata;
					let map_of_matching_metadata_keys =
						pallet_protos::Pallet::<T>::get_map_of_matching_metadata_keys(
							&params.metadata_keys,
							&definition_metadata,
						);
					(*map_definition)
						.insert("metadata".into(), map_of_matching_metadata_keys.into());
					// (*map_definition).append(&mut map_of_matching_metadata_keys);
				}
			}

			let result = json!(map).to_string();

			Ok(result.into_bytes())
		}

		/// **Query** and **Return** **Fragment Instance(s)** based on **`params`**
		///
		/// The returned JSON string has the following format:
		///
		/// {
		/// 	"<edition-id>.<copy-id>": {
		///			"name": <metadata-name>,
		///			"metadata": {
		///				<metadata-key>: <data-hash>,
		/// 			...
		///			},
		/// 	...
		/// }
		pub fn get_instances(
			params: GetInstancesParams<T::AccountId, Vec<u8>>,
		) -> Result<Vec<u8>, Vec<u8>> {
			let mut map = Map::new();

			let definition_hash: Hash128 = hex::decode(params.definition_hash)
				.map_err(|_| "Failed to convert string to u8 slice")?
				.try_into()
				.map_err(|_| "Failed to convert u8 slice to Hash128")?;

			let editions: u64 =
				<EditionsCount<T>>::get(&definition_hash).unwrap_or(Compact(0)).into();

			let list_tuple_edition_id_copy_id = if let Some(owner) = params.owner {
				<Inventory<T>>::get(owner, definition_hash)
					.unwrap_or_default()
					.into_iter()
					.map(|(c1, c2)| (c1.into(), c2.into()))
					.collect::<Vec<(InstanceUnit, InstanceUnit)>>()
			} else {
				(1..=editions)
					.map(|edition_id| -> Result<_, _> {
						let copies = if params.only_return_first_copies {
							1
						} else {
							<CopiesCount<T>>::get((definition_hash, edition_id))
								.ok_or("No Copies Found!")?
								.into()
						};
						Ok((edition_id, copies))
					})
					.collect::<Result<Vec<(u64, u64)>, Vec<u8>>>()?
					.into_iter()
					.flat_map(|(edition_id, copies)| {
						(1..=copies)
							.map(|copy_id| (edition_id, copy_id))
							.collect::<Vec<(u64, u64)>>()
					})
					.collect::<Vec<(InstanceUnit, InstanceUnit)>>()
			};

			list_tuple_edition_id_copy_id
				.into_iter()
				.skip(params.from as usize)
				.take(params.limit as usize)
				.try_for_each(|(edition_id, copy_id)| -> Result<(), Vec<u8>> {
					let mut map_instance = Map::new();

					let instance_struct =
						<Fragments<T>>::get((definition_hash, edition_id, copy_id))
							.ok_or("Instance not found")?;

					if !params.metadata_keys.is_empty() {
						let metadata = instance_struct
							.metadata
							.iter()
							.map(|(metadata_key_index, data_hash_index)| {
								let data_hash =
									<DataHashMap<T>>::get(definition_hash, data_hash_index)
										.ok_or::<Vec<u8>>("Data hash not found".into())?;
								Ok((metadata_key_index.clone(), data_hash))
							})
							.collect::<Result<BTreeMap<Compact<u64>, Hash256>, Vec<u8>>>()?;
						let map_of_matching_metadata_keys =
							pallet_protos::Pallet::<T>::get_map_of_matching_metadata_keys(
								&params.metadata_keys,
								&metadata,
							);
						map_instance
							.insert("metadata".into(), map_of_matching_metadata_keys.into());
					}

					map.insert(format!("{}.{}", edition_id, copy_id), map_instance.into());

					Ok(())
				})?;

			let result = json!(map).to_string();

			Ok(result.into_bytes())
		}

		/// Query the owner of a Fragment Instance. The return type is a String
		pub fn get_instance_owner(
			params: GetInstanceOwnerParams<Vec<u8>>,
		) -> Result<Vec<u8>, Vec<u8>> {
			let definition_hash: Hash128 = hex::decode(params.definition_hash)
				.map_err(|_| "Failed to convert string to u8 slice")?
				.try_into()
				.map_err(|_| "Failed to convert u8 slice to Hash128")?;

			if params.copy_id
				> CopiesCount::<T>::get((definition_hash, params.edition_id))
				.unwrap_or(Compact(0))
				.into()
			{
				return Err("Instance not found".into());
			}

			let owner = Owners::<T>::iter_prefix(definition_hash)
				.find(|(_owner, vec_instances)| {
					vec_instances.iter().any(|(edition_id, copy_id)| {
						Compact(params.edition_id) == *edition_id
							&& Compact(params.copy_id) == *copy_id
					})
				})
				.ok_or("Owner not found (this should never happen)")?
				.0;

			Ok(hex::encode(owner).into_bytes())
		}
	}
}<|MERGE_RESOLUTION|>--- conflicted
+++ resolved
@@ -311,11 +311,8 @@
 	use frame_support::{pallet_prelude::*, Twox64Concat};
 	use frame_system::pallet_prelude::*;
 	use pallet_protos::{MetaKeys, MetaKeysIndex, Proto, ProtoOwner, Protos, ProtosByOwner};
-<<<<<<< HEAD
 	use sp_clamor::get_vault_id;
-=======
 	use pallet_detach::{DetachRequest, DetachRequests, DetachHash, DetachedHashes, SupportedChains};
->>>>>>> afa910da
 
 	/// Configure the pallet by specifying the parameters and types on which it depends.
 	#[pallet::config]
