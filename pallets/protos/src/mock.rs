use crate as pallet_protos;
use crate::*;

use frame_support::{
	parameter_types,
	traits::{ConstU32, ConstU64},
};
use frame_system;

use sp_core::{

	ed25519::Signature,

	H256
};

use sp_runtime::{
	traits::{BlakeTwo256, Extrinsic as ExtrinsicT, IdentifyAccount, IdentityLookup, Verify}
};

use sp_runtime::testing::{
	Header, TestXt, 
};



type UncheckedExtrinsic = frame_system::mocking::MockUncheckedExtrinsic<Test>;
type Block = frame_system::mocking::MockBlock<Test>;


/// Construct a mock runtime environment.
frame_support::construct_runtime!(
	// The **configuration type `Test`** is defined as a **Rust enum** with **implementations**
	// for **each of the pallet configuration trait** that are **used in the mock runtime**. (https://docs.substrate.io/v3/runtime/testing/)
	// 
	// Basically the **enum `Test`** is mock-up of **`Runtime` in pallet-protos (i.e in `pallet/protos/src/lib.rs`)
	// NOTE: The aforementioned `T` is bound by **trait `pallet:Config`**, if you didn't know
	pub enum Test where
		Block = Block, //  Block is the block type that is used in the runtime
		NodeBlock = Block, // NodeBlock is the block type that is used in the node	
		UncheckedExtrinsic = UncheckedExtrinsic,
	{
		System: frame_system::{Pallet, Call, Config, Storage, Event<T>},
		ProtosPallet: pallet_protos::{Pallet, Call, Storage, Event<T>},
		DetachPallet: pallet_detach::{Pallet, Call, Storage, Event<T>},
		CollectiveFlip: pallet_randomness_collective_flip::{Pallet, Storage},
		Balances: pallet_balances::{Pallet, Call, Storage, Config<T>, Event<T>},
<<<<<<< HEAD
		FragPallet: pallet_frag::{Pallet, Call, Storage, Event<T>},
=======
		Tickets: pallet_tickets::{Pallet, Call, Storage, Event<T>},
>>>>>>> f624e685
	}
);

/// When to use:
/// 
/// To declare parameter types for a pallet's relevant associated types during runtime construction.
/// 
/// What it does:
/// 
/// The macro replaces each parameter specified into a struct type with a get() function returning its specified value. 
/// Each parameter struct type also implements the frame_support::traits::Get<I> trait to convert the type to its specified value.
/// 
/// Source: https://docs.substrate.io/v3/runtime/macros/
parameter_types! {
	pub const BlockHashCount: u64 = 250;
	pub const SS58Prefix: u8 = 42;
	pub StorageBytesMultiplier: u64 = 10;
}

impl frame_system::Config for Test {
	type BaseCallFilter = frame_support::traits::Everything;
	type BlockWeights = ();
	type BlockLength = ();
	type DbWeight = ();
	type Origin = Origin;
	type Call = Call;
	type Index = u64;
	type BlockNumber = u64;
	type Hash = H256;
	type Hashing = BlakeTwo256;
	type AccountId = sp_core::ed25519::Public;
	type Lookup = IdentityLookup<Self::AccountId>;
	type Header = Header;
	type Event = Event;
	type BlockHashCount = BlockHashCount;
	type Version = ();
	type PalletInfo = PalletInfo;
	type AccountData = pallet_balances::AccountData<u64>;
	type OnNewAccount = ();
	type OnKilledAccount = ();
	type SystemWeightInfo = ();
	type SS58Prefix = SS58Prefix;
	type OnSetCode = ();
	type MaxConsumers = ConstU32<2>;
}

pub type Extrinsic = TestXt<Call, ()>;
type AccountId = <<Signature as Verify>::Signer as IdentifyAccount>::AccountId;

impl frame_system::offchain::SigningTypes for Test {
	type Public = <Signature as Verify>::Signer;
	type Signature = Signature;
}

impl<LocalCall> frame_system::offchain::SendTransactionTypes<LocalCall> for Test
where
	Call: From<LocalCall>,
{
	type OverarchingCall = Call;
	type Extrinsic = Extrinsic;
}


impl<LocalCall> frame_system::offchain::CreateSignedTransaction<LocalCall> for Test
where
	Call: From<LocalCall>,
{
	fn create_transaction<C: frame_system::offchain::AppCrypto<Self::Public, Self::Signature>>(
		call: Call,
		_public: <Signature as Verify>::Signer,
		_account: AccountId,
		nonce: u64,
	) -> Option<(Call, <Extrinsic as ExtrinsicT>::SignaturePayload)> {
		Some((call, (nonce, ())))
	}
}

impl pallet_randomness_collective_flip::Config for Test {}

/// If `Test` implements `pallet_balances::Config`, the assignment might use `u64` for the `Balance` type. (https://docs.substrate.io/v3/runtime/testing/)
/// 
/// By assigning `pallet_balances::Balance` and `frame_system::AccountId` (see implementation block `impl system::Config for Test` above) to `u64`, 
/// mock runtimes ease the mental overhead of comprehensive, conscientious testers. 
/// Reasoning about accounts and balances only requires tracking a `(AccountId: u64, Balance: u64)` mapping. (https://docs.substrate.io/v3/runtime/testing/)
impl pallet_balances::Config for Test {
	type Balance = u64;
	type DustRemoval = ();
	type Event = Event;
	type ExistentialDeposit = ConstU64<1>;
	type AccountStore = System;
	type WeightInfo = ();
	type MaxLocks = ();
	type MaxReserves = ();
	type ReserveIdentifier = [u8; 8];
}

impl pallet_tickets::Config for Test {
	type Event = Event;
	type WeightInfo = ();
	type EthChainId = ConstU64<5>; // goerli
	type EthFragContract = ();
	type EthConfirmations = ConstU64<1>;
	type Threshold = ConstU64<1>;
	type AuthorityId = pallet_tickets::crypto::FragAuthId;
}

impl pallet_protos::Config for Test {
	type Event = Event;
	type WeightInfo = ();
	type StorageBytesMultiplier = StorageBytesMultiplier;
	type StakeLockupPeriod = ConstU64<5>; // one week
}

impl pallet_detach::Config for Test {
	type Event = Event;
	type WeightInfo = ();
	type AuthorityId = pallet_detach::crypto::DetachAuthId;
}

pub fn new_test_ext() -> sp_io::TestExternalities {
	let t = frame_system::GenesisConfig::default().build_storage::<Test>().unwrap();
<<<<<<< HEAD

	let mut ext = sp_io::TestExternalities::new(t);

	ext.execute_with(|| System::set_block_number(1)); // if we don't execute this line, Events are not emitted from extrinsics (I don't know why this is the case though)

	ext
}


pub fn run_to_block(n: u64) {
    while System::block_number() < n {

		use frame_support::traits::{OnInitialize, OnFinalize}; 

        if System::block_number() > 0 {
            ProtosPallet::on_finalize(System::block_number());
=======
	t.into()
}


/* 

pub struct ExtBuilder;

impl ExtBuilder {
	/// Returns an **instance of `sp_io::TestExternalities`** using the **default genesis configuration** and 
	/// sets its (i.e the aforementioned instance's) block number to 1
	/// 
	/// NOTE: **`sp_io::TestExternalities`** is **frequently used** for **mocking storage** in **tests**. 
	/// It is the type alias for an in-memory, hashmap-based externalities implementation in `substrate_state_machine` referred to as `substrate_state_machine::TestExternalities`.
    pub fn build(self) -> sp_io::TestExternalities {
        let mut t = system::GenesisConfig::default().build_storage::<TestRuntime>().unwrap();
		// Generate a `sp_io::TestExternalities` using the **default genesis configuration**.
        let mut ext = sp_io::TestExternalities::new(t);
        ext.execute_with(|| System::set_block_number(1));
        ext
    }
}


/// Simulate block production
/// 
/// A simple way of doing this is by incrementing the System module's block number between `on_initialize` and `on_finalize` calls 
/// from all modules with `System::block_number()` as the sole input. 
/// While it is important for runtime code to cache calls to storage or the system module, the test environment scaffolding should 
/// prioritize readability to facilitate future maintenance.
/// 
/// Source: https://docs.substrate.io/v3/runtime/testing/
fn run_to_block(n: u64) {
    while System::block_number() < n {
        if System::block_number() > 0 {
            ExamplePallet::on_finalize(System::block_number());
>>>>>>> f624e685
            System::on_finalize(System::block_number());
        }
        System::set_block_number(System::block_number() + 1);
        System::on_initialize(System::block_number());
<<<<<<< HEAD
        // ProtosPallet::on_initialize(System::block_number()); // Commented out since this function (`on_finalize`) doesn't exist in pallets/protos/src/lib.rs
    }
}
=======
        ExamplePallet::on_initialize(System::block_number());
    }
}

*/
>>>>>>> f624e685
<|MERGE_RESOLUTION|>--- conflicted
+++ resolved
@@ -45,11 +45,7 @@
 		DetachPallet: pallet_detach::{Pallet, Call, Storage, Event<T>},
 		CollectiveFlip: pallet_randomness_collective_flip::{Pallet, Storage},
 		Balances: pallet_balances::{Pallet, Call, Storage, Config<T>, Event<T>},
-<<<<<<< HEAD
-		FragPallet: pallet_frag::{Pallet, Call, Storage, Event<T>},
-=======
-		Tickets: pallet_tickets::{Pallet, Call, Storage, Event<T>},
->>>>>>> f624e685
+		TicketsPallet: pallet_tickets::{Pallet, Call, Storage, Event<T>},
 	}
 );
 
@@ -171,7 +167,6 @@
 
 pub fn new_test_ext() -> sp_io::TestExternalities {
 	let t = frame_system::GenesisConfig::default().build_storage::<Test>().unwrap();
-<<<<<<< HEAD
 
 	let mut ext = sp_io::TestExternalities::new(t);
 
@@ -188,8 +183,12 @@
 
         if System::block_number() > 0 {
             ProtosPallet::on_finalize(System::block_number());
-=======
-	t.into()
+            System::on_finalize(System::block_number());
+        }
+        System::set_block_number(System::block_number() + 1);
+        System::on_initialize(System::block_number());
+        // ProtosPallet::on_initialize(System::block_number()); // Commented out since this function (`on_finalize`) doesn't exist in pallets/protos/src/lib.rs
+    }
 }
 
 
@@ -225,19 +224,12 @@
     while System::block_number() < n {
         if System::block_number() > 0 {
             ExamplePallet::on_finalize(System::block_number());
->>>>>>> f624e685
             System::on_finalize(System::block_number());
         }
         System::set_block_number(System::block_number() + 1);
         System::on_initialize(System::block_number());
-<<<<<<< HEAD
-        // ProtosPallet::on_initialize(System::block_number()); // Commented out since this function (`on_finalize`) doesn't exist in pallets/protos/src/lib.rs
-    }
-}
-=======
         ExamplePallet::on_initialize(System::block_number());
     }
 }
 
-*/
->>>>>>> f624e685
+*/