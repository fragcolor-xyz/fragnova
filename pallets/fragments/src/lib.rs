//! This pallet `fragments` performs logic related to Fragment Definitions and Fragment Instances
//!
//! IMPORTANT STUFF TO KNOW:
//!
//! # Fragment Definition
//!
//! A Fragment Definition is created using a Proto-Fragment (see pallet `protos`).
//! A Fragment Definition's ID can be determinstically computed using its Proto-Fragment hash and
//! its metadata struct `FragmentMetadata`.
//!
//! A Fragment Definition is essentially a digital asset that can be used to enhance the user experience in a game or application,
//! like an in-game item or user account. A Fragment has its own storage, metadata and digital life on its own.
//!
//!
//! # Fragment Instance
//!
//! A Fragment Instance is created from a Fragment Definition.
//!
//! It is a digital asset that can be used to enhance the user experience in a game or application,
//! like an in-game item or user account.
//!
//! Each Fragment Instance also has an edition number.
//!
//! Therefore, a Fragment Instance can be uniquely identified using its Fragment Definition's ID, its Edition ID and its Copy ID.
//!
//! The Copy ID allows us to distinguish a Fragment Instance that has the same Fragment Definition ID and the same Edition ID.

// Ensure we're `no_std` when compiling for Wasm.
#![cfg_attr(not(feature = "std"), no_std)]

#[cfg(test)]
mod dummy_data;

#[cfg(test)]
mod mock;

#[cfg(test)]
mod tests;

#[cfg(feature = "runtime-benchmarks")]
mod benchmarking;

#[allow(missing_docs)]
mod weights;

use codec::{Compact, Decode, Encode};
pub use pallet::*;
use sp_clamor::{Hash128, Hash256};
use sp_core::crypto::UncheckedFrom;
use sp_io::{
	hashing::{blake2_128, blake2_256},
	transaction_index,
};
use sp_std::{collections::btree_map::BTreeMap, vec::Vec};
pub use weights::WeightInfo;

#[cfg(feature = "std")]
use serde::{Deserialize, Serialize};

use protos::permissions::FragmentPerms;

use frame_support::dispatch::DispatchResult;
use sp_runtime::traits::StaticLookup;

use frame_support::traits::tokens::{
	fungible,
	fungibles,
	ExistenceRequirement,
};

use sp_runtime::SaturatedConversion;

use scale_info::prelude::{
	format,
	string::{String, ToString},
};
use serde_json::{json, Map, Value};

/// Type used to represent an Instance's Edition ID and an Instance's Copy ID
type Unit = u64;

/// **Data Type** used to **Query and Filter for Fragment Definitions**
#[derive(Encode, Decode, Clone, scale_info::TypeInfo)]
#[cfg_attr(feature = "std", derive(Serialize, Deserialize))]
pub struct GetDefinitionsParams<TAccountId, TString> {
	/// Whether to order the results in descending or ascending order
	pub desc: bool,
	/// Number of FD Results to skip
	pub from: u64,
	/// Number of FDs to retrieve
	pub limit: u64,
	/// List of Custom-Metadata Keys of the FD that should also be returned
	pub metadata_keys: Vec<TString>,
	/// Owner of the FD
	pub owner: Option<TAccountId>,
	/// Whether to return the owner(s) of all the returned FDs
	pub return_owners: bool,
	// pub categories: Vec<Categories>,
	// pub tags: Vec<TString>,
}
#[cfg(test)]
impl<TAccountId, TString> Default for GetDefinitionsParams<TAccountId, TString> {
	fn default() -> Self {
		Self {
			desc: Default::default(),
			from: Default::default(),
			limit: Default::default(),
			metadata_keys: Default::default(),
			owner: None,
			return_owners: false,
		}
	}
}
/// **Data Type** used to **Query and Filter for Fragment Instances**
#[derive(Encode, Decode, Clone, scale_info::TypeInfo)]
#[cfg_attr(feature = "std", derive(Serialize, Deserialize))]
pub struct GetInstancesParams<TAccountId, TString> {
	/// Whether to order the results in descending or ascending order
	pub desc: bool,
	/// Number of FI Results to skip
	pub from: u64,
	/// Number of FIs to retrieve
	pub limit: u64,
	/// The Fragment Definition/Collection that all the FIs must be in
	pub definition_hash: TString,
	/// List of Metadata Keys of the FI that should also be returned
	pub metadata_keys: Vec<TString>,
	/// Owner of the FIs
	pub owner: Option<TAccountId>,
	/// Whether to only return FIs that have a Copy ID of 1
	pub only_return_first_copies: bool,
}
#[cfg(test)]
impl<TAccountId, TString: Default> Default for GetInstancesParams<TAccountId, TString> {
	fn default() -> Self {
		Self {
			desc: Default::default(),
			from: Default::default(),
			limit: Default::default(),
			definition_hash: Default::default(),
			metadata_keys: Default::default(),
			owner: None,
			only_return_first_copies: Default::default(),
		}
	}
}
/// **Data Type** used to **Query the owner of a Fragment Instance**
#[derive(Encode, Decode, Clone, scale_info::TypeInfo)]
#[cfg_attr(feature = "std", derive(Serialize, Deserialize))]
pub struct GetInstanceOwnerParams<TString> {
	/// Fragment Definition/Collection that the Fragment Instance is in
	pub definition_hash: TString,
	/// Edition ID of the Fragment Instance
	pub edition_id: Unit,
	/// Copy ID of the Fragment Instance
	pub copy_id: Unit,
}

/// **Struct** of a **Fragment Definition's Metadata**
#[derive(Encode, Decode, Clone, scale_info::TypeInfo, Debug, PartialEq)]
pub struct FragmentMetadata<TFungibleAsset> {
	/// **Name** of the **Fragment Definition**
	pub name: Vec<u8>,
	/// **Currency** that the **buyer** of a **Fragment Instance that is created from the Fragment Definition** must **pay in**.
	/// If this field is `None`, the currency the buyer must pay in is NOVA.
	pub currency: Option<TFungibleAsset>,
}

/// TODO
/// **Enum** that represents the **settings** for a **Fragment Definition whose Fragment instance(s) must contain unique data when created**
#[derive(Encode, Decode, Clone, scale_info::TypeInfo, Debug, PartialEq)]
pub struct UniqueOptions {
	/// Whether the unique data of the Fragment instance(s) are mutable
	pub mutable: bool,
}

/// **Struct** of a **Fragment Definition**
#[derive(Encode, Decode, Clone, scale_info::TypeInfo, Debug, PartialEq)]
pub struct FragmentDefinition<TFungibleAsset, TAccountId, TBlockNum> {
	/// **Proto-Fragment used** to **create** the **Fragment**
	pub proto_hash: Hash256,
	/// ***FragmentMetadata* Struct** (the **struct** contains the **Fragment's name**, among other things)
	pub metadata: FragmentMetadata<TFungibleAsset>,
	/// **Set of Actions** (encapsulated in a `FragmentPerms` bitflag enum) that are **allowed to be done** to
	/// **any Fragment Instance** when it **first gets created** from the **Fragment Definition** (e.g edit, transfer etc.)
	///
	/// These **allowed set of actions of the Fragment Instance** ***may change***
	/// when the **Fragment Instance is given to another account ID** (see the `give()` extrinsic).
	pub permissions: FragmentPerms,
	// Notes from Giovanni:
	//
	// If Fragment Instances (created from the Fragment Definition) must contain unique data when created (injected by buyers, validated by the system)
	/// Whether the **Fragment Definition** is **mutable**
	pub unique: Option<UniqueOptions>,
	/// If scarce, the max supply of the Fragment
	pub max_supply: Option<Compact<Unit>>,
	/// The creator of this class
	pub creator: TAccountId,
	/// The block number when the item was created
	pub created_at: TBlockNum,
	/// **Map** that maps the **Key of a Proto-Fragment's Custom Metadata Object** to the **Hash of the aforementioned Custom Metadata Object**
	pub custom_metadata: BTreeMap<Compact<u64>, Hash256>,
}

/// **Struct** of a **Fragment Instance**
///
/// Footnotes:
///
/// #### Remarks
///
/// * On purpose not storing owner because:
///   * Big, 32 bytes
///   * Most of use cases will definitely already have the owner available when using this structure, as likely going thru `Inventory` etc.
#[derive(Encode, Decode, Clone, scale_info::TypeInfo, Debug, PartialEq)]
pub struct FragmentInstance<TBlockNum> {
	// Next owner permissions, owners can change those if they want to more restrictive ones, never more permissive
	/// **Set of Actions** (encapsulated in a `FragmentPerms` bitflag enum) **allowed to be done**
	/// to the **Fragment Instance** (e.g edit, transfer etc.)
	///
	/// These **allowed set of actions of the Fragment Instance** ***may change***
	/// when the **Fragment Instance is given to another account ID** (see the `give` extrinsic).
	pub permissions: FragmentPerms,
	/// Block number in which the Fragment Instance was created
	pub created_at: TBlockNum,
	/// Custom data, if unique, this is the hash of the data that can be fetched using bitswap directly on our nodes
	pub custom_data: Option<Hash256>,
	/// Block number that the Fragment Instance expires at (*optional*)
	pub expiring_at: Option<TBlockNum>,
	/// If the Fragment instance represents a **stack of stackable items** (for e.g gold coins or arrows - https://runescape.fandom.com/wiki/Stackable_items),
	/// the **number of items** that are **left** in the **stack of stackable items**
	pub stack_amount: Option<Compact<Unit>>,
	/// TODO: Documentation
	/// **Map** that maps the **Key of a Proto-Fragment's Metadata Object** to an **Index of the Hash of the aforementioned Metadata Object**
	pub metadata: BTreeMap<Compact<u64>, Compact<u64>>,
}

/// Struct **representing** a sale of the **Fragment Definition** .
///
/// Note: When a Fragment Definition is put on sale, users can create Fragment Instances from it for a fee.
///
/// Footnotes:
///
/// #### Remarks
///
///`price` is using `u128` and not `T::Balance` because the latter requires a whole lot of traits to be satisfied.. rust headakes.
#[derive(Encode, Decode, Clone, scale_info::TypeInfo, Debug, PartialEq)]
pub struct PublishingData<TBlockNum> {
	/// **Fee** that is **needed to be paid** to create a **single Fragment Instance** from the **Fragment Definition**
	pub price: Compact<u128>,
	/// **Amount of Fragment Instances** that **can be bought**
	pub units_left: Option<Compact<Unit>>,
	/// Block number that the sale ends at (*optional*)
	pub expiration: Option<TBlockNum>,
	/// If the Fragment instance represents a **stack of stackable items** (for e.g gold coins or arrows - https://runescape.fandom.com/wiki/Stackable_items),
	/// the **number of items** to **top up** in the **stack of stackable items**
	pub stack_amount: Option<Compact<Unit>>,
}

/// Enum indicating the different ways to put a Fragment Instance on sale.
#[derive(Encode, Decode, Clone, scale_info::TypeInfo, Debug, PartialEq, Eq)]
pub enum SecondarySaleType {
	/// Put the Fragment Instance on sale with with a fixed price (where the fixed price is specified in the associated `u128` value of this enum variant)
	Normal(u128),
	// /// Auction (Starting Price, Current Price, Timeout)
	// Auction(Compact<u128>, Compact<u128>, TBlockNum),
}
/// Struct representing the **Details of a Fragment Instance that is put on sale**
#[derive(Encode, Decode, Clone, scale_info::TypeInfo, Debug, PartialEq)]
pub struct SecondarySaleData<TAccountId, TBlockNum> {
	/// Current Owner of the Fragment Instance
	pub owner: TAccountId,
	/// New Permissions of the Fragment Instance after it is sold
	pub new_permissions: Option<FragmentPerms>,
	/// Block number that the newly-copied Fragment Instance expires at. If the Fragment Instance is not copyable, this field is practically irrelevant.
	pub expiration: Option<TBlockNum>,
	/// Type of Sale
	pub secondary_sale_type: SecondarySaleType,
}

/// Enum indicating the different ways that one can purchase a Fragment Instance
#[derive(Encode, Decode, Clone, scale_info::TypeInfo, Debug, PartialEq, Eq)]
pub enum SecondarySaleBuyOptions {
	/// Normal Purchase: Purchase the Fragment Instance based on the fixed-price that was defined by its seller
	Normal,
	// Auction (Bid Price)
	// Auction(Compact<u128>),
}

/// **Enum** indicating whether to
/// **create one Fragment Instance with custom data attached to it**
/// or whether to
/// **create multiple Fragment Instances (with no custom data attached to them)**
#[derive(Encode, Decode, Clone, scale_info::TypeInfo, Debug, PartialEq)]
pub enum FragmentBuyOptions {
	/// Create multiple Fragment Instances (where the number of Fragment Instances to create is specified in the associated `u64` value of this enum variant)
	Quantity(u64),
	/// Create a single Fragment Instance with some custom data attached to it (where the custom data is specified in the associated `Vec<u8>` value of this enum variant)
	UniqueData(Vec<u8>),
}

#[frame_support::pallet]
pub mod pallet {
	use super::*;
	use frame_support::{pallet_prelude::*, Twox64Concat};
	use frame_system::pallet_prelude::*;
	use pallet_detach::DetachedHashes;
	use pallet_protos::{MetaKeys, MetaKeysIndex, Proto, ProtoOwner, Protos, ProtosByOwner};

	/// Configure the pallet by specifying the parameters and types on which it depends.
	#[pallet::config]
	pub trait Config: frame_system::Config + pallet_protos::Config {
		/// Because this pallet emits events, it depends on the runtime's definition of an event.
		type RuntimeEvent: From<Event<Self>> + IsType<<Self as frame_system::Config>::RuntimeEvent>;
		/// Weight functions needed for pallet_fragments.
		type WeightInfo: WeightInfo;
	}

	#[pallet::pallet]
	#[pallet::generate_store(pub(super) trait Store)]
	#[pallet::without_storage_info]
	pub struct Pallet<T>(_);

	/// **StorageMap** that maps a **Proto-Fragment**
	/// to a
	/// **list of Fragment Definitions that were created using the aforementioned Proto-Fragment**
	#[pallet::storage]
	pub type Proto2Fragments<T: Config> = StorageMap<_, Identity, Hash256, Vec<Hash128>>;

	// fragment-hash to fragment-data
	/// **StorageMap** that maps a **Fragment Definition ID (which is determinstically computed using its Proto-Fragment hash and its metadata struct `FragmentMetadata`)**
	/// to a
	/// ***FragmentDefinition* struct**
	#[pallet::storage]
	pub type Definitions<T: Config> = StorageMap<
		_,
		Identity,
		Hash128,
		FragmentDefinition<T::AssetId, T::AccountId, T::BlockNumber>,
	>;

	/// **StorageMap** that maps a **Fragment Definition ID**
	/// to a
	/// ***PublishingData* struct (of the aforementioned Fragment Definition)**
	#[pallet::storage]
	pub type Publishing<T: Config> =
		StorageMap<_, Identity, Hash128, PublishingData<T::BlockNumber>>;

	/// **StorageNMap** that maps a
	/// **Fragment Instance's Fragment Definition ID, Edition ID and Copy ID**
	/// to a
	/// ***`SecondarySaleData`* struct**
	#[pallet::storage]
	pub type Definition2SecondarySales<T: Config> = StorageNMap<
		_,
		(
			// Definition Hash
			storage::Key<Identity, Hash128>,
			// Edition ID
			storage::Key<Identity, Unit>,
			// Copy ID
			storage::Key<Identity, Unit>,
		),
		SecondarySaleData<T::AccountId, T::BlockNumber>,
	>;

	/// **StorageMap** that maps a **Fragment Definition ID**
	/// to the
	/// **total number of unique Edition IDs** found in the
	/// **Fragment Instances that have the aforementioned Fragment Definition ID**
	#[pallet::storage]
	pub type EditionsCount<T: Config> = StorageMap<_, Identity, Hash128, Compact<Unit>>;

	/// **StorageMap** that maps a **tuple that contains a Fragment Definition ID and an Edition ID**
	/// to the
	/// **total number of Fragment Instances that have the Fragment Definition ID and the Edition ID**
	#[pallet::storage]
	pub type CopiesCount<T: Config> = StorageMap<_, Identity, (Hash128, Unit), Compact<Unit>>;

	/// **StorageNMap** that maps a
	/// **Fragment Instance's Fragment Definition ID, Edition ID and Copy ID**
	/// to a
	/// ***`FragmentInstance`* struct**
	///
	/// Footnotes:
	///
	///  #### Keys hashing reasoning
	///
	/// Very long key, means takes a lot of redundant storage (because we will have **many** Instances!), we try to limit the  damage by using `Identity` so that the final key will be:
	/// `[16 bytes of Fragment class hash]+[8 bytes of u64, edition]+[8 bytes of u64, copy id]` for a total of 32 bytes.
	#[pallet::storage]
	pub type Fragments<T: Config> = StorageNMap<
		_,
		// Keys are using Identity for compression, as we deteministically create fragments
		(
			storage::Key<Identity, Hash128>,
			// Editions
			storage::Key<Identity, Unit>,
			// Copies
			storage::Key<Identity, Unit>,
		),
		FragmentInstance<T::BlockNumber>,
	>;

	/// StorageMap that maps a **Fragment Definition and a ***Unique Data*** Hash**
	/// to **an Existing Edition of the aforementioned Fragment Definition**
	#[pallet::storage]
	pub type UniqueData2Edition<T: Config> = StorageDoubleMap<
		_,
		Identity,
		Hash128, // Fragment Definition ID
		Identity,
		Hash256, // Unique Data's Hash
		Unit,    // Edition ID
	>;

	/// StorageDoubleMap that maps a **Fragment Definition and a Clamor Account ID**
	/// to a
	/// **list of Fragment Instances of the Fragment Definition that is owned by the Clamor Account ID**
	///
	/// This storage item stores the exact same thing as `Inventory`, except that the primary key and the secondary key are swapped
	///
	/// Footnotes:
	///
	/// Notice this pulls from memory (and deserializes (scale)) the whole `Vec<_,_>`, this is on purpose as it should not be too big.
	#[pallet::storage]
	pub type Owners<T: Config> = StorageDoubleMap<
		_,
		Identity,
		Hash128,
		Twox64Concat,
		T::AccountId,
		Vec<(Compact<Unit>, Compact<Unit>)>,
	>;

	/// StorageDoubleMap that maps a **Clamor Account ID and a Fragment Definition**
	/// to a
	/// **list of Fragment Instances of the Fragment Definition that is owned by the Clamor Account ID**
	///
	/// This storage item stores the exact same thing as `Owners`, except that the primary key and the secondary key are swapped
	///
	/// Footnotes:
	///
	/// Notice this pulls from memory (and deserializes (scale)) the whole `Vec<_,_>`, this is on purpose as it should not be too big.
	#[pallet::storage]
	pub type Inventory<T: Config> = StorageDoubleMap<
		_,
		Twox64Concat,
		T::AccountId,
		Identity,
		Hash128,
		Vec<(Compact<Unit>, Compact<Unit>)>,
	>;

	/// StorageMap that maps the **Block Number**
	/// to a
	/// **list of Fragment Instances that expire on that Block
	/// (note: each FI in the list is represented as a tuple that contains the Fragment Instance's Fragment Definition ID, the Fragment Instance's Edition ID and
	/// the Fragment Instance's Copy ID)**
	///
	/// Footnotes:
	///
	///  Fragment Instances can expire, we process expirations every `on_finalize`
	#[pallet::storage]
	pub type Expirations<T: Config> =
		StorageMap<_, Twox64Concat, T::BlockNumber, Vec<(Hash128, Compact<Unit>, Compact<Unit>)>>;

	/// **StorageMap** that maps a **Fragment Definition ID and a Number** to a **Data Hash**
	#[pallet::storage]
	pub type DataHashMap<T: Config> =
		StorageDoubleMap<_, Identity, Hash128, Identity, Compact<u64>, Hash256>;
	/// **StorageMap** that maps a **Fragment Definition ID** to the **total number of "Numbers" (see `DataHashMap` to understand what "Numbers" means) that fall under it**
	#[pallet::storage]
	pub type DataHashMapIndex<T: Config> = StorageMap<_, Identity, Hash128, u64>;

	#[allow(missing_docs)]
	#[pallet::event]
	#[pallet::generate_deposit(pub(super) fn deposit_event)]
	pub enum Event<T: Config> {
		/// New definition created by account, definition hash
		DefinitionCreated { definition_hash: Hash128 },
		/// A Fragment Definition metadata has changed
		DefinitionMetadataChanged { fragment_hash: Hash128, metadata_key: Vec<u8> },
		/// A Fragment Instance metadata has changed
		InstanceMetadataChanged {
			fragment_hash: Hash128,
			edition_id: Unit,
			copy_id: Unit,
			metadata_key: Vec<u8>,
		},
		/// Fragment sale has been opened
		Publishing { definition_hash: Hash128 },
		/// Fragment sale has been closed
		Unpublishing { definition_hash: Hash128 },
		/// Inventory item has been added to account
		InventoryAdded {
			account_id: T::AccountId,
			definition_hash: Hash128,
			fragment_id: (Unit, Unit),
		},
		/// Inventory item has removed added from account
		InventoryRemoved {
			account_id: T::AccountId,
			definition_hash: Hash128,
			fragment_id: (Unit, Unit),
		},
		/// Inventory has been updated
		InventoryUpdated {
			account_id: T::AccountId,
			definition_hash: Hash128,
			fragment_id: (Unit, Unit),
		},
		/// Fragment Expiration event
		Expired {
			account_id: T::AccountId,
			definition_hash: Hash128,
			fragment_id: (Unit, Unit),
		},
		/// Resell Instance
		Resell {
			definition_hash: Hash128,
			fragment_id: (Unit, Unit),
		},
		/// Unresell Instance
		Unresell {
			definition_hash: Hash128,
			fragment_id: (Unit, Unit),
		},
	}

	// Errors inform users that something went wrong.
	#[pallet::error]
	pub enum Error<T> {
		/// Proto not found
		ProtoNotFound,
		/// Proto owner not found
		ProtoOwnerNotFound,
		/// No Permission
		NoPermission,
		/// Already detached
		Detached,
		/// Already exist
		AlreadyExist,
		/// Metadata Name is Empty
		MetadataNameIsEmpty,
		/// Not found
		NotFound,
		/// Sale has expired
		Expired,
		/// Insufficient funds
		InsufficientBalance,
		/// Account cannot exist with the funds that would be given.
		ReceiverBelowMinimumBalance,
		/// Fragment sale sold out
		SoldOut,
		/// Sale already open
		SaleAlreadyOpen,
		/// Max supply reached
		MaxSupplyReached,
		/// Published quantity reached
		PublishedQuantityReached, // Need to think of a better name!
		/// Params not valid
		ParamsNotValid,
		/// This should not really happen
		SystematicFailure,
		/// Fragment Instance already uploaded with the same unique data
		UniqueDataExists,
		/// Currency not found
		CurrencyNotFound,
	}

	// Dispatchable functions allows users to interact with the pallet and invoke state changes.
	// These functions materialize as "extrinsics", which are often compared to transactions.
	// Dispatchable functions must be annotated with a weight and must return a DispatchResult.
	#[pallet::call]
	impl<T: Config> Pallet<T> {
		/// **Create** a **Fragment Definition** using an **existing Proto-Fragment**.
		///
		/// Note: **Only** the **Proto-Fragment's owner** is **allowed** to **create** a **Fragment Definition**
		/// using the **Proto-Fragment**
		///
		/// # Arguments
		///
		/// * `origin` - **Origin** of the **extrinsic function**
		/// * `proto_hash` - **Hash** of an **existing Proto-Fragment**
		/// * `metadata` -  **Metadata** of the **Fragment Definition**
		///
		/// * `permissions` - **Set of Actions** (encapsulated in a `FragmentPerms` bitflag enum)
		/// that are **allowed to be done** to **any Fragment Instance** when it **first gets created**
		/// from the **Fragment Definition that is created in this extrnisic function** (e.g edit, transfer etc.)
		///
		/// Note: These **allowed set of actions of a created Fragment Instance** ***may change***
		/// when the **Fragment Instance is given to another account ID** (see the `give` extrinsic).
		///
		/// * `unique` (*optional*) - **Whether** the **Fragment Definiton** is **unique**
		/// * `max_supply` (*optional*) - **Maximum amount of Fragment instances (where each Fragment instance has a different Edition ID)**
		/// that **can be created** using the **Fragment Definition**
		#[pallet::weight(<T as Config>::WeightInfo::create(metadata.name.len() as u32))]
		pub fn create(
			origin: OriginFor<T>,
			proto_hash: Hash256,
			metadata: FragmentMetadata<T::AssetId>,
			permissions: FragmentPerms,
			unique: Option<UniqueOptions>,
			max_supply: Option<Unit>,
		) -> DispatchResult {
			let who = ensure_signed(origin)?;
			let proto: Proto<T::AccountId, T::BlockNumber> =
				<Protos<T>>::get(proto_hash).ok_or(Error::<T>::ProtoNotFound)?; // Get `Proto` struct from `proto_hash`

			let proto_owner: T::AccountId = match proto.owner {
				// Get `proto_owner` from `proto.owner`
				ProtoOwner::User(owner) => Ok(owner),
				_ => Err(Error::<T>::ProtoOwnerNotFound),
			}?;

			ensure!(who == proto_owner, Error::<T>::NoPermission); // Only proto owner can create a fragment definition from proto

			ensure!(!<DetachedHashes<T>>::contains_key(&proto_hash), Error::<T>::Detached); // proto must not have been detached

			ensure!(metadata.name.len() > 0, Error::<T>::MetadataNameIsEmpty);

			let hash = blake2_128(
				// This is the unique id of the Fragment Definition that will be created
				&[&proto_hash[..], &metadata.name.encode(), &metadata.currency.encode()].concat(),
			);

			ensure!(!<Definitions<T>>::contains_key(&hash), Error::<T>::AlreadyExist); // If fragment already exists, throw error

			if let Some(currency) = metadata.currency {
				ensure!(
					pallet_assets::Pallet::<T>::maybe_total_supply(currency).is_some(),
					Error::<T>::CurrencyNotFound
				); // If it is `None`, this means the asset ID `currency` doesn't exist
			}

			let current_block_number = <frame_system::Pallet<T>>::block_number();

			// ! Writing

			// create vault account
			// we need an existential amount deposit to be able to create the vault account
			let vault = Self::get_vault_id(hash);

			if let Some(currency) = metadata.currency {
				let minimum_balance =
					<pallet_assets::Pallet<T> as fungibles::Inspect<T::AccountId>>::minimum_balance(currency);
				<pallet_assets::Pallet<T> as fungibles::Mutate<T::AccountId>>::mint_into(
					currency,
					&vault,
					minimum_balance,
				)?;
			} else {
				let minimum_balance =
					<pallet_balances::Pallet<T> as fungible::Inspect<T::AccountId>>::minimum_balance();
				<pallet_balances::Pallet<T> as fungible::Mutate<T::AccountId>>::mint_into(
					&vault,
					minimum_balance,
				)?;
			}

			let fragment_data = FragmentDefinition {
				proto_hash,
				metadata,
				permissions,
				unique,
				max_supply: max_supply.map(|x| Compact(x)),
				creator: who.clone(),
				created_at: current_block_number,
				custom_metadata: BTreeMap::new(),
			};
			<Definitions<T>>::insert(&hash, fragment_data);

			Proto2Fragments::<T>::append(&proto_hash, hash);

			Self::deposit_event(Event::DefinitionCreated { definition_hash: hash });
			Ok(())
		}

		/// **Alters** the **custom metadata** of a **Fragment Definition** (whose ID is `fragment_hash`) by **adding or modifying a key-value pair** (`metadata_key.clone`,`blake2_256(&data.encode())`)
		/// to the **BTreeMap field `custom_metadata`** of the **existing Fragment Definition's Struct Instance**.
		/// Furthermore, this function also indexes `data` in the Blockchain's Database and stores it in the IPFS
		///
		/// # Arguments
		///
		/// * `origin` - The origin of the extrinsic / dispatchable function
		/// * `fragment_hash` - **ID of the Fragment Definition**
		/// * `metadata_key` - The key (of the key-value pair) that is added in the BTreeMap field `custom_metadata` of the existing Fragment Definition's Struct Instance
		/// * `data` - The hash of `data` is used as the value (of the key-value pair) that is added in the BTreeMap field `custom_metadata` of the existing Fragment Definition's Struct Instance
		#[pallet::weight(50_000)]
		pub fn set_definition_metadata(
			origin: OriginFor<T>,
			// fragment hash we want to update
			fragment_hash: Hash128,
			// Think of "Vec<u8>" as String (something to do with WASM - that's why we use Vec<u8>)
			metadata_key: Vec<u8>,
			// data we want to update last because of the way we store blocks (storage chain)
			data: Vec<u8>,
		) -> DispatchResult {
			let who = ensure_signed(origin)?;

			let proto_hash =
				<Definitions<T>>::get(fragment_hash).ok_or(Error::<T>::NotFound)?.proto_hash; // Get `proto_hash` from `fragment_hash`
			let proto: Proto<T::AccountId, T::BlockNumber> =
				<Protos<T>>::get(proto_hash).ok_or(Error::<T>::ProtoNotFound)?;
			let proto_owner: T::AccountId = match proto.owner {
				// Get `proto_owner` from `proto`
				ProtoOwner::User(owner) => Ok(owner),
				_ => Err(Error::<T>::ProtoOwnerNotFound),
			}?;
			ensure!(who == proto_owner, Error::<T>::NoPermission); // Ensure `who` is `proto_owner`

			// TO REVIEW
			ensure!(!<DetachedHashes<T>>::contains_key(&proto_hash), Error::<T>::Detached); // Ensure `proto_hash` isn't detached

			let data_hash = blake2_256(&data);

			// we need this to index transactions
			let extrinsic_index = <frame_system::Pallet<T>>::extrinsic_index()
				.ok_or(Error::<T>::SystematicFailure)?;

			// Write STATE from now, ensure no errors from now...

			let metadata_key_index = {
				let index = <MetaKeys<T>>::get(metadata_key.clone());
				if let Some(index) = index {
					<Compact<u64>>::from(index)
				} else {
					let next_index = <MetaKeysIndex<T>>::try_get().unwrap_or_default() + 1;
					<MetaKeys<T>>::insert(metadata_key.clone(), next_index);
					// storing is dangerous inside a closure
					// but after this call we start storing..
					// so it's fine here
					<MetaKeysIndex<T>>::put(next_index);
					<Compact<u64>>::from(next_index)
				}
			};

			<Definitions<T>>::mutate(&fragment_hash, |definition| {
				let definition = definition.as_mut().unwrap();
				// update custom metadata
				definition.custom_metadata.insert(metadata_key_index, data_hash);
			});

			// index data
			transaction_index::index(extrinsic_index, data.len() as u32, data_hash);

			// also emit event
			Self::deposit_event(Event::DefinitionMetadataChanged {
				fragment_hash,
				metadata_key: metadata_key.clone(),
			});

			log::debug!(
				"Added metadata to fragment definition: {:x?} with key: {:x?}",
				fragment_hash,
				metadata_key
			);

			Ok(())
		}

		/// **Alters** the **metadata** of a **Fragment Instance** (whose Fragment Definition ID is `definition_hash`,
		/// whose Edition ID is `edition_id` and whose Copy ID is `copy_id`).
		/// Furthermore, this function also indexes `data` in the Blockchain's Database and stores it in the IPFS
		///
		/// # Arguments
		///
		/// * `origin` - The origin of the extrinsic / dispatchable function
		/// * `definition_hash` - **ID of the Fragment Instance's Fragment Definition**
		/// * `edition_id` - **Edition ID of the Fragment Instance**
		/// * `copy_id` - **Copy ID of the Fragment Instance**
		/// * `metadata_key` - The key (of the key-value pair) that is added in the BTreeMap field `metadata` of the existing Fragment Instance's Struct Instance
		/// * `data` - The hash of `data` is used as the value (of the key-value pair) that is added in the BTreeMap field `metadata` of the existing Fragment Instance's Struct Instance
		#[pallet::weight(50_000)]
		pub fn set_instance_metadata(
			origin: OriginFor<T>,
			definition_hash: Hash128,
			edition_id: Unit,
			copy_id: Unit,
			// Think of "Vec<u8>" as String (something to do with WASM - that's why we use Vec<u8>)
			metadata_key: Vec<u8>,
			// data we want to update last because of the way we store blocks (storage chain)
			data: Vec<u8>,
		) -> DispatchResult {
			let who = ensure_signed(origin)?;

			let instance_struct = <Fragments<T>>::get((definition_hash, edition_id, copy_id))
				.ok_or(Error::<T>::NotFound)?;

			let owned_instances =
				<Inventory<T>>::get(who.clone(), definition_hash).ok_or(Error::<T>::NotFound)?;
			ensure!(
				owned_instances.contains(&(Compact(edition_id), Compact(copy_id))),
				Error::<T>::NoPermission
			);

			let data_hash = blake2_256(&data);

			// we need this to index transactions
			let extrinsic_index = <frame_system::Pallet<T>>::extrinsic_index()
				.ok_or(Error::<T>::SystematicFailure)?;

			// Write STATE from now, ensure no errors from now...

			let metadata_key_index = {
				let index = <MetaKeys<T>>::get(metadata_key.clone());
				if let Some(index) = index {
					<Compact<u64>>::from(index)
				} else {
					let next_index = <MetaKeysIndex<T>>::try_get().unwrap_or_default() + 1;
					<MetaKeys<T>>::insert(metadata_key.clone(), next_index);
					// storing is dangerous inside a closure
					// but after this call we start storing..
					// so it's fine here
					<MetaKeysIndex<T>>::put(next_index);
					<Compact<u64>>::from(next_index)
				}
			};

			let (index, should_update_metadata_field) = {
				if let Some(existing_index) = instance_struct.metadata.get(&metadata_key_index) {
					(existing_index.clone(), false)
				} else {
					let next_index =
						<DataHashMapIndex<T>>::try_get(definition_hash).unwrap_or_default() + 1;
					<DataHashMapIndex<T>>::insert(definition_hash, next_index);
					(Compact(next_index), true)
				}
			};

			<DataHashMap<T>>::insert(definition_hash, index, data_hash);

			if should_update_metadata_field {
				<Fragments<T>>::mutate(&(definition_hash, edition_id, copy_id), |instance| {
					let instance = instance.as_mut().unwrap();
					// update custom metadata
					instance.metadata.insert(metadata_key_index, index);
				});
			}

			// index data
			transaction_index::index(extrinsic_index, data.len() as u32, data_hash);

			// also emit event
			Self::deposit_event(Event::InstanceMetadataChanged {
				fragment_hash: definition_hash,
				edition_id,
				copy_id,
				metadata_key: metadata_key.clone(),
			});

			log::debug!(
				"Added metadata to fragment instance: {:x?}, {}, {} with key: {:x?}",
				definition_hash,
				edition_id,
				copy_id,
				metadata_key
			);

			Ok(())
		}

		/// Put the **Fragment Definition `definition_hash`** on sale. When a Fragment Definition is put on sale, users can create Fragment Instances from it for a fee.
		///
		/// Note: **Only** the **Fragment's Proto-Fragment's owner** is **allowed** to put the **Fragment** on sale
		///
		/// # Arguments
		///
		/// * `origin` - **Origin** of the **extrinsic function**
		/// * `definition_hash` - ID of the **Fragment Definition** to put on sale
		/// * `price` -  **Price** to **buy** a **single Fragment Instance** that is created from the **Fragment Definition*
		/// * `quantity` (*optional*) - **Maximum amount of Fragment Instances** that **can be bought**
		/// * `expires` (*optional*) - **Block number** that the sale ends at (*optional*)
		/// * `amount` (*optional*) - If the Fragment instance represents a **stack of stackable items** (for e.g gold coins or arrows - https://runescape.fandom.com/wiki/Stackable_items),
		/// the **number of items** to **top up** in the **stack of stackable items**
		#[pallet::weight(<T as Config>::WeightInfo::publish())]
		pub fn publish(
			origin: OriginFor<T>,
			definition_hash: Hash128,
			price: u128,
			quantity: Option<Unit>,
			expires: Option<T::BlockNumber>,
			stack_amount: Option<Unit>,
		) -> DispatchResult {
			let who = ensure_signed(origin)?;

			let proto_hash =
				<Definitions<T>>::get(definition_hash).ok_or(Error::<T>::NotFound)?.proto_hash; // Get `proto_hash` from `definition_hash`
			let proto: Proto<T::AccountId, T::BlockNumber> =
				<Protos<T>>::get(proto_hash).ok_or(Error::<T>::ProtoNotFound)?; // Get `proto` from `proto_hash`

			let proto_owner: T::AccountId = match proto.owner {
				// Get `proto_owner` from `proto`
				ProtoOwner::User(owner) => Ok(owner),
				_ => Err(Error::<T>::ProtoOwnerNotFound),
			}?;

			ensure!(who == proto_owner, Error::<T>::NoPermission); // Ensure `who` is `proto_owner`

			// TO REVIEW
			ensure!(!<DetachedHashes<T>>::contains_key(&proto_hash), Error::<T>::Detached); // Ensure `proto_hash` isn't detached

			ensure!(!<Publishing<T>>::contains_key(&definition_hash), Error::<T>::SaleAlreadyOpen); // Ensure `definition_hash` isn't already published

			let fragment_data =
				<Definitions<T>>::get(definition_hash).ok_or(Error::<T>::NotFound)?; // Get `FragmentDefinition` struct from `definition_hash`

			if let Some(max_supply) = fragment_data.max_supply {
				let max: Unit = max_supply.into();
				let existing: Unit =
					<EditionsCount<T>>::get(&definition_hash).unwrap_or(Compact(0)).into();
				let left = max.saturating_sub(existing); // `left` = `max` - `existing`
				if left == 0 {
					return Err(Error::<T>::MaxSupplyReached.into());
				}
				if let Some(quantity) = quantity {
					let quantity: Unit = quantity.into();
					ensure!(quantity <= left, Error::<T>::MaxSupplyReached); // Ensure that the function parameter `quantity` is smaller than or equal to `left`
				} else {
					// Ensure that if `fragment_data.max_supply` exists, the function parameter `quantity` must also exist
					return Err(Error::<T>::ParamsNotValid.into());
				}
			}

			// ! Writing

			<Publishing<T>>::insert(
				definition_hash,
				PublishingData {
					price: Compact(price),
					units_left: quantity.map(|x| Compact(x)),
					expiration: expires,
					stack_amount: stack_amount.map(|x| Compact(x)),
				},
			);

			Self::deposit_event(Event::Publishing { definition_hash });

			Ok(())
		}

		/// Take the **Fragment Definition `definition_hash`** off sale.
		/// When a Fragment Definition is put on sale, users can create Fragment Instances from it for a fee.
		///
		/// Note: **Only** the **Fragment's Proto-Fragment's owner** is **allowed** to take the Fragment off sale
		///
		/// # Arguments
		///
		/// * `origin` - **Origin** of the **extrinsic function**
		/// * `definition_hash` - **ID** of the **Fragment Definition** to take off sale
		#[pallet::weight(<T as Config>::WeightInfo::unpublish())]
		pub fn unpublish(origin: OriginFor<T>, definition_hash: Hash128) -> DispatchResult {
			let who = ensure_signed(origin)?;

			let proto_hash =
				<Definitions<T>>::get(definition_hash).ok_or(Error::<T>::NotFound)?.proto_hash; // Get `proto_hash` from `definition_hash`
			let proto: Proto<T::AccountId, T::BlockNumber> =
				<Protos<T>>::get(proto_hash).ok_or(Error::<T>::ProtoNotFound)?;

			let proto_owner: T::AccountId = match proto.owner {
				// Get `proto_owner` from `proto`
				ProtoOwner::User(owner) => Ok(owner),
				_ => Err(Error::<T>::ProtoOwnerNotFound),
			}?;

			ensure!(who == proto_owner, Error::<T>::NoPermission); // Ensure `who` is `proto_owner`

			// TO REVIEW
			ensure!(!<DetachedHashes<T>>::contains_key(&proto_hash), Error::<T>::Detached); // Ensure `proto_hash` isn't detached

			ensure!(<Publishing<T>>::contains_key(&definition_hash), Error::<T>::NotFound); // Ensure `definition_hash` is currently published

			// ! Writing

			<Publishing<T>>::remove(&definition_hash); // Remove Fragment Definition `definition_hash` from `Publishing`

			Self::deposit_event(Event::Unpublishing { definition_hash });

			Ok(())
		}

		/// Create **Fragment instance(s)** from the **Fragment Definition `definition_hash`** and
		/// **assign their ownership** to **`origin`**
		///
		/// Note: **Each created Fragment instance** will have a **different Edition ID** and a **Copy ID of "1"**.
		///
		/// Note: **Only** the **Fragment Definition's Proto-Fragment's owner** is **allowed** to
		/// create instance(s) of the Fragment in this extrinsic function.
		///
		/// # Arguments
		///
		/// * `origin` - **Origin** of the **extrinsic function**
		/// * `definition_hash` - **ID* of the **Fragment Definition**
		/// * `options` - **Enum** indicating whether to
		/// **create one Fragment Instance with custom data attached to it** or whether to
		/// **create multiple Fragment Instances (with no custom data attached)**
		/// * `amount` (*optional*) - If the Fragment Instance(s) represent a **stack of stackable items**
		/// (for e.g gold coins or arrows - https://runescape.fandom.com/wiki/Stackable_items),
		/// `amount` is the **number of items** to **top up** in the **stack of stackable items**
		///
		/// TODO - `*q as u32` might cause problems if q is too big (since q is u64)!!!
		#[pallet::weight(match options {
			FragmentBuyOptions::Quantity(q) => <T as Config>::WeightInfo::mint_definition_that_has_non_unique_capability(*q as u32),
			FragmentBuyOptions::UniqueData(d) => <T as Config>::WeightInfo::mint_definition_that_has_unique_capability(d.len() as u32)
		})]
		pub fn mint(
			origin: OriginFor<T>,
			definition_hash: Hash128,
			options: FragmentBuyOptions,
			stack_amount: Option<Unit>,
		) -> DispatchResult {
			let who = ensure_signed(origin)?;

			let current_block_number = <frame_system::Pallet<T>>::block_number();

			let proto_hash =
				<Definitions<T>>::get(definition_hash).ok_or(Error::<T>::NotFound)?.proto_hash; // Get `proto_hash` from `definition_hash`
			let proto: Proto<T::AccountId, T::BlockNumber> =
				<Protos<T>>::get(proto_hash).ok_or(Error::<T>::ProtoNotFound)?; // Get `proto` from `proto_hash`

			let proto_owner: T::AccountId = match proto.owner {
				// Get `proto_owner` from `proto`
				ProtoOwner::User(owner) => Ok(owner),
				_ => Err(Error::<T>::ProtoOwnerNotFound),
			}?;

			ensure!(who == proto_owner, Error::<T>::NoPermission); // Ensure `who` is `proto_owner`

			// TO REVIEW
			ensure!(!<DetachedHashes<T>>::contains_key(&proto_hash), Error::<T>::Detached); // Ensure `proto_hash` isn't detached

			let quantity = match options {
				// Number of fragment instances to mint
				FragmentBuyOptions::Quantity(quantity) => u64::from(quantity),
				_ => 1u64,
			};

			// ! Writing

			Self::mint_fragments(
				&who,
				&definition_hash,
				None, // PublishingData (optional)
				&options,
				quantity,
				current_block_number,
				None, // Block Number the Fragment(s) expire at (optional)
				stack_amount.map(|x| Compact(x)),
			)
		}

		/// Allows the Caller Account ID `origin` to create Fragment instance(s) of the Fragment Definition `definition_hash`,
		/// for a fee. The ownership of the created Fragment instance(s) is assigned to the Caller Account ID.
		///
		/// Note: Each created Fragment instance will have a different Edition ID and a Copy ID of "1".
		///
		/// Note: The total fee that the buyer (i.e the Caller Account ID `origin`) must pay is the
		/// specified price-per-instance multiplied by the total number of instance(s) that the buyer wants to create. (@karan)
		/// This amount will be transferred to the Fragment Definition's Vault's Account ID.
		///
		///
		///
		/// # Arguments
		///
		/// * `origin` - **Origin** of the **extrinsic function**
		/// * `definition_hash` - **ID** of the **Fragment Definition**
		/// * `options` - **Enum** indicating whether to
		/// **create one Fragment Instance with custom data attached to it** or whether to
		/// **create multiple Fragment Instances (with no custom data attached)**
		///
		/// TODO - `*=q as u32` might cause problems if q is too big (since q is u64)!!!
		#[pallet::weight(match options {
			FragmentBuyOptions::Quantity(q) => <T as Config>::WeightInfo::buy_definition_that_has_non_unique_capability(*q as u32),
			FragmentBuyOptions::UniqueData(d) => <T as Config>::WeightInfo::buy_definition_that_has_unique_capability(d.len() as u32)
		})]
		pub fn buy(
			origin: OriginFor<T>,
			definition_hash: Hash128,
			options: FragmentBuyOptions,
		) -> DispatchResult {
			let who = ensure_signed(origin)?;

			let current_block_number = <frame_system::Pallet<T>>::block_number();

			let sale = <Publishing<T>>::get(&definition_hash).ok_or(Error::<T>::NotFound)?; // if Fragment Definition `definition_hash` is not published (i.e on sale), you cannot buy it
			if let Some(expiration) = sale.expiration {
				ensure!(current_block_number < expiration, Error::<T>::Expired);
			}

			if let Some(units_left) = sale.units_left {
				ensure!(units_left > Compact(0), Error::<T>::SoldOut);
			}

			let price: u128 = sale.price.into();

			let fragment_data =
				<Definitions<T>>::get(definition_hash).ok_or(Error::<T>::NotFound)?;

			let vault = &Self::get_vault_id(definition_hash); // Get the Vault Account ID of `definition_hash`

			let quantity = match options {
				FragmentBuyOptions::Quantity(amount) => u64::from(amount),
				_ => 1u64,
			};

			let price = price.saturating_mul(quantity as u128); // `price` = `price` * `quantity`

<<<<<<< HEAD
			Self::can_transfer_currency(&who, &vault, price, fragment_data.metadata.currency)?;
=======
			if let Some(currency) = fragment_data.metadata.currency {
				let minimum_balance_needed_to_exist =
					<pallet_assets::Pallet<T> as Inspect<T::AccountId>>::minimum_balance(currency);
				let price_balance: <pallet_assets::Pallet<T> as Inspect<T::AccountId>>::Balance =
					price.saturated_into();

				ensure!(
					<pallet_assets::Pallet<T> as Inspect<T::AccountId>>::balance(currency, &who)
						>= price_balance + minimum_balance_needed_to_exist,
					Error::<T>::InsufficientBalance
				);
				ensure!(
					<pallet_assets::Pallet<T> as Inspect<T::AccountId>>::balance(currency, &vault)
						+ price_balance >= minimum_balance_needed_to_exist,
					Error::<T>::ReceiverBelowMinimumBalance
				);
			} else {
				let minimum_balance_needed_to_exist =
					<pallet_balances::Pallet<T> as Currency<T::AccountId>>::minimum_balance();
				let price_balance: <pallet_balances::Pallet<T> as Currency<T::AccountId>>::Balance =
					price.saturated_into();

				ensure!(
					<pallet_balances::Pallet<T> as Currency<T::AccountId>>::free_balance(&who)
						>= price_balance + minimum_balance_needed_to_exist,
					Error::<T>::InsufficientBalance
				);
				ensure!(
					<pallet_balances::Pallet<T> as Currency<T::AccountId>>::free_balance(&vault)
						+ price_balance >= minimum_balance_needed_to_exist,
					Error::<T>::ReceiverBelowMinimumBalance
				);
			}
>>>>>>> 27574cc3

			// ! Writing

			Self::mint_fragments(
				&who,
				&definition_hash,
				Some(&sale), // PublishingData (optional)
				&options,
				quantity,
				current_block_number,
				None, // Block Number that the Fragment Instance will expire at (optional)
				sale.stack_amount,
			)?;

			Self::transfer_currency(&who, &vault, price, fragment_data.metadata.currency)?;

			Ok(())
		}

		/// Give a **Fragment Instance** to **`to`**.
		///
		/// If the **current permitted actions of the Fragment Instance** allows for it to be copied (i.e if it has the permission **FragmentPerms::COPY**),
		/// then it is copied and the copy's ownership is assigned to `to`.
		/// Otherwise, its ownership is transferred from `origin` to `to`.
		///
		/// Note: **Only** the **Fragment Instance's owner** is **allowed** to give the Fragment Instance
		///
		/// # Arguments
		///
		/// * `origin` - **Origin** of the **extrinsic function**
		/// * `definition_hash` - Fragment Definition ID of the Fragment Instance
		/// * `edition` - Edition ID of the Fragment Instance
		/// * `copy` - Copy ID of the Fragment instance
		/// * `to` - **Account ID** to give the Fragment instance
		/// * `new_permissions` (*optional*) - The permitted set of actions that the account that is given the Fragment instance can do with it. Note: `new_permissions` must be a subset of the current `permissions` field of the Fragment Instance.
		/// * `expiration` (*optional*) - Block number that the newly-copied Fragment Instance expires at. If the Fragment Instance is not copyable, this parameter is practically irrelevant.
		#[pallet::weight(
		<T as Config>::WeightInfo::benchmark_give_instance_that_has_copy_perms()
		.max(<T as Config>::WeightInfo::benchmark_give_instance_that_does_not_have_copy_perms())
		)] // Since both weight functions return a static value, we should not be doing a `max()` and just manually choose the one with a greater weight!
		pub fn give(
			origin: OriginFor<T>,
			definition_hash: Hash128,
			edition_id: Unit,
			copy_id: Unit,
			to: <T::Lookup as StaticLookup>::Source,
			new_permissions: Option<FragmentPerms>,
			expiration: Option<T::BlockNumber>,
		) -> DispatchResult {
			let who = ensure_signed(origin)?;

			Self::can_transfer_instance(&who, &definition_hash, edition_id, copy_id, new_permissions, expiration)?;

			let to = T::Lookup::lookup(to)?;

			// now we take two different paths if item can be copied or not
			Self::transfer_instance(&who, &to, &definition_hash, edition_id, copy_id, new_permissions, expiration)?;

			Ok(())
		}

		/// Create the **Account ID** of the **Fragment Instance whose Fragment Definition ID is `class`,
		/// whose Edition ID is `edition`** and whose Copy ID is `copy`**
		///
		/// # Arguments
		///
		/// * `origin` - **Origin** of the **extrinsic function**
		/// * `definition_hash` - **Fragment Definition 	ID** of the **Fragment Instance**
		/// * `edition` - **Edition ID** of the **Fragment Instance**
		/// * `copy` - **Copy ID** of the **Fragment Instance**
		#[pallet::weight(50_000)]
		pub fn create_account(
			origin: OriginFor<T>,
			definition_hash: Hash128,
			edition: Unit,
			copy: Unit,
		) -> DispatchResult {
			let who = ensure_signed(origin)?;

			// Only the owner of this fragment can transfer it
			let ids =
				<Inventory<T>>::get(who.clone(), definition_hash).ok_or(Error::<T>::NotFound)?;

			ensure!(ids.contains(&(Compact(edition), Compact(copy))), Error::<T>::NoPermission);

			// create an account for a specific fragment
			// we need an existential amount deposit to be able to create the vault account
			let frag_account = Self::get_fragment_account_id(definition_hash, edition, copy);
			let minimum_balance =
				<pallet_balances::Pallet<T> as fungible::Inspect<T::AccountId>>::minimum_balance();
			let _ = <pallet_balances::Pallet<T> as fungible::Mutate<T::AccountId>>::mint_into(
				&frag_account,
				minimum_balance,
			);

			// TODO Make owner pay for deposit actually!
			// TODO setup proxy

			Ok(())
		}


		/// Put a Fragment Instance on sale.
		///
		///
		/// Note: **Only** the **Fragment Instance's owner** is **allowed** to call this extrinsic
		///
		/// # Arguments
		///
		/// * `origin` - **Origin** of the **extrinsic function**
		/// * `definition_hash` - Fragment Definition ID of the Fragment Instance
		/// * `edition` - Edition ID of the Fragment Instance
		/// * `copy` - Copy ID of the Fragment instance
		/// * `to` - **Account ID** to give the Fragment instance
		/// * `new_permissions` (*optional*) - The permitted set of actions that the account that is given the Fragment instance can do with it. Note: `new_permissions` must be a subset of the current `permissions` field of the Fragment Instance.
		/// * `expiration` (*optional*) - Block number that the newly-copied Fragment Instance expires at. If the Fragment Instance is not copyable, this parameter is practically irrelevant.
		/// * `secondary_sale_type` - Type of Sale
		#[pallet::weight(50_000)]
		pub fn resell(
			origin: OriginFor<T>,
			definition_hash: Hash128,
			edition_id: Unit,
			copy_id: Unit,
			new_permissions: Option<FragmentPerms>,
			expiration: Option<T::BlockNumber>,
			secondary_sale_type: SecondarySaleType
		) -> DispatchResult {

			let who = ensure_signed(origin)?;

			ensure!(
				!<Definition2SecondarySales<T>>::contains_key((definition_hash, edition_id, copy_id)),
				Error::<T>::SaleAlreadyOpen
			);

			Self::can_transfer_instance(&who, &definition_hash, edition_id, copy_id, new_permissions, expiration)?;

			// ! Writing

			Definition2SecondarySales::<T>::insert(
				(definition_hash, edition_id, copy_id),
				SecondarySaleData {
					owner: who,
					new_permissions,
					expiration,
					secondary_sale_type
				}
			);

			Self::deposit_event(Event::Resell { definition_hash, fragment_id: (edition_id, copy_id) });

			Ok(())
		}

		/// End the sale of a Fragment Instance that is currently on sale.
		///
		/// # Arguments
		///
		/// * `origin` - **Origin** of the **extrinsic function**
		/// * `definition_hash` - Fragment Definition ID of the Fragment Instance
		/// * `edition` - Edition ID of the Fragment Instance
		/// * `copy` - Copy ID of the Fragment instance
		#[pallet::weight(50_000)]
		pub fn stop_reselling(
			origin: OriginFor<T>,
			definition_hash: Hash128,
			edition_id: Unit,
			copy_id: Unit,
		) -> DispatchResult {

			let who = ensure_signed(origin)?;

			ensure!(
				who == <Definition2SecondarySales<T>>::get((definition_hash, edition_id, copy_id)).ok_or(Error::<T>::NotFound)?.owner,
				Error::<T>::NoPermission
			);

			// ! Writing

			Definition2SecondarySales::<T>::remove((definition_hash, edition_id, copy_id));

			Self::deposit_event(Event::Unresell { definition_hash, fragment_id: (edition_id, copy_id) });

			Ok(())
		}

		/// Buy an existing Fragment Instance that is on sale.
		///
		/// # Arguments
		///
		/// * `origin` - **Origin** of the **extrinsic function**
		/// * `definition_hash` - Fragment Definition ID of the Fragment Instance
		/// * `edition` - Edition ID of the Fragment Instance
		/// * `copy` - Copy ID of the Fragment instance
		/// * `options` - Enum indicating how to buy the instance
		#[pallet::weight(50_000)]
		pub fn secondary_buy(
			origin: OriginFor<T>,
			definition_hash: Hash128,
			edition_id: Unit,
			copy_id: Unit,
			options: SecondarySaleBuyOptions
		) -> DispatchResult {
			let who = ensure_signed(origin)?;

			let secondary_sale_data = Definition2SecondarySales::<T>::get((definition_hash, edition_id, copy_id))
				.ok_or(Error::<T>::NotFound)?;

			let currency = Definitions::<T>::get(definition_hash).ok_or(Error::<T>::SystematicFailure)?.metadata.currency;

			match (secondary_sale_data.secondary_sale_type, options) {
				(SecondarySaleType::Normal(price), SecondarySaleBuyOptions::Normal) => {
					Self::can_transfer_currency(&who, &secondary_sale_data.owner, price, currency)?;

					// ! Writing

					Self::transfer_currency(&who, &secondary_sale_data.owner, price, currency)?;
					Self::transfer_instance(
						&secondary_sale_data.owner,
						&who,
						&definition_hash,
						edition_id,
						copy_id,
						secondary_sale_data.new_permissions,
						secondary_sale_data.expiration
					)?;

					// remove secondary sale data from `Definition2SecondarySales`
					Definition2SecondarySales::<T>::remove((definition_hash, edition_id, copy_id));
				}
				_ => return Err(Error::<T>::ParamsNotValid.into()),
			};

			Ok(())
		}
	}

	#[pallet::hooks]
	impl<T: Config> Hooks<BlockNumberFor<T>> for Pallet<T> {
		/// During the block finalization phase,
		/// clear all the *Fragment instance*-related Storage Items of any information regarding
		/// Fragment instances that have already expired
		fn on_finalize(n: T::BlockNumber) {
			let expiring = <Expirations<T>>::take(n);
			if let Some(expiring) = expiring {
				for item in expiring {
					// remove from Fragments
					<Fragments<T>>::remove((item.0, u64::from(item.1), u64::from(item.2)));
					for (owner, items) in <Owners<T>>::iter_prefix(item.0) {
						let index = items.iter().position(|x| x == &(item.1, item.2));
						if let Some(index) = index {
							// remove from Owners
							<Owners<T>>::mutate(item.0, owner.clone(), |x| {
								if let Some(x) = x {
									x.remove(index);
								}
							});

							// remove from Inventory
							<Inventory<T>>::mutate(owner.clone(), item.0, |x| {
								if let Some(x) = x {
									let index = x.iter().position(|y| y == &(item.1, item.2));
									if let Some(index) = index {
										x.remove(index);
									}
								}
							});

							// trigger an Event
							Self::deposit_event(Event::Expired {
								account_id: owner,
								definition_hash: item.0,
								fragment_id: (item.1.into(), item.2.into()),
							});

							// fragments are unique so we are done here
							break;
						}
					}
				}
			}
		}
	}

	impl<T: Config> Pallet<T> {
		/// **Get** the **Account ID** of the Fragment Definition `definition_hash`**
		///
		/// This Account ID is determinstically computed using the Fragment Definition `definition_hash`
		pub fn get_vault_id(definition_hash: Hash128) -> T::AccountId {
			let hash = blake2_256(&[&b"fragments-vault"[..], &definition_hash].concat());
			T::AccountId::decode(&mut &hash[..]).expect("T::AccountId should decode")
		}

		/// Get the **Account ID** of the **Fragment Instance whose Fragment Definition ID is `definition_hash`,
		/// whose Edition ID is `edition`** and whose Copy ID is `copy`**
		///
		/// This Account ID is determinstically computed using the Fragment Definition ID `class_hash`, the Edition ID `edition` and the Copy ID `copy`
		pub fn get_fragment_account_id(
			definition_hash: Hash128,
			edition: Unit,
			copy: Unit,
		) -> T::AccountId {
			let hash = blake2_256(
				&[&b"fragments-account"[..], &definition_hash, &edition.encode(), &copy.encode()]
					.concat(),
			);
			T::AccountId::decode(&mut &hash[..]).expect("T::AccountId should decode")
		}

		/// Create `quantity` number of Fragment Instances from the Fragment Definition `definition_hash` and assigns their ownership to `to`
		///
		/// # Arguments
		///
		/// * `to` - **Account ID** to assign ownernship of the created Fragment instances to
		/// * `definition_hash` - ID of the Fragment Definition
		/// * `sale` - Struct **representing** a **sale of the Fragment Definition**, if the **Fragment Definition** is **currently on sale**
		/// * `options` - **Enum** indicating whether to
		/// **create one Fragment Instance with custom data attached to it** or whether to
		/// **create multiple Fragment Instances (with no custom data attached)**
		/// * `quantity` - **Number of Fragment Instances** to **create**
		/// * `current_block_number` - **Current block number** of the **Clamor Blockchain**
		/// * `expiring_at` (*optional*) - **Block Number** that the **Fragment Instance** will **expire at**
		/// * `amount` (*optional*) - If the Fragment Instance(s) represent a **stack of stackable items**
		/// (for e.g gold coins or arrows - https://runescape.fandom.com/wiki/Stackable_items),
		/// `amount` is the **number of items** to **top up** in the **stack of stackable items**
		pub fn mint_fragments(
			to: &T::AccountId,
			definition_hash: &Hash128,
			sale: Option<&PublishingData<T::BlockNumber>>,
			options: &FragmentBuyOptions,
			quantity: u64,
			current_block_number: T::BlockNumber,
			expiring_at: Option<T::BlockNumber>,
			stack_amount: Option<Compact<Unit>>,
		) -> DispatchResult {
			use frame_support::ensure;

			if let Some(expiring_at) = expiring_at {
				ensure!(expiring_at > current_block_number, Error::<T>::ParamsNotValid); // Ensure `expiring_at` > `current_block_number`
			}

			let fragment_data =
				<Definitions<T>>::get(definition_hash).ok_or(Error::<T>::NotFound)?;

			// we need this to index transactions
			let extrinsic_index = <frame_system::Pallet<T>>::extrinsic_index() // `<frame_system::Pallet<T>>::extrinsic_index()` is defined as: "Gets the index of extrinsic that is currently executing." (https://paritytech.github.io/substrate/master/frame_system/pallet/struct.Pallet.html#method.extrinsic_index)
				.ok_or(Error::<T>::SystematicFailure)?;

			let (data_hash, data_len) = match options {
				FragmentBuyOptions::UniqueData(data) => {
					if fragment_data.unique.is_none() || quantity != 1 {
						return Err(Error::<T>::ParamsNotValid.into());
					}

					let data_hash = blake2_256(&data);

					ensure!(
						!<UniqueData2Edition<T>>::contains_key(definition_hash, data_hash),
						Error::<T>::UniqueDataExists
					);

					(Some(data_hash), Some(data.len()))
				},
				FragmentBuyOptions::Quantity(_) => {
					if fragment_data.unique.is_some() {
						return Err(Error::<T>::ParamsNotValid.into());
					}

					(None, None)
				},
			};

			let existing: Unit =
				<EditionsCount<T>>::get(&definition_hash).unwrap_or(Compact(0)).into();

			if let Some(sale) = sale {
				// if limited amount let's reduce the amount of units left
				if let Some(units_left) = sale.units_left {
					if quantity > units_left.into() {
						return Err(Error::<T>::PublishedQuantityReached.into());
					} else {
						<Publishing<T>>::mutate(&*definition_hash, |sale| {
							if let Some(sale) = sale {
								let left: Unit = units_left.into();
								sale.units_left = Some(Compact(left - quantity));
							}
						});
					}
				}
			} else {
				// We still don't wanna go over supply limit
				if let Some(max_supply) = fragment_data.max_supply {
					let max: Unit = max_supply.into();
					let left = max.saturating_sub(existing); // `left` = `max` - `existing`
					if quantity > left {
						// Ensure the function parameter `quantity` is smaller than or equal to `left`
						return Err(Error::<T>::MaxSupplyReached.into());
					}
				}
			}

			// ! Writing if successful

			<Definitions<T>>::mutate(definition_hash, |fragment| {
				// Get the `FragmentDefinition` struct from `definition_hash`
				if let Some(fragment) = fragment {
					for id in existing..(existing + quantity) {
						let id = id + 1u64;
						let cid = Compact(id); // `cid` stands for "compact id"

						<Fragments<T>>::insert(
							(definition_hash, id, 1),
							FragmentInstance {
								permissions: fragment.permissions,
								created_at: current_block_number,
								custom_data: data_hash,
								expiring_at,
								stack_amount,
								metadata: BTreeMap::new(),
							},
						);

						<CopiesCount<T>>::insert((definition_hash, id), Compact(1));

						<Inventory<T>>::append(to.clone(), definition_hash, (cid, Compact(1))); // **Add** the **Fragment Intstance whose Fragment Definition is `definition_hash`, Edition ID is `cid` and Copy ID is 1**  to the **inventory of `to`**

						<Owners<T>>::append(definition_hash, to.clone(), (cid, Compact(1)));

						if let Some(expiring_at) = expiring_at {
							<Expirations<T>>::append(
								expiring_at,
								(*definition_hash, cid, Compact(1)),
							);
						}
						Self::deposit_event(Event::InventoryAdded {
							account_id: to.clone(),
							definition_hash: *definition_hash,
							fragment_id: (id, 1),
						});
					}

					if let (Some(data_hash), Some(data_len)) = (data_hash, data_len) {
						<UniqueData2Edition<T>>::insert(definition_hash, data_hash, existing); // if `data` exists, `quantity` is ensured to be 1

						// index immutable data for IPFS discovery
						transaction_index::index(extrinsic_index, data_len as u32, data_hash);
					}

					<EditionsCount<T>>::insert(definition_hash, Compact(existing + quantity));
				}
			});

			Ok(())
		}

		/// Whether `amount` amount of token `currency` can be transferred from `from` to `to`
		pub fn can_transfer_currency(
			from: &T::AccountId,
			to: &T::AccountId,
			amount: u128,
			currency: Option<T::AssetId>
		) -> DispatchResult {
			if let Some(currency) = currency {
				let minimum_balance_needed_to_exist =
					<pallet_assets::Pallet<T> as fungibles::Inspect<T::AccountId>>::minimum_balance(currency);
				let price_balance: <pallet_assets::Pallet<T> as fungibles::Inspect<T::AccountId>>::Balance =
					amount.saturated_into();

				ensure!(
					<pallet_assets::Pallet<T> as fungibles::Inspect<T::AccountId>>::balance(currency, from) >=
						price_balance + minimum_balance_needed_to_exist,
					Error::<T>::InsufficientBalance
				);
				ensure!(
					<pallet_assets::Pallet<T> as fungibles::Inspect<T::AccountId>>::balance(currency, to) +
						price_balance >= minimum_balance_needed_to_exist,
					Error::<T>::ReceiverBelowMinimumBalance
				);
			} else {
				let minimum_balance_needed_to_exist =
					<pallet_balances::Pallet<T> as fungible::Inspect<T::AccountId>>::minimum_balance();
				let price_balance: <pallet_balances::Pallet<T> as fungible::Inspect<T::AccountId>>::Balance =
					amount.saturated_into();

				ensure!(
					pallet_balances::Pallet::<T>::free_balance(from) >=
						price_balance + minimum_balance_needed_to_exist,
					Error::<T>::InsufficientBalance
				);
				ensure!(
					pallet_balances::Pallet::<T>::free_balance(to) +
						price_balance >= minimum_balance_needed_to_exist,
					Error::<T>::ReceiverBelowMinimumBalance
				);
			}

			Ok(())
		}

		/// Transfer `amount` amount of token `currency` from `from` to `to`
		pub fn transfer_currency(
			from: &T::AccountId,
			to: &T::AccountId,
			amount: u128,
			currency: Option<T::AssetId>
		) -> DispatchResult {
			if let Some(currency) = currency {
				<pallet_assets::Pallet<T> as fungibles::Transfer<T::AccountId>>::transfer(
					// transfer `amount` units of `currency` from `from` to `to`
					currency,
					from,
					to,
					amount.saturated_into(),
					true, // The debited account must stay alive at the end of the operation; an error is returned if this cannot be achieved legally.
				)
					.map_err(|_| Error::<T>::InsufficientBalance)?;
			} else {
				pallet_balances::Pallet::<T>::do_transfer(
					// transfer `amount` units of NOVA from `from` to `to`
					from,
					to,
					amount.saturated_into(),
					ExistenceRequirement::KeepAlive,
				)
					.map_err(|_| Error::<T>::InsufficientBalance)?;
			}

			Ok(())
		}

		/// Whether a Fragment Instance can be transferred
		///
		/// * `from` - Clamor Account ID to transfer the Fragment Instance from
		/// * `definition_hash` - Fragment Definition of the Fragment Instance
		/// * `edition_id` - Edition ID of the Fragment Instance
		/// * `copy_id` - Copy ID of the Fragment Instance
		/// * `new_permissions` - New Permissions of the Fragment Instance after it is sold
		/// * `expiration` -  Block number that the newly-copied Fragment Instance expires at. If the Fragment Instance is not copyable, this field is practically irrelevant.
		pub fn can_transfer_instance(
			from: &T::AccountId,
			definition_hash: &Hash128,
			edition_id: Unit,
			copy_id: Unit,
			new_permissions: Option<FragmentPerms>,
			expiration: Option<T::BlockNumber>,
		) -> DispatchResult {

			let current_block_number = <frame_system::Pallet<T>>::block_number();

			let item_data = <Fragments<T>>::get((definition_hash, edition_id, copy_id))
				.ok_or(Error::<T>::NotFound)?;

			// no go if will expire this block
			if let Some(item_expiration) = item_data.expiring_at {
				ensure!(current_block_number < item_expiration, Error::<T>::NotFound);
			}

			if let Some(expiration) = expiration {
				ensure!(current_block_number < expiration, Error::<T>::ParamsNotValid);
			}

			// Only the owner of this fragment can transfer it
			let ids =
				<Inventory<T>>::get(from.clone(), definition_hash).ok_or(Error::<T>::NoPermission)?;

			ensure!(ids.contains(&(Compact(edition_id), Compact(copy_id))), Error::<T>::NoPermission);

			// first of all make sure the item can be transferred
			ensure!(
				(item_data.permissions & FragmentPerms::TRANSFER) == FragmentPerms::TRANSFER,
				Error::<T>::NoPermission
			);

			if let Some(new_perms) = new_permissions {
				// ensure we only allow more restrictive permissions
				if (item_data.permissions & FragmentPerms::EDIT) != FragmentPerms::EDIT {
					ensure!(
						(new_perms & FragmentPerms::EDIT) != FragmentPerms::EDIT,
						Error::<T>::NoPermission
					);
				}
				if (item_data.permissions & FragmentPerms::COPY) != FragmentPerms::COPY {
					ensure!(
						(new_perms & FragmentPerms::COPY) != FragmentPerms::COPY,
						Error::<T>::NoPermission
					);
				}
				if (item_data.permissions & FragmentPerms::TRANSFER) != FragmentPerms::TRANSFER {
					ensure!(
						(new_perms & FragmentPerms::TRANSFER) != FragmentPerms::TRANSFER,
						Error::<T>::NoPermission
					);
				}
			}

			Ok(())

		}

		/// Transfer a Fragment Instance from `from` to `to`
		///
		/// * `from` - Clamor Account ID to transfer the Fragment Instance from
		/// * `to` - Clamor Account ID to transfer the Fragment Instance to
		/// * `definition_hash` - Fragment Definition of the Fragment Instance
		/// * `edition_id` - Edition ID of the Fragment Instance
		/// * `copy_id` - Copy ID of the Fragment Instance
		/// * `new_permissions` - New Permissions of the Fragment Instance after it is sold
		/// * `expiration` -  Block number that the newly-copied Fragment Instance expires at. If the Fragment Instance is not copyable, this field is practically irrelevant.
		pub fn transfer_instance(
			from: &T::AccountId,
			to: &T::AccountId,
			definition_hash: &Hash128,
			edition_id: Unit,
			copy_id: Unit,
			new_permissions: Option<FragmentPerms>,
			expiration: Option<T::BlockNumber>,
		) -> DispatchResult {

			let mut item_data = <Fragments<T>>::get((definition_hash, edition_id, copy_id))
				.ok_or(Error::<T>::NotFound)?;

			let perms = if let Some(new_perms) = new_permissions {
				// ensure we only allow more restrictive permissions
				new_perms
			} else {
				item_data.permissions
			};

			// now we take two different paths if item can be copied or not
			if (item_data.permissions & FragmentPerms::COPY) == FragmentPerms::COPY {
				// we will copy the item to the new account
				item_data.permissions = perms;

				let copy: u64 = <CopiesCount<T>>::get((definition_hash, edition_id))
					.ok_or(Error::<T>::NotFound)?
					.into();

				let copy = copy + 1;

				<CopiesCount<T>>::insert((definition_hash, edition_id), Compact(copy));

				<Owners<T>>::append(definition_hash, to.clone(), (Compact(edition_id), Compact(copy)));

				<Inventory<T>>::append(
					to.clone(),
					definition_hash,
					(Compact(edition_id), Compact(copy)),
				);

				// handle expiration
				if let Some(expiring_at) = item_data.expiring_at {
					let expiration = if let Some(expiration) = expiration {
						if expiration < expiring_at {
							item_data.expiring_at = Some(expiration);
							expiration
						} else {
							expiring_at
						}
					} else {
						expiring_at
					};
					<Expirations<T>>::append(
						expiration,
						(definition_hash, Compact(edition_id), Compact(copy)),
					);
				} else if let Some(expiration) = expiration {
					item_data.expiring_at = Some(expiration);
					<Expirations<T>>::append(
						expiration,
						(definition_hash, Compact(edition_id), Compact(copy)),
					);
				}

				<Fragments<T>>::insert((definition_hash, edition_id, copy), item_data);

				Self::deposit_event(Event::InventoryAdded {
					account_id: to.clone(),
					definition_hash: *definition_hash,
					fragment_id: (edition_id, copy),
				});
			} else {
				// we will remove from this account to give to new account
				<Owners<T>>::mutate(definition_hash, from.clone(), |ids| {
					if let Some(ids) = ids {
						ids.retain(|cid| *cid != (Compact(edition_id), Compact(copy_id)))
					}
				});

				<Inventory<T>>::mutate(from.clone(), definition_hash, |ids| {
					if let Some(ids) = ids {
						ids.retain(|cid| *cid != (Compact(edition_id), Compact(copy_id)))
					}
				});

				Self::deposit_event(Event::InventoryRemoved {
					account_id: from.clone(),
					definition_hash: *definition_hash,
					fragment_id: (edition_id, copy_id),
				});

				<Owners<T>>::append(definition_hash, to.clone(), (Compact(edition_id), Compact(copy_id)));

				<Inventory<T>>::append(
					to.clone(),
					definition_hash,
					(Compact(edition_id), Compact(copy_id)),
				);

				Self::deposit_event(Event::InventoryAdded {
					account_id: to.clone(),
					definition_hash: *definition_hash,
					fragment_id: (edition_id, copy_id),
				});

				// finally fix permissions that might have changed
				<Fragments<T>>::mutate((definition_hash, edition_id, copy_id), |item_data| {
					if let Some(item_data) = item_data {
						item_data.permissions = perms;
					}
				});
			}

			Ok(())

		}
	}

	/// Implementation Block of `Pallet` specifically for RPC-related functions
	impl<T: Config> Pallet<T>
	where
		T::AccountId: UncheckedFrom<T::Hash> + AsRef<[u8]>,
	{
		// pub fn get_definitions_old(params: GetDefinitionsParams<T::AccountId, Vec<u8>>) -> Result<Vec<u8>, Vec<u8>> {
		//
		// 	let get_protos_params = GetProtosParams {
		// 		desc: params.desc,
		// 		from: params.from,
		// 		limit: params.limit,
		// 		metadata_keys: Vec::new(),
		// 		owner: params.owner,
		// 		return_owners: params.return_owners,
		// 		categories: params.categories,
		// 		tags: params.tags,
		// 		available: None,
		// 	};
		//
		// 	let map_protos: Map<String, Value> = pallet_protos::Pallet::<T>::get_protos_map(get_protos_params)?;
		// 	let map_protos_that_have_defs = map_protos
		// 		.into_iter()
		// 		.filter(|(proto_id, map_proto)| {
		// 			let array_proto_id: Hash256 = hex::decode(&proto_id).unwrap().try_into().unwrap(); // using `unwrao()` can lead to panicking
		// 			<Proto2Fragments<T>>::contains_key(&array_proto_id)
		// 		})
		// 		// .filter_map(|(proto_id, map_proto)| -> Option<_> {
		// 		// 	if let Ok(array_proto_id) = hex::decode(&proto_id) {
		// 		// 		if Ok(array_proto_id) = array_proto_id.try_into() {
		// 		// 			if <Proto2Fragments<T>>::contains_key(&array_proto_id) {
		// 		// 				Some((proto_id, map_proto))
		// 		// 			} else {
		// 		// 				None
		// 		// 			}
		// 		// 		} else {
		// 		// 			Some(Err("Failed to convert `proto_id` to Hash256".into()))
		// 		// 		}
		// 		// 	} else {
		// 		// 		Some(Err("`Failed to decode `proto_id``".into()))
		// 		// 	}
		// 		// })
		// 		.skip(params.from as usize)
		// 		.take(params.limit as usize)
		// 		.collect::<Map<_, _>>();
		//
		// 	let mut map_definitions = Map::new();
		//
		// 	for (proto_id, value_map_proto) in map_protos_that_have_defs.into_iter() {
		// 		let mut map_proto = match value_map_proto {
		// 			Value::Object(mp) => mp,
		// 			_ => return Err("Failed to get map_proto".into()),
		// 		};
		//
		// 		let array_proto_id = hex::decode(&proto_id).or(Err("`Failed to decode `proto_id``"))?;
		// 		let array_proto_id: Hash256 = array_proto_id.try_into().or(Err("Failed to convert `proto_id` to Hash256"))?;
		//
		// 		map_proto.insert(String::from("proto"), Value::String(proto_id));
		//
		// 		let list_definitions = <Proto2Fragments<T>>::get(&array_proto_id).ok_or("`proto_id` not found in `Proto2Fragments`")?;
		//
		// 		for definition in list_definitions.iter() {
		// 			map_definitions.insert(hex::encode(definition), Value::Object(map_proto.clone())); // TODO: currently using `map_proto.clone()` as a temp fix
		// 		}
		// 	}
		//
		// 	if !params.metadata_keys.is_empty() {
		// 		for (definition_id, map_definition) in map_definitions.iter_mut() {
		//
		// 			let map_definition = match map_definition {
		// 				Value::Object(map_definition) => map_definition,
		// 				_ => return Err("Failed to get map_definition".into()),
		// 			};
		//
		// 			let array_definition_id: Hash128 = if let Ok(array_definition_id) = hex::decode(definition_id) {
		// 				if let Ok(array_definition_id) = array_definition_id.try_into() {
		// 					array_definition_id
		// 				} else {
		// 					return Err("Failed to convert definition to Hash128".into());
		// 				}
		// 			} else {
		// 				return Err("Failed to decode definition_id".into());
		// 			};
		// 			let definition_metadata = if let Some(definition) = <Definitions<T>>::get(array_definition_id) {
		// 				definition.custom_metadata
		// 			} else {
		// 				return Err("Failed to get definition".into());
		// 			};
		// 			let mut map_of_matching_metadata_keys = pallet_protos::Pallet::<T>::get_map_of_matching_metadata_keys(&params.metadata_keys, &definition_metadata);
		// 			(*map_definition).append(&mut map_of_matching_metadata_keys);
		// 		}
		// 	}
		//
		// 	let result = json!(map_definitions).to_string();
		//
		// 	Ok(result.into_bytes())
		// }

		/// **Query** and **Return** **Fragment Definition(s)** based on **`params`**
		///
		/// The returned JSON string has the following format:
		///
		/// {
		/// 	<definition-hash>: {
		///			"name": <definition-name>,
		///			"owner": <definition-owner>,
		///			"metadata": {
		///				<metadata-key>: <data-hash>,
		/// 			...
		///			},
		/// 	...
		/// }
		pub fn get_definitions(
			params: GetDefinitionsParams<T::AccountId, Vec<u8>>,
		) -> Result<Vec<u8>, Vec<u8>> {
			let mut map = Map::new();

			let list_definitions_final: Vec<Hash128> = if let Some(owner) = params.owner {
				let list_protos_owner =
					<ProtosByOwner<T>>::get(ProtoOwner::<T::AccountId>::User(owner))
						.ok_or("Owner not found")?; // `owner` exists in `ProtosByOwner`
				if params.desc {
					// Sort in descending order
					list_protos_owner
						.into_iter()
						.rev()
						.filter_map(|proto_id| <Proto2Fragments<T>>::get(&proto_id))
						.flatten()
						.skip(params.from as usize)
						.take(params.limit as usize)
						.collect()
				} else {
					// Sort in ascending order
					list_protos_owner
						.into_iter()
						.filter_map(|proto_id| <Proto2Fragments<T>>::get(&proto_id))
						.flatten()
						.skip(params.from as usize)
						.take(params.limit as usize)
						.collect()
				}
			} else {
				<Definitions<T>>::iter_keys()
					.skip(params.from as usize)
					.take(params.limit as usize)
					.collect()
			};

			for definition_id in list_definitions_final.into_iter() {
				map.insert(hex::encode(definition_id), Value::Object(Map::new()));
			}

			for (definition_id, map_definition) in map.iter_mut() {
				let map_definition = match map_definition {
					Value::Object(map_definition) => map_definition,
					_ => return Err("Failed to get map_definition".into()),
				};

				let array_definition_id: Hash128 = hex::decode(definition_id)
					.or(Err("`Failed to decode `definition_id``"))?
					.try_into()
					.or(Err("Failed to convert `definition_id` to Hash128"))?;

				let num_instances: Unit =
					if let Some(editions) = <EditionsCount<T>>::get(array_definition_id) {
						let editions: Unit = editions.into();
						(1..=editions)
							.map(|edition_id| -> Result<Unit, _> {
								<CopiesCount<T>>::get((array_definition_id, edition_id))
									.map(Into::<Unit>::into)
									.ok_or("Number of Copies not found for an existing edition")
							})
							.sum::<Result<Unit, _>>()?
					} else {
						0
					};

				(*map_definition).insert("num_instances".into(), num_instances.into());

				let definition_struct = <Definitions<T>>::get(array_definition_id)
					.ok_or("Failed to get definition struct")?;

				(*map_definition).insert(
					"name".into(),
					String::from_utf8(definition_struct.metadata.name)
						.map_err(|_| "Failed to convert u8 vec to sring")?
						.into(),
				);
				// (*map_definition).insert("currency".into(), definition_struct.metadata.currency.into());

				if params.return_owners {
					let owner = <Protos<T>>::get(definition_struct.proto_hash)
						.ok_or("Failed to get proto struct")?
						.owner;
					let json_owner = pallet_protos::Pallet::<T>::get_owner_in_json_format(owner);
					(*map_definition).insert(String::from("owner"), json_owner);
				}

				if !params.metadata_keys.is_empty() {
					let definition_metadata = definition_struct.custom_metadata;
					let map_of_matching_metadata_keys =
						pallet_protos::Pallet::<T>::get_map_of_matching_metadata_keys(
							&params.metadata_keys,
							&definition_metadata,
						);
					(*map_definition)
						.insert("metadata".into(), map_of_matching_metadata_keys.into());
					// (*map_definition).append(&mut map_of_matching_metadata_keys);
				}
			}

			let result = json!(map).to_string();

			Ok(result.into_bytes())
		}

		/// **Query** and **Return** **Fragment Instance(s)** based on **`params`**
		///
		/// The returned JSON string has the following format:
		///
		/// {
		/// 	"<edition-id>.<copy-id>": {
		///			"name": <metadata-name>,
		///			"metadata": {
		///				<metadata-key>: <data-hash>,
		/// 			...
		///			},
		/// 	...
		/// }
		pub fn get_instances(
			params: GetInstancesParams<T::AccountId, Vec<u8>>,
		) -> Result<Vec<u8>, Vec<u8>> {
			let mut map = Map::new();

			let definition_hash: Hash128 = hex::decode(params.definition_hash)
				.map_err(|_| "Failed to convert string to u8 slice")?
				.try_into()
				.map_err(|_| "Failed to convert u8 slice to Hash128")?;

			let editions: u64 =
				<EditionsCount<T>>::get(&definition_hash).unwrap_or(Compact(0)).into();

			let list_tuple_edition_id_copy_id = if let Some(owner) = params.owner {
				<Inventory<T>>::get(owner, definition_hash)
					.unwrap_or_default()
					.into_iter()
					.map(|(c1, c2)| (c1.into(), c2.into()))
					.collect::<Vec<(Unit, Unit)>>()
			} else {
				(1..=editions)
					.map(|edition_id| -> Result<_, _> {
						let copies = if params.only_return_first_copies {
							1
						} else {
							<CopiesCount<T>>::get((definition_hash, edition_id))
								.ok_or("No Copies Found!")?
								.into()
						};
						Ok((edition_id, copies))
					})
					.collect::<Result<Vec<(u64, u64)>, Vec<u8>>>()?
					.into_iter()
					.flat_map(|(edition_id, copies)| {
						(1..=copies)
							.map(|copy_id| (edition_id, copy_id))
							.collect::<Vec<(u64, u64)>>()
					})
					.collect::<Vec<(Unit, Unit)>>()
			};

			list_tuple_edition_id_copy_id
				.into_iter()
				.skip(params.from as usize)
				.take(params.limit as usize)
				.try_for_each(|(edition_id, copy_id)| -> Result<(), Vec<u8>> {
					let mut map_instance = Map::new();

					let instance_struct =
						<Fragments<T>>::get((definition_hash, edition_id, copy_id))
							.ok_or("Instance not found")?;

					if !params.metadata_keys.is_empty() {
						let metadata = instance_struct
							.metadata
							.iter()
							.map(|(metadata_key_index, data_hash_index)| {
								let data_hash =
									<DataHashMap<T>>::get(definition_hash, data_hash_index)
										.ok_or::<Vec<u8>>("Data hash not found".into())?;
								Ok((metadata_key_index.clone(), data_hash))
							})
							.collect::<Result<BTreeMap<Compact<u64>, Hash256>, Vec<u8>>>()?;
						let map_of_matching_metadata_keys =
							pallet_protos::Pallet::<T>::get_map_of_matching_metadata_keys(
								&params.metadata_keys,
								&metadata,
							);
						map_instance
							.insert("metadata".into(), map_of_matching_metadata_keys.into());
					}

					map.insert(format!("{}.{}", edition_id, copy_id), map_instance.into());

					Ok(())
				})?;

			let result = json!(map).to_string();

			Ok(result.into_bytes())
		}

		/// Query the owner of a Fragment Instance. The return type is a String
		pub fn get_instance_owner(
			params: GetInstanceOwnerParams<Vec<u8>>,
		) -> Result<Vec<u8>, Vec<u8>> {
			let definition_hash: Hash128 = hex::decode(params.definition_hash)
				.map_err(|_| "Failed to convert string to u8 slice")?
				.try_into()
				.map_err(|_| "Failed to convert u8 slice to Hash128")?;

			if params.copy_id
				> CopiesCount::<T>::get((definition_hash, params.edition_id))
					.unwrap_or(Compact(0))
					.into()
			{
				return Err("Instance not found".into());
			}

			let owner = Owners::<T>::iter_prefix(definition_hash)
				.find(|(_owner, vec_instances)| {
					vec_instances.iter().any(|(edition_id, copy_id)| {
						Compact(params.edition_id) == *edition_id
							&& Compact(params.copy_id) == *copy_id
					})
				})
				.ok_or("Owner not found (this should never happen)")?
				.0;

			Ok(hex::encode(owner).into_bytes())
		}
	}
}<|MERGE_RESOLUTION|>--- conflicted
+++ resolved
@@ -111,6 +111,7 @@
 		}
 	}
 }
+
 /// **Data Type** used to **Query and Filter for Fragment Instances**
 #[derive(Encode, Decode, Clone, scale_info::TypeInfo)]
 #[cfg_attr(feature = "std", derive(Serialize, Deserialize))]
@@ -144,6 +145,7 @@
 		}
 	}
 }
+
 /// **Data Type** used to **Query the owner of a Fragment Instance**
 #[derive(Encode, Decode, Clone, scale_info::TypeInfo)]
 #[cfg_attr(feature = "std", derive(Serialize, Deserialize))]
@@ -343,7 +345,7 @@
 	/// ***PublishingData* struct (of the aforementioned Fragment Definition)**
 	#[pallet::storage]
 	pub type Publishing<T: Config> =
-		StorageMap<_, Identity, Hash128, PublishingData<T::BlockNumber>>;
+	StorageMap<_, Identity, Hash128, PublishingData<T::BlockNumber>>;
 
 	/// **StorageNMap** that maps a
 	/// **Fragment Instance's Fragment Definition ID, Edition ID and Copy ID**
@@ -462,12 +464,12 @@
 	///  Fragment Instances can expire, we process expirations every `on_finalize`
 	#[pallet::storage]
 	pub type Expirations<T: Config> =
-		StorageMap<_, Twox64Concat, T::BlockNumber, Vec<(Hash128, Compact<Unit>, Compact<Unit>)>>;
+	StorageMap<_, Twox64Concat, T::BlockNumber, Vec<(Hash128, Compact<Unit>, Compact<Unit>)>>;
 
 	/// **StorageMap** that maps a **Fragment Definition ID and a Number** to a **Data Hash**
 	#[pallet::storage]
 	pub type DataHashMap<T: Config> =
-		StorageDoubleMap<_, Identity, Hash128, Identity, Compact<u64>, Hash256>;
+	StorageDoubleMap<_, Identity, Hash128, Identity, Compact<u64>, Hash256>;
 	/// **StorageMap** that maps a **Fragment Definition ID** to the **total number of "Numbers" (see `DataHashMap` to understand what "Numbers" means) that fall under it**
 	#[pallet::storage]
 	pub type DataHashMapIndex<T: Config> = StorageMap<_, Identity, Hash128, u64>;
@@ -1000,8 +1002,8 @@
 		///
 		/// TODO - `*q as u32` might cause problems if q is too big (since q is u64)!!!
 		#[pallet::weight(match options {
-			FragmentBuyOptions::Quantity(q) => <T as Config>::WeightInfo::mint_definition_that_has_non_unique_capability(*q as u32),
-			FragmentBuyOptions::UniqueData(d) => <T as Config>::WeightInfo::mint_definition_that_has_unique_capability(d.len() as u32)
+		FragmentBuyOptions::Quantity(q) => <T as Config>::WeightInfo::mint_definition_that_has_non_unique_capability(*q as u32),
+		FragmentBuyOptions::UniqueData(d) => <T as Config>::WeightInfo::mint_definition_that_has_unique_capability(d.len() as u32)
 		})]
 		pub fn mint(
 			origin: OriginFor<T>,
@@ -1070,8 +1072,8 @@
 		///
 		/// TODO - `*=q as u32` might cause problems if q is too big (since q is u64)!!!
 		#[pallet::weight(match options {
-			FragmentBuyOptions::Quantity(q) => <T as Config>::WeightInfo::buy_definition_that_has_non_unique_capability(*q as u32),
-			FragmentBuyOptions::UniqueData(d) => <T as Config>::WeightInfo::buy_definition_that_has_unique_capability(d.len() as u32)
+		FragmentBuyOptions::Quantity(q) => <T as Config>::WeightInfo::buy_definition_that_has_non_unique_capability(*q as u32),
+		FragmentBuyOptions::UniqueData(d) => <T as Config>::WeightInfo::buy_definition_that_has_unique_capability(d.len() as u32)
 		})]
 		pub fn buy(
 			origin: OriginFor<T>,
@@ -1105,43 +1107,7 @@
 
 			let price = price.saturating_mul(quantity as u128); // `price` = `price` * `quantity`
 
-<<<<<<< HEAD
 			Self::can_transfer_currency(&who, &vault, price, fragment_data.metadata.currency)?;
-=======
-			if let Some(currency) = fragment_data.metadata.currency {
-				let minimum_balance_needed_to_exist =
-					<pallet_assets::Pallet<T> as Inspect<T::AccountId>>::minimum_balance(currency);
-				let price_balance: <pallet_assets::Pallet<T> as Inspect<T::AccountId>>::Balance =
-					price.saturated_into();
-
-				ensure!(
-					<pallet_assets::Pallet<T> as Inspect<T::AccountId>>::balance(currency, &who)
-						>= price_balance + minimum_balance_needed_to_exist,
-					Error::<T>::InsufficientBalance
-				);
-				ensure!(
-					<pallet_assets::Pallet<T> as Inspect<T::AccountId>>::balance(currency, &vault)
-						+ price_balance >= minimum_balance_needed_to_exist,
-					Error::<T>::ReceiverBelowMinimumBalance
-				);
-			} else {
-				let minimum_balance_needed_to_exist =
-					<pallet_balances::Pallet<T> as Currency<T::AccountId>>::minimum_balance();
-				let price_balance: <pallet_balances::Pallet<T> as Currency<T::AccountId>>::Balance =
-					price.saturated_into();
-
-				ensure!(
-					<pallet_balances::Pallet<T> as Currency<T::AccountId>>::free_balance(&who)
-						>= price_balance + minimum_balance_needed_to_exist,
-					Error::<T>::InsufficientBalance
-				);
-				ensure!(
-					<pallet_balances::Pallet<T> as Currency<T::AccountId>>::free_balance(&vault)
-						+ price_balance >= minimum_balance_needed_to_exist,
-					Error::<T>::ReceiverBelowMinimumBalance
-				);
-			}
->>>>>>> 27574cc3
 
 			// ! Writing
 
@@ -1871,8 +1837,8 @@
 
 	/// Implementation Block of `Pallet` specifically for RPC-related functions
 	impl<T: Config> Pallet<T>
-	where
-		T::AccountId: UncheckedFrom<T::Hash> + AsRef<[u8]>,
+		where
+			T::AccountId: UncheckedFrom<T::Hash> + AsRef<[u8]>,
 	{
 		// pub fn get_definitions_old(params: GetDefinitionsParams<T::AccountId, Vec<u8>>) -> Result<Vec<u8>, Vec<u8>> {
 		//
