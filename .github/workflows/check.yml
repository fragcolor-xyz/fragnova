name: CI

# Controls when the action will run.
on:
  # Triggers the workflow on push or pull request events but only for the master branch
  push:
  pull_request:

  # Allows you to run this workflow manually from the Actions tab
  workflow_dispatch:

# A workflow run is made up of one or more jobs that can run sequentially or in parallel
jobs:
  check:
    # The type of runner that the job will run on
    runs-on: ubuntu-latest

    # Steps represent a sequence of tasks that will be executed as part of the job
    steps:
      - uses: actions/checkout@v3

      - name: Install the Necessary Packages
        run: |
          sudo apt install -y cmake pkg-config libssl-dev git build-essential clang libclang-dev curl

      - name: Install Rustup
        run: |
          curl https://sh.rustup.rs -sSf | sh -s -- -y
          source ~/.cargo/env
          rustup default nightly
          rustup update nightly
          rustup update stable
          rustup target add wasm32-unknown-unknown --toolchain nightly

      - uses: Swatinem/rust-cache@v1

      - uses: actions/setup-node@v3
        with:
          node-version: '14'  # The node-version input is optional. If not supplied, the node version from PATH will be used. However, it is recommended to always specify Node.js version and don't rely on the system one.

      - name: Check if Clamor Builds
        run: |
          RUSTFLAGS="-D missing-docs" cargo build --features runtime-benchmarks

      - name: Check if all the Polkadot.js RPC tests pass
        run: |
          RUST_LOG=bitswap=trace target/debug/clamor --dev --tmp --rpc-external --rpc-port 9933 --rpc-cors all --ws-external --enable-offchain-indexing 1 --rpc-methods=Unsafe --ipfs-server &
          sleep 10

          sh ./shards/shards-new/test-rpcs.sh

          kill %1

      - name: Run IPFS Test
        run: |
          RUST_LOG=bitswap=trace target/debug/clamor --dev --tmp --rpc-external --rpc-port 9933 --rpc-cors all --ws-external --enable-offchain-indexing 1 --rpc-methods=Unsafe --ipfs-server &
          docker run --rm --user root --network host -v ${{ github.workspace }}:/data chainblocks/shards sh /data/shards/run.sh
          kill %1

      - name: Check if Tests Pass and Push to Codecov.io
        run: |
          # cargo test --no-fail-fast
          cargo install cargo-tarpaulin
<<<<<<< HEAD
          cargo tarpaulin --features runtime-benchmarks --out Xml
          bash <(curl -s https://codecov.io/bash) -f coverage/coverage.f.info || echo "Codecov did not collect coverage reports"
=======
          cargo tarpaulin --out Xml
          bash <(curl -s https://codecov.io/bash) || echo "Codecov did not collect coverage reports"
>>>>>>> fb78f1ef


      - name: Check if Rustdoc Builds
        run: |
          cargo doc --no-deps<|MERGE_RESOLUTION|>--- conflicted
+++ resolved
@@ -61,14 +61,8 @@
         run: |
           # cargo test --no-fail-fast
           cargo install cargo-tarpaulin
-<<<<<<< HEAD
           cargo tarpaulin --features runtime-benchmarks --out Xml
-          bash <(curl -s https://codecov.io/bash) -f coverage/coverage.f.info || echo "Codecov did not collect coverage reports"
-=======
-          cargo tarpaulin --out Xml
           bash <(curl -s https://codecov.io/bash) || echo "Codecov did not collect coverage reports"
->>>>>>> fb78f1ef
-
 
       - name: Check if Rustdoc Builds
         run: |
