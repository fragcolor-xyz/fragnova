--- conflicted
+++ resolved
@@ -24,7 +24,7 @@
 		proto: &ProtoFragment,
 	) -> DispatchResult {
 		Protos::upload(
-			RuntimeOrigin::signed(signer),
+			Origin::signed(signer),
 			proto.references.clone(),
 			proto.category.clone(),
 			proto.tags.clone(),
@@ -47,7 +47,7 @@
 		definition: &Definition,
 	) -> DispatchResult {
 		FragmentsPallet::create(
-			RuntimeOrigin::signed(signer),
+			Origin::signed(signer),
 			definition.proto_fragment.get_proto_hash(),
 			definition.metadata.clone(),
 			definition.permissions,
@@ -112,39 +112,6 @@
 				.unwrap()
 				.contains(&definition.get_definition_id()));
 
-<<<<<<< HEAD
-=======
-			let minimum_balance = <Balances as Currency<
-				<Test as frame_system::Config>::AccountId,
-			>>::minimum_balance();
-
-			assert_eq!(
-				System::events()[System::events().len() - 4].event,
-				mock::RuntimeEvent::from(pallet_balances::Event::Deposit {
-					who: definition.get_vault_account_id(),
-					amount: minimum_balance
-				})
-			);
-			assert_eq!(
-				System::events()[System::events().len() - 3].event,
-				mock::RuntimeEvent::from(frame_system::Event::NewAccount {
-					account: definition.get_vault_account_id()
-				})
-			);
-			assert_eq!(
-				System::events()[System::events().len() - 2].event,
-				mock::RuntimeEvent::from(pallet_balances::Event::Endowed {
-					account: definition.get_vault_account_id(),
-					free_balance: minimum_balance
-				})
-			);
-			assert_eq!(
-				System::events()[System::events().len() - 1].event,
-				mock::RuntimeEvent::from(pallet_fragments::Event::DefinitionCreated {
-					definition_hash: definition.get_definition_id()
-				})
-			);
->>>>>>> 27574cc3
 		});
 	}
 
@@ -212,12 +179,12 @@
 			assert_noop!(create(dd.account_id, &definition), Error::<Test>::CurrencyNotFound);
 
 			assert_ok!(Assets::force_create(
-				RuntimeOrigin::root(),
+				Origin::root(),
 				definition.metadata.currency.unwrap(), // The identifier of the new asset. This must not be currently in use to identify an existing asset.
 				dd.account_id, // The owner of this class of assets. The owner has full superuser permissions over this asset, but may later change and configure the permissions using transfer_ownership and set_team.
-				true,          // Whether this asset needs users to have an existential deposit to hold this asset
+				true, // Whether this asset needs users to have an existential deposit to hold this asset
 				69, // The minimum balance of this new asset that any single account must have. If an account’s balance is reduced below this, then it collapses to zero.
-				true  // Whether the asset is transferable or not
+				true // Whether the asset is transferable or not
 			));
 
 			assert_ok!(create(dd.account_id, &definition));
@@ -240,7 +207,7 @@
 		publish: &Publish,
 	) -> DispatchResult {
 		FragmentsPallet::publish(
-			RuntimeOrigin::signed(signer),
+			Origin::signed(signer),
 			publish.definition.get_definition_id(),
 			publish.price,
 			publish.quantity,
@@ -278,19 +245,6 @@
 				correct_publishing_data_struct
 			);
 
-<<<<<<< HEAD
-=======
-			let event = System::events()
-				.pop()
-				.expect("Expected at least one EventRecord to be found")
-				.event;
-			assert_eq!(
-				event,
-				mock::RuntimeEvent::from(pallet_fragments::Event::Publishing {
-					definition_hash: publish.definition.get_definition_id()
-				})
-			);
->>>>>>> 27574cc3
 		});
 	}
 
@@ -401,7 +355,7 @@
 		signer: <Test as frame_system::Config>::AccountId,
 		definition: &Definition,
 	) -> DispatchResult {
-		FragmentsPallet::unpublish(RuntimeOrigin::signed(signer), definition.get_definition_id())
+		FragmentsPallet::unpublish(Origin::signed(signer), definition.get_definition_id())
 	}
 
 	#[test]
@@ -428,19 +382,6 @@
 				false
 			);
 
-<<<<<<< HEAD
-=======
-			let event = System::events()
-				.pop()
-				.expect("Expected at least one EventRecord to be found")
-				.event;
-			assert_eq!(
-				event,
-				mock::RuntimeEvent::from(pallet_fragments::Event::Unpublishing {
-					definition_hash: publish.definition.get_definition_id()
-				})
-			);
->>>>>>> 27574cc3
 		});
 	}
 
@@ -504,7 +445,7 @@
 
 	pub fn mint_(signer: <Test as frame_system::Config>::AccountId, mint: &Mint) -> DispatchResult {
 		FragmentsPallet::mint(
-			RuntimeOrigin::signed(signer),
+			Origin::signed(signer),
 			mint.definition.get_definition_id(),
 			mint.buy_options.clone(),
 			mint.amount.clone(),
@@ -555,7 +496,7 @@
 						edition_id,
 						1
 					))
-					.unwrap(),
+						.unwrap(),
 					correct_fragment_instance_struct
 				);
 				assert_eq!(
@@ -563,34 +504,21 @@
 						mint_non_unique.definition.get_definition_id(),
 						edition_id
 					))
-					.unwrap(),
+						.unwrap(),
 					Compact(1)
 				);
 				assert!(<Inventory<Test>>::get(
 					dd.account_id,
 					mint_non_unique.definition.get_definition_id()
 				)
-				.unwrap()
-				.contains(&(Compact(edition_id), Compact(1))));
+					.unwrap()
+					.contains(&(Compact(edition_id), Compact(1))));
 				assert!(<Owners<Test>>::get(
 					mint_non_unique.definition.get_definition_id(),
 					dd.account_id
 				)
-				.unwrap()
-				.contains(&(Compact(edition_id), Compact(1))));
-<<<<<<< HEAD
-=======
-
-				let event = System::events()[5 + (edition_id - 1) as usize].event.clone(); // we do `5 +` because events were also emitted when we did `upload()` and `create()` (note: `create()` emits 4 events)
-				assert_eq!(
-					event,
-					mock::RuntimeEvent::from(pallet_fragments::Event::InventoryAdded {
-						account_id: dd.account_id,
-						definition_hash: mint_non_unique.definition.get_definition_id(),
-						fragment_id: (edition_id, 1)
-					})
-				);
->>>>>>> 27574cc3
+					.unwrap()
+					.contains(&(Compact(edition_id), Compact(1))));
 			}
 
 			assert_eq!(
@@ -646,25 +574,11 @@
 				dd.account_id,
 				mint_unique.definition.get_definition_id()
 			)
-			.unwrap()
-			.contains(&(Compact(1), Compact(1))));
+				.unwrap()
+				.contains(&(Compact(1), Compact(1))));
 			assert!(<Owners<Test>>::get(mint_unique.definition.get_definition_id(), dd.account_id)
 				.unwrap()
 				.contains(&(Compact(1), Compact(1))));
-<<<<<<< HEAD
-=======
-
-			let event = System::events()[5 as usize].event.clone(); // we write `5` because events were also emitted when we did `upload()` and `create()` (note: `create()` emits 4 events)
-			assert_eq!(
-				event,
-				mock::RuntimeEvent::from(pallet_fragments::Event::InventoryAdded {
-					account_id: dd.account_id,
-					definition_hash: mint_unique.definition.get_definition_id(),
-					fragment_id: (1, 1)
-				})
-			);
-
->>>>>>> 27574cc3
 			assert_eq!(
 				<EditionsCount<Test>>::get(mint_unique.definition.get_definition_id()).unwrap(),
 				Compact(1)
@@ -819,7 +733,7 @@
 
 	fn buy_(signer: <Test as frame_system::Config>::AccountId, buy: &Buy) -> DispatchResult {
 		FragmentsPallet::buy(
-			RuntimeOrigin::signed(signer),
+			Origin::signed(signer),
 			buy.publish.definition.get_definition_id(),
 			buy.buy_options.clone(),
 		)
@@ -889,7 +803,7 @@
 						edition_id,
 						1
 					))
-					.unwrap(),
+						.unwrap(),
 					correct_fragment_instance_struct
 				);
 				assert_eq!(
@@ -897,34 +811,22 @@
 						buy_non_unique.publish.definition.get_definition_id(),
 						edition_id
 					))
-					.unwrap(),
+						.unwrap(),
 					Compact(1)
 				);
 				assert!(<Inventory<Test>>::get(
 					dd.account_id_second,
 					buy_non_unique.publish.definition.get_definition_id()
 				)
-				.unwrap()
-				.contains(&(Compact(edition_id), Compact(1))));
+					.unwrap()
+					.contains(&(Compact(edition_id), Compact(1))));
 
 				assert!(<Owners<Test>>::get(
 					buy_non_unique.publish.definition.get_definition_id(),
 					dd.account_id_second
 				)
-				.unwrap()
-				.contains(&(Compact(edition_id), Compact(1))));
-<<<<<<< HEAD
-=======
-
-				assert_eq!(
-					System::events()[9 + (edition_id - 1) as usize].event.clone(), // we do `9 +` because events were also emitted when we did `upload()` and `create()` (note: `create()` emits 4 events) and `publish()` and `deposite_creating()` (note: `deposit_creating()` emits 3 events)
-					mock::RuntimeEvent::from(pallet_fragments::Event::InventoryAdded {
-						account_id: dd.account_id_second,
-						definition_hash: buy_non_unique.publish.definition.get_definition_id(),
-						fragment_id: (edition_id, 1)
-					})
-				);
->>>>>>> 27574cc3
+					.unwrap()
+					.contains(&(Compact(edition_id), Compact(1))));
 			}
 
 			assert_eq!(
@@ -932,35 +834,6 @@
 					.unwrap(),
 				Compact(quantity)
 			);
-<<<<<<< HEAD
-=======
-
-			// assert_eq!(
-			// 	System::events()[System::events().len() - 3].event,
-			// 	mock::Event::from(
-			// 		frame_system::Event::NewAccount {
-			// 			account: buy_non_unique.publish.definition.get_vault_account_id(),
-			// 		}
-			// 	)
-			// );
-			// assert_eq!(
-			// 	System::events()[System::events().len() - 2].event,
-			// 	mock::Event::from(
-			// 		pallet_balances::Event::Endowed {
-			// 			account: buy_non_unique.publish.definition.get_vault_account_id(),
-			// 			free_balance: buy_non_unique.publish.price.saturating_mul(quantity as u128),
-			// 		}
-			// 	)
-			// );
-			assert_eq!(
-				System::events()[System::events().len() - 1].event,
-				mock::RuntimeEvent::from(pallet_balances::Event::Transfer {
-					from: dd.account_id_second,
-					to: buy_non_unique.publish.definition.get_vault_account_id(),
-					amount: buy_non_unique.publish.price.saturating_mul(quantity as u128),
-				})
-			);
->>>>>>> 27574cc3
 		});
 	}
 
@@ -1026,46 +899,24 @@
 				dd.account_id_second,
 				buy_unique.publish.definition.get_definition_id()
 			)
-			.unwrap()
-			.contains(&(Compact(1), Compact(1))));
+				.unwrap()
+				.contains(&(Compact(1), Compact(1))));
 
 			assert!(<Owners<Test>>::get(
 				buy_unique.publish.definition.get_definition_id(),
 				dd.account_id_second
 			)
-			.unwrap()
-			.contains(&(Compact(1), Compact(1))));
-<<<<<<< HEAD
-=======
-
-			assert_eq!(
-				System::events()[9 as usize].event.clone(), // we write `9` because events were also emitted when we did `upload()` and `create()` (note: `create()` emits 4 events) and `publish()` and `deposite_creating()` (note: `deposit_creating()` emits 3 events)
-				mock::RuntimeEvent::from(pallet_fragments::Event::InventoryAdded {
-					account_id: dd.account_id_second,
-					definition_hash: buy_unique.publish.definition.get_definition_id(),
-					fragment_id: (1, 1)
-				})
-			);
-
->>>>>>> 27574cc3
+				.unwrap()
+				.contains(&(Compact(1), Compact(1))));
 			assert_eq!(
 				<EditionsCount<Test>>::get(buy_unique.publish.definition.get_definition_id())
 					.unwrap(),
 				Compact(1)
 			);
 			assert_eq!(
-<<<<<<< HEAD
 				<CopiesCount<Test>>::get((buy_unique.publish.definition.get_definition_id(), 1))
 					.unwrap(),
 				Compact(1)
-=======
-				System::events()[System::events().len() - 1].event,
-				mock::RuntimeEvent::from(pallet_balances::Event::Transfer {
-					from: dd.account_id_second,
-					to: buy_unique.publish.definition.get_vault_account_id(),
-					amount: buy_unique.publish.price.saturating_mul(quantity as u128),
-				})
->>>>>>> 27574cc3
 			);
 
 		});
@@ -1128,7 +979,7 @@
 
 			let minimum_balance = 1;
 			assert_ok!(Assets::force_create(
-				RuntimeOrigin::root(),
+				Origin::root(),
 				buy.publish.definition.metadata.currency.unwrap(), // The identifier of the new asset. This must not be currently in use to identify an existing asset.
 				dd.account_id, // The owner of this class of assets. The owner has full superuser permissions over this asset, but may later change and configure the permissions using transfer_ownership and set_team.
 				true,          // Whether this asset needs users to have an existential deposit to hold this asset
@@ -1145,78 +996,43 @@
 			};
 
 			assert_ok!(Assets::mint(
-				RuntimeOrigin::signed(dd.account_id),
+				Origin::signed(dd.account_id),
 				buy.publish.definition.metadata.currency.unwrap(),
 				dd.account_id_second,
 				buy.publish.price.saturating_mul(quantity as u128) + minimum_balance - 1,
 			));
 			assert_noop!(buy_(dd.account_id_second, &buy), Error::<Test>::InsufficientBalance);
 
-<<<<<<< HEAD
-=======
-			assert_ok!(buy_(dd.account_id_second, &buy));
-		});
-	}
-
-	#[test]
-	fn buy_should_not_work_if_user_has_insufficient_balance_in_pallet_assets() {
+			assert_ok!(Assets::mint(
+				Origin::signed(dd.account_id),
+				buy.publish.definition.metadata.currency.unwrap(),
+				dd.account_id_third,
+				buy.publish.price.saturating_mul(quantity as u128) + minimum_balance,
+			));
+			assert_ok!(buy_(dd.account_id_third, &buy));
+
+		});
+	}
+
+	#[ignore = "will the definition vault's account ever fall below minimum balance?"]
+	#[test]
+	fn buy_should_work_if_the_definition_vault_id_will_have_a_minimum_balance_of_the_asset_after_transaction(
+	) {
 		new_test_ext().execute_with(|| {
 			let dd = DummyData::new();
 
 			let mut buy = dd.buy_non_unique;
-
 			buy.publish.definition.metadata.currency = Some(0);
-
-			let minimum_balance = 1;
-			assert_ok!(Assets::force_create(
-				RuntimeOrigin::root(),
-				buy.publish.definition.metadata.currency.unwrap(), // The identifier of the new asset. This must not be currently in use to identify an existing asset.
-				dd.account_id, // The owner of this class of assets. The owner has full superuser permissions over this asset, but may later change and configure the permissions using transfer_ownership and set_team.
-				true,          // Whether this asset needs users to have an existential deposit to hold this asset
-				minimum_balance,
-				true // The minimum balance of this new asset that any single account must have. If an account’s balance is reduced below this, then it collapses to zero.
-			));
-
-			assert_ok!(upload(dd.account_id, &buy.publish.definition.proto_fragment));
-			assert_ok!(create(dd.account_id, &buy.publish.definition));
-			assert_ok!(publish_(dd.account_id, &buy.publish));
 
 			// Deposit `quantity` to buyer's account
 			let quantity = match buy.buy_options {
 				FragmentBuyOptions::Quantity(amount) => u64::from(amount),
 				_ => 1u64,
 			};
->>>>>>> 27574cc3
-			assert_ok!(Assets::mint(
-				RuntimeOrigin::signed(dd.account_id),
-				buy.publish.definition.metadata.currency.unwrap(),
-				dd.account_id_third,
-				buy.publish.price.saturating_mul(quantity as u128) + minimum_balance,
-			));
-			assert_ok!(buy_(dd.account_id_third, &buy));
-
-		});
-	}
-
-	#[ignore = "will the definition vault's account ever fall below minimum balance?"]
-	#[test]
-	fn buy_should_work_if_the_definition_vault_id_will_have_a_minimum_balance_of_the_asset_after_transaction(
-	) {
-		new_test_ext().execute_with(|| {
-			let dd = DummyData::new();
-
-			let mut buy = dd.buy_non_unique;
-			buy.publish.definition.metadata.currency = Some(0);
-
-			// Deposit `quantity` to buyer's account
-			let quantity = match buy.buy_options {
-				FragmentBuyOptions::Quantity(amount) => u64::from(amount),
-				_ => 1u64,
-			};
 
 			let minimum_balance = buy.publish.price.saturating_mul(quantity as u128); // vault ID wil have minimum balance after `buy()` transaction
 			assert_ok!(Assets::force_create(
-				RuntimeOrigin::root(),
+				Origin::root(),
 				buy.publish.definition.metadata.currency.unwrap(), // The identifier of the new asset. This must not be currently in use to identify an existing asset.
 				dd.account_id, // The owner of this class of assets. The owner has full superuser permissions over this asset, but may later change and configure the permissions using transfer_ownership and set_team.
 				true,          // Whether this asset needs users to have an existential deposit to hold this asset
@@ -1227,7 +1043,7 @@
 			publish_definition(dd.account_id, &buy);
 
 			assert_ok!(Assets::mint(
-				RuntimeOrigin::signed(dd.account_id),
+				Origin::signed(dd.account_id),
 				buy.publish.definition.metadata.currency.unwrap(),
 				dd.account_id_second,
 				buy.publish.price.saturating_mul(quantity as u128) + minimum_balance,
@@ -1255,7 +1071,7 @@
 
 			let minimum_balance = buy.publish.price.saturating_mul(quantity as u128) + 1; // vault ID wil not have minimum balance after `buy()` transaction
 			assert_ok!(Assets::force_create(
-				RuntimeOrigin::root(),
+				Origin::root(),
 				buy.publish.definition.metadata.currency.unwrap(), // The identifier of the new asset. This must not be currently in use to identify an existing asset.
 				dd.account_id, // The owner of this class of assets. The owner has full superuser permissions over this asset, but may later change and configure the permissions using transfer_ownership and set_team.
 				true,          // Whether this asset needs users to have an existential deposit to hold this asset
@@ -1266,7 +1082,7 @@
 			publish_definition(dd.account_id, &buy);
 
 			assert_ok!(Assets::mint(
-				RuntimeOrigin::signed(dd.account_id),
+				Origin::signed(dd.account_id),
 				buy.publish.definition.metadata.currency.unwrap(),
 				dd.account_id_second,
 				buy.publish.price.saturating_mul(quantity as u128) + minimum_balance,
@@ -1468,7 +1284,7 @@
 		give: &Give,
 	) -> DispatchResult {
 		FragmentsPallet::give(
-			RuntimeOrigin::signed(signer),
+			Origin::signed(signer),
 			give.mint.definition.get_definition_id(),
 			give.edition_id,
 			give.copy_id,
@@ -1544,40 +1360,11 @@
 					give.edition_id,
 					give.copy_id
 				))
-				.unwrap()
-				.permissions,
+					.unwrap()
+					.permissions,
 				give.new_permissions.unwrap()
 			);
 
-<<<<<<< HEAD
-=======
-			let event = System::events()
-				.get(System::events().len() - 2)
-				.expect("Expected at least two EventRecords to be found")
-				.event
-				.clone();
-			assert_eq!(
-				event,
-				mock::RuntimeEvent::from(pallet_fragments::Event::InventoryRemoved {
-					account_id: dd.account_id,
-					definition_hash: give.mint.definition.get_definition_id(),
-					fragment_id: (give.edition_id, give.copy_id)
-				})
-			);
-
-			let event = System::events()
-				.pop()
-				.expect("Expected at least one EventRecord to be found")
-				.event;
-			assert_eq!(
-				event,
-				mock::RuntimeEvent::from(pallet_fragments::Event::InventoryAdded {
-					account_id: give.to,
-					definition_hash: give.mint.definition.get_definition_id(),
-					fragment_id: (give.edition_id, give.copy_id)
-				})
-			);
->>>>>>> 27574cc3
 		});
 	}
 
@@ -1630,7 +1417,7 @@
 					give.mint.definition.get_definition_id(),
 					give.edition_id
 				))
-				.unwrap(),
+					.unwrap(),
 				Compact(2)
 			);
 
@@ -1640,8 +1427,8 @@
 					give.edition_id,
 					give.copy_id + 1
 				))
-				.unwrap()
-				.permissions,
+					.unwrap()
+					.permissions,
 				give.new_permissions.unwrap()
 			);
 			assert_eq!(
@@ -1650,8 +1437,8 @@
 					give.edition_id,
 					give.copy_id + 1
 				))
-				.unwrap()
-				.expiring_at,
+					.unwrap()
+					.expiring_at,
 				give.expiration
 			);
 
@@ -1661,21 +1448,6 @@
 				Compact(give.copy_id + 1)
 			)));
 
-<<<<<<< HEAD
-=======
-			let event = System::events()
-				.pop()
-				.expect("Expected at least one EventRecord to be found")
-				.event;
-			assert_eq!(
-				event,
-				mock::RuntimeEvent::from(pallet_fragments::Event::InventoryAdded {
-					account_id: give.to,
-					definition_hash: give.mint.definition.get_definition_id(),
-					fragment_id: (give.edition_id, give.copy_id + 1)
-				})
-			);
->>>>>>> 27574cc3
 		});
 	}
 
@@ -1721,7 +1493,7 @@
 				// Less Restrictive
 				for len_combo in 1..=vec_possible_additional_perms.len() {
 					for vec_new_perms in
-						vec_possible_additional_perms.clone().into_iter().combinations(len_combo)
+					vec_possible_additional_perms.clone().into_iter().combinations(len_combo)
 					{
 						let vec_new_permissions_parameter = [vec_perms.clone(), vec_new_perms.clone()].concat();
 
@@ -2357,20 +2129,12 @@
 		signer: <Test as frame_system::Config>::AccountId,
 		secondary_buy: &SecondaryBuy
 	) -> DispatchResult {
-<<<<<<< HEAD
 		FragmentsPallet::secondary_buy(
 			Origin::signed(signer),
 			secondary_buy.resell.mint.definition.get_definition_id(),
 			secondary_buy.resell.edition_id,
 			secondary_buy.resell.copy_id,
 			secondary_buy.options.clone()
-=======
-		FragmentsPallet::create_account(
-			RuntimeOrigin::signed(signer),
-			create_account.mint.definition.get_definition_id(),
-			create_account.edition_id,
-			create_account.copy_id,
->>>>>>> 27574cc3
 		)
 	}
 
@@ -2751,9 +2515,9 @@
 						return_owners: true,
 						..Default::default()
 					})
-					.unwrap()
+						.unwrap()
 				)
-				.unwrap(),
+					.unwrap(),
 				json!({
 					hex::encode(definition.get_definition_id()): {
 						"name": String::from_utf8(definition.metadata.name).unwrap(),
@@ -2784,9 +2548,9 @@
 						return_owners: true,
 						..Default::default()
 					})
-					.unwrap()
+						.unwrap()
 				)
-				.unwrap(),
+					.unwrap(),
 				json!({
 					hex::encode(definition.get_definition_id()): {
 						"name": String::from_utf8(definition.metadata.name).unwrap(),
@@ -2848,9 +2612,9 @@
 						limit: u64::MAX,
 						..Default::default()
 					})
-					.unwrap()
+						.unwrap()
 				)
-				.unwrap(),
+					.unwrap(),
 				json!(correct_map_instances)
 			)
 		});
@@ -2875,9 +2639,9 @@
 						only_return_first_copies: true,
 						..Default::default()
 					})
-					.unwrap()
+						.unwrap()
 				)
-				.unwrap(),
+					.unwrap(),
 				json!({
 					"1.1": {},
 				})
@@ -2904,9 +2668,9 @@
 						only_return_first_copies: false,
 						..Default::default()
 					})
-					.unwrap()
+						.unwrap()
 				)
-				.unwrap(),
+					.unwrap(),
 				json!({
 					"1.1": {},
 					"1.2": {},
@@ -2934,9 +2698,9 @@
 						owner: Some(give.to),
 						..Default::default()
 					})
-					.unwrap()
+						.unwrap()
 				)
-				.unwrap(),
+					.unwrap(),
 				json!({
 					format!("{}.{}", give.edition_id, give.copy_id): {}
 				})
