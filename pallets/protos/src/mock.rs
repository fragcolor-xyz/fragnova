use crate as pallet_protos;
use crate::*;

use frame_support::{
	parameter_types,
	traits::{ConstU32, ConstU64},
};
use frame_system;

use sp_core::{

	ed25519::Signature,

	H256
};

use sp_runtime::{
	traits::{BlakeTwo256, Extrinsic as ExtrinsicT, IdentifyAccount, IdentityLookup, Verify}
};

use sp_runtime::testing::{
	Header, TestXt, 
};



type UncheckedExtrinsic = frame_system::mocking::MockUncheckedExtrinsic<Test>;
type Block = frame_system::mocking::MockBlock<Test>;


// Construct a mock runtime environment.
frame_support::construct_runtime!(
	// The **configuration type `Test`** is defined as a **Rust enum** with **implementations**
	// for **each of the pallet configuration trait** that are **used in the mock runtime**. (https://docs.substrate.io/v3/runtime/testing/)
	//
	// Basically the **enum `Test`** is mock-up of **`Runtime` in pallet-protos (i.e in `pallet/protos/src/lib.rs`)
	// NOTE: The aforementioned `T` is bound by **trait `pallet:Config`**, if you didn't know
	pub enum Test where
		Block = Block, //  Block is the block type that is used in the runtime
		NodeBlock = Block, // NodeBlock is the block type that is used in the node
		UncheckedExtrinsic = UncheckedExtrinsic,
	{
		System: frame_system::{Pallet, Call, Config, Storage, Event<T>},
		ProtosPallet: pallet_protos::{Pallet, Call, Storage, Event<T>},
		DetachPallet: pallet_detach::{Pallet, Call, Storage, Event<T>},
		CollectiveFlip: pallet_randomness_collective_flip::{Pallet, Storage},
		Balances: pallet_balances::{Pallet, Call, Storage, Config<T>, Event<T>},
<<<<<<< HEAD
		TicketsPallet: pallet_tickets::{Pallet, Call, Storage, Event<T>},
=======
		Accounts: pallet_accounts::{Pallet, Call, Storage, Event<T>},
		Proxy: pallet_proxy::{Pallet, Call, Storage, Event<T>},
>>>>>>> bc40236a
	}
);

/// When to use:
///
/// To declare parameter types for a pallet's relevant associated types during runtime construction.
///
/// What it does:
///
/// The macro replaces each parameter specified into a struct type with a get() function returning
/// its specified value. Each parameter struct type also implements the
/// frame_support::traits::Get<I> trait to convert the type to its specified value.
///
/// Source: https://docs.substrate.io/v3/runtime/macros/
parameter_types! {
	pub const BlockHashCount: u64 = 250;
	pub const SS58Prefix: u8 = 42;
	pub StorageBytesMultiplier: u64 = 10;
}

impl frame_system::Config for Test {
	type BaseCallFilter = frame_support::traits::Everything;
	type BlockWeights = ();
	type BlockLength = ();
	type DbWeight = ();
	type Origin = Origin;
	type Call = Call;
	type Index = u64;
	type BlockNumber = u64;
	type Hash = H256;
	type Hashing = BlakeTwo256;
	type AccountId = sp_core::ed25519::Public;
	type Lookup = IdentityLookup<Self::AccountId>;
	type Header = Header;
	type Event = Event;
	type BlockHashCount = BlockHashCount;
	type Version = ();
	type PalletInfo = PalletInfo;
	type AccountData = pallet_balances::AccountData<u64>;
	type OnNewAccount = ();
	type OnKilledAccount = ();
	type SystemWeightInfo = ();
	type SS58Prefix = SS58Prefix;
	type OnSetCode = ();
	type MaxConsumers = ConstU32<2>;
}

pub type Extrinsic = TestXt<Call, ()>;
type AccountId = <<Signature as Verify>::Signer as IdentifyAccount>::AccountId;

impl frame_system::offchain::SigningTypes for Test {
	type Public = <Signature as Verify>::Signer;
	type Signature = Signature;
}

impl<LocalCall> frame_system::offchain::SendTransactionTypes<LocalCall> for Test
where
	Call: From<LocalCall>,
{
	type OverarchingCall = Call;
	type Extrinsic = Extrinsic;
}


impl<LocalCall> frame_system::offchain::CreateSignedTransaction<LocalCall> for Test
where
	Call: From<LocalCall>,
{
	fn create_transaction<C: frame_system::offchain::AppCrypto<Self::Public, Self::Signature>>(
		call: Call,
		_public: <Signature as Verify>::Signer,
		_account: AccountId,
		nonce: u64,
	) -> Option<(Call, <Extrinsic as ExtrinsicT>::SignaturePayload)> {
		Some((call, (nonce, ())))
	}
}

impl pallet_randomness_collective_flip::Config for Test {}

/// If `Test` implements `pallet_balances::Config`, the assignment might use `u64` for the `Balance` type. (https://docs.substrate.io/v3/runtime/testing/)
///
/// By assigning `pallet_balances::Balance` and `frame_system::AccountId` (see implementation block
/// `impl system::Config for Test` above) to `u64`, mock runtimes ease the mental overhead of
/// comprehensive, conscientious testers. Reasoning about accounts and balances only requires tracking a `(AccountId: u64, Balance: u64)` mapping. (https://docs.substrate.io/v3/runtime/testing/)
impl pallet_balances::Config for Test {
	type Balance = u64;
	type DustRemoval = ();
	type Event = Event;
	type ExistentialDeposit = ConstU64<1>;
	type AccountStore = System;
	type WeightInfo = ();
	type MaxLocks = ();
	type MaxReserves = ();
	type ReserveIdentifier = [u8; 8];
}

impl pallet_accounts::Config for Test {
	type Event = Event;
	type WeightInfo = ();
	type EthChainId = ConstU64<5>; // goerli
	type EthFragContract = ();
	type EthConfirmations = ConstU64<1>;
	type Threshold = ConstU64<1>;
	type AuthorityId = pallet_accounts::crypto::FragAuthId;
}

impl pallet_protos::Config for Test {
	type Event = Event;
	type WeightInfo = ();
	type StorageBytesMultiplier = StorageBytesMultiplier;
	type StakeLockupPeriod = ConstU64<5>; // one week
}

impl pallet_detach::Config for Test {
	type Event = Event;
	type WeightInfo = ();
	type AuthorityId = pallet_detach::crypto::DetachAuthId;
}

impl pallet_proxy::Config for Test {
	type Event = Event;
	type Call = Call;
	type Currency = ();
	type ProxyType = ();
	type ProxyDepositBase = ConstU32<1>;
	type ProxyDepositFactor = ConstU32<1>;
	type MaxProxies = ConstU32<4>;
	type WeightInfo = ();
	type MaxPending = ConstU32<2>;
	type CallHasher = BlakeTwo256;
	type AnnouncementDepositBase = ConstU32<1>;
	type AnnouncementDepositFactor = ConstU32<1>;
}

pub fn new_test_ext() -> sp_io::TestExternalities {
	let t = frame_system::GenesisConfig::default().build_storage::<Test>().unwrap();

	let mut ext = sp_io::TestExternalities::new(t);

	ext.execute_with(|| System::set_block_number(1)); // if we don't execute this line, Events are not emitted from extrinsics (I don't know why this is the case though)

	ext
}


/// Simulate block production
/// 
/// A simple way of doing this is by incrementing the System module's block number between `on_initialize` and `on_finalize` calls 
/// from all modules with `System::block_number()` as the sole input. 
/// While it is important for runtime code to cache calls to storage or the system module, the test environment scaffolding should 
/// prioritize readability to facilitate future maintenance.
/// 
/// Source: https://docs.substrate.io/v3/runtime/testing/
pub fn run_to_block(n: u64) {
    while System::block_number() < n {

		use frame_support::traits::{OnInitialize, OnFinalize}; 

        if System::block_number() > 0 {
            ProtosPallet::on_finalize(System::block_number());
            System::on_finalize(System::block_number());
        }
        System::set_block_number(System::block_number() + 1);
        System::on_initialize(System::block_number());
        // ProtosPallet::on_initialize(System::block_number()); // Commented out since this function (`on_finalize`) doesn't exist in pallets/protos/src/lib.rs
    }
}<|MERGE_RESOLUTION|>--- conflicted
+++ resolved
@@ -45,12 +45,8 @@
 		DetachPallet: pallet_detach::{Pallet, Call, Storage, Event<T>},
 		CollectiveFlip: pallet_randomness_collective_flip::{Pallet, Storage},
 		Balances: pallet_balances::{Pallet, Call, Storage, Config<T>, Event<T>},
-<<<<<<< HEAD
-		TicketsPallet: pallet_tickets::{Pallet, Call, Storage, Event<T>},
-=======
-		Accounts: pallet_accounts::{Pallet, Call, Storage, Event<T>},
+		TicketsPallet: pallet_accounts::{Pallet, Call, Storage, Event<T>},
 		Proxy: pallet_proxy::{Pallet, Call, Storage, Event<T>},
->>>>>>> bc40236a
 	}
 );
 
