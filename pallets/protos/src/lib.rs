#![cfg_attr(not(feature = "std"), no_std)]

#[cfg(test)]
mod mock;

#[cfg(test)]
mod tests;

#[cfg(feature = "runtime-benchmarks")]
mod benchmarking;

mod weights;

use sp_core::{crypto::KeyTypeId, ecdsa, ed25519, H160, U256};

/// Defines application identifier for crypto keys of this module.
///
/// Every module that deals with signatures needs to declare its unique identifier for
/// its crypto keys.
/// When offchain worker is signing transactions it's going to request keys of type
/// `KeyTypeId` from the keystore and use the ones it finds to sign the transaction.
/// The keys can be inserted manually via RPC (see `author_insertKey`).
pub const KEY_TYPE: KeyTypeId = KeyTypeId(*b"frag");

/// Based on the above `KeyTypeId` we need to generate a pallet-specific crypto type wrappers.
/// We can use from supported crypto kinds (`sr25519`, `ed25519` and `ecdsa`) and augment
/// the types with this pallet-specific identifier.
pub mod crypto {
	use super::KEY_TYPE;
	use sp_core::ed25519::Signature as Ed25519Signature;
	use sp_runtime::{
		app_crypto::{app_crypto, ed25519},
		traits::Verify,
		MultiSignature, MultiSigner,
	};
	app_crypto!(ed25519, KEY_TYPE);

	pub struct DetachAuthId;

	impl frame_system::offchain::AppCrypto<MultiSigner, MultiSignature> for DetachAuthId {
		type RuntimeAppPublic = Public;
		type GenericSignature = sp_core::ed25519::Signature;
		type GenericPublic = sp_core::ed25519::Public;
	}

	// implemented for mock runtime in test
	impl frame_system::offchain::AppCrypto<<Ed25519Signature as Verify>::Signer, Ed25519Signature>
		for DetachAuthId
	{
		type RuntimeAppPublic = Public;
		type GenericSignature = sp_core::ed25519::Signature;
		type GenericPublic = sp_core::ed25519::Public;
	}
}

use codec::{Compact, Decode, Encode};
pub use pallet::*;
#[cfg(feature = "std")]
use serde::{Deserialize, Serialize};
use sp_io::{crypto as Crypto, hashing::blake2_256, offchain, transaction_index};
use sp_runtime::offchain::storage::StorageValueRef;
use sp_std::{
	collections::{btree_map::BTreeMap, btree_set::BTreeSet},
	vec,
	vec::Vec,
};

use frame_system::offchain::{
	AppCrypto, CreateSignedTransaction, SendUnsignedTransaction, SignedPayload, Signer,
	SigningTypes,
};

pub use weights::WeightInfo;

use sp_chainblocks::Hash256;

use scale_info::prelude::{format, string::String};

use serde_json::Value;

use frame_support::PalletId;
const PROTOS_PALLET_ID: PalletId = PalletId(*b"protos__");

/// Types of tags that can be attached to a Proto-Fragment to describe it (e.g Code, Audio, Video etc.)
#[derive(Encode, Decode, Copy, Clone, PartialEq, Debug, Eq, scale_info::TypeInfo)]
#[cfg_attr(feature = "std", derive(Serialize, Deserialize))]
pub enum Tags {
	Code,
	Audio,
	Image,
}

/// ¿
#[derive(Encode, Decode, Clone, PartialEq, Debug, Eq, scale_info::TypeInfo)]
pub enum LinkSource {
	// Generally we just store this data, we don't verify it as we assume auth service did it.
	// (Link signature, Linked block number, EIP155 Chain ID)
	Evm(ecdsa::Signature, u64, U256),
}

/// Types of Assets that are linked to a Proto-Fragment (e.g an ERC-721 Contract etc.)
#[derive(Encode, Decode, Clone, PartialEq, Debug, Eq, scale_info::TypeInfo)]
pub enum LinkedAsset {
	// Ethereum (ERC721 Contract address, Token ID, Link source)
	Erc721(H160, U256, LinkSource),
}

/// Types of Proto-Fragment Owner
#[derive(Encode, Decode, Clone, PartialEq, Debug, Eq, scale_info::TypeInfo)]
pub enum ProtoOwner<TAccountId> {
	// A regular account on this chain
	User(TAccountId),
	// An external asset not on this chain
	ExternalAsset(LinkedAsset),
}

/// Struct that represents the digital signature (and other important information) given by the off-chain validator
#[derive(Encode, Decode, Clone, PartialEq, Debug, Eq, scale_info::TypeInfo)]
pub struct AuthData {
	pub signature: ecdsa::Signature,
	pub block: u32,
}

/// Struct of a Proto-Fragment
#[derive(Encode, Decode, Clone, scale_info::TypeInfo, Debug)]
pub struct Proto<TAccountId, TBlockNumber> {
	/// Block number this proto was included in
	pub block: TBlockNumber,
	/// Plain hash of indexed data.
	pub patches: Vec<Hash256>,
	/// Include price of the proto.
	/// If None, this proto can't be included into other protos
	pub include_cost: Option<Compact<u128>>,
	/// The original creator of the proto.
	pub creator: TAccountId,
	/// The current owner of the proto.
	pub owner: ProtoOwner<TAccountId>,
	/// References to other protos.
	pub references: Vec<Hash256>,
	/// Tags associated with this proto
	pub tags: Vec<Tags>,
	/// Metadata attached to the proto.
	pub metadata: BTreeMap<Vec<u8>, Hash256>,
}

#[derive(Encode, Decode, Clone, scale_info::TypeInfo, Debug, PartialEq, Eq)]
pub struct EthStakeUpdate<TPublic, TBalance> {
	pub public: TPublic,
	pub amount: TBalance,
	pub account: H160,
}

impl<T: SigningTypes, TBalance: Encode> SignedPayload<T> for EthStakeUpdate<T::Public, TBalance> {
	fn public(&self) -> T::Public {
		self.public.clone()
	}
}

#[frame_support::pallet]
pub mod pallet {
	use super::*;
	use frame_support::{dispatch::DispatchResult, pallet_prelude::*};
	use frame_system::pallet_prelude::*;
	use hex::FromHex;
	use pallet_detach::{DetachRequest, DetachRequests, DetachedHashes, SupportedChains};
	use sp_runtime::{
		offchain::HttpRequestStatus, traits::AccountIdConversion, SaturatedConversion,
	};

	/// Configure the pallet by specifying the parameters and types on which it depends.
	#[pallet::config]
	pub trait Config:
		frame_system::Config
		+ CreateSignedTransaction<Call<Self>>
		+ pallet_detach::Config
		+ pallet_randomness_collective_flip::Config
		+ pallet_assets::Config
	{
		/// Because this pallet emits events, it depends on the runtime's definition of an event.
		type Event: From<Event<Self>> + IsType<<Self as frame_system::Config>::Event>;

		type WeightInfo: WeightInfo;

		#[pallet::constant]
		type StorageBytesMultiplier: Get<u64>;

		#[pallet::constant]
		type FragToken: Get<<Self as pallet_assets::Config>::AssetId>;

		#[pallet::constant]
		type StakeLockupPeriod: Get<u64>;

		#[pallet::constant]
		type EthChainId: Get<u64>;
	}

	#[pallet::genesis_config]
	#[derive(Default)]
	pub struct GenesisConfig {
		/// List of upload authorities (i.e off-chain validators). Any of them must validate a Proto-Fragment before it can be uploaded/patched/etc. on the Blockchain
		pub upload_authorities: Vec<ecdsa::Public>,
	}

	#[pallet::genesis_build]
	impl<T: Config> GenesisBuild<T> for GenesisConfig {
		fn build(&self) {
			Pallet::<T>::initialize_upload_authorities(&self.upload_authorities);
		}
	}

	#[pallet::pallet]
	#[pallet::generate_store(pub(super) trait Store)]
	#[pallet::without_storage_info]
	pub struct Pallet<T>(_);

	/// Storage Map that represents the number of transactions the user has performed with the off-chain validator
	/// * The key is the AccountId of the user
	/// * The value is the number of transactions the user has performed with the off-chain validator
	#[pallet::storage]
	pub type UserNonces<T: Config> = StorageMap<_, Blake2_128Concat, T::AccountId, u64>;

	/// Storage Map of Proto-Fragments where the key is the hash of the data of the Proto-Fragment, and the value is the Proto struct of the Proto-Fragment
	#[pallet::storage]
	pub type Protos<T: Config> =
		StorageMap<_, Identity, Hash256, Proto<T::AccountId, T::BlockNumber>>;

<<<<<<< HEAD

  /// Storage Map which keeps track of the Proto-Fragments by Tag type.
=======
	/// Storage Map which keeps track of the Proto-Fragments by Tag type.
>>>>>>> f1cf7f21
	/// The key is the Tag type and the value is a list of the hash of a Proto-Fragment
	// Not ideal but to have it iterable...
	#[pallet::storage]
	pub type ProtosByTag<T: Config> = StorageMap<_, Blake2_128Concat, Tags, Vec<Hash256>>;

	/// UploadAuthorities is a StorageValue that keeps track of the set of ECDSA public keys of the upload authorities
	/// * Note: An upload authority (also known as the off-chain validator) provides the digital signature needed to upload a Proto-Fragment
	#[pallet::storage]
	pub type ProtosByOwner<T: Config> =
		StorageMap<_, Blake2_128Concat, ProtoOwner<T::AccountId>, Vec<Hash256>>;

	#[pallet::storage]
	pub type UploadAuthorities<T: Config> = StorageValue<_, BTreeSet<ecdsa::Public>, ValueQuery>;

	// Staking management
	// (Amount staked, Last stake time)
	#[pallet::storage]
	pub type ProtoStakes<T: Config> = StorageDoubleMap<
		_,
		Identity,
		Hash256,
		Blake2_128Concat,
		T::AccountId,
		(T::Balance, T::BlockNumber),
	>;

	#[pallet::storage]
	pub type EthLockedFrag<T: Config> = StorageMap<_, Blake2_128Concat, H160, T::Balance>;

	#[pallet::event]
	#[pallet::generate_deposit(pub(super) fn deposit_event)]
	pub enum Event<T: Config> {
		/// A Proto-Fragment was upload to the blockchain
		Uploaded(Hash256),
		Patched(Hash256),
		MetadataChanged(Hash256, Vec<u8>),
		Detached(Hash256, Vec<u8>),
		Transferred(Hash256, T::AccountId),
		Staked(Hash256, T::AccountId, T::Balance),
		Unstaked(Hash256, T::AccountId, T::Balance),
	}

	// Errors inform users that something went wrong.
	#[pallet::error]
	pub enum Error<T> {
		/// Systematic failure - those errors should not happen.
		SystematicFailure,
		/// Proto not found
		ProtoNotFound,
		/// Proto already uploaded
		ProtoExists,
		/// Already detached
		Detached,
		/// Not the owner of the proto
		Unauthorized,
		/// Signature verification failed
		VerificationFailed,
		/// Not enough FRAG staked
		NotEnoughStaked,
		/// Stake not found
		StakeNotFound,
		/// Reference not found
		ReferenceNotFound,
		/// Not enough tokens to stake
		InsufficientBalance,
		/// Cannot unstake yet
		StakeLocked,
	}

	// Dispatchable functions allows users to interact with the pallet and invoke state changes.
	// These functions materialize as "extrinsics", which are often compared to transactions.
	// Dispatchable functions must be annotated with a weight and must return a DispatchResult.
	#[pallet::call]
	impl<T: Config> Pallet<T> {
		/// Allows the Sudo Account to add an ECDSA public key to current set of designated upload authorities (i.e the designated off-chain validators)
		///
		/// # Arguements
		/// * `origin` - The origin of the extrisnic/dispatchable function
		/// * `public` - The ECDSA public key to add to the current set of designated upload authorities
		#[pallet::weight(<T as pallet::Config>::WeightInfo::add_upload_auth())]
		pub fn add_upload_auth(origin: OriginFor<T>, public: ecdsa::Public) -> DispatchResult {
			ensure_root(origin)?;

			log::debug!("New upload auth: {:?}", public);

			<UploadAuthorities<T>>::mutate(|validators| {
				validators.insert(public);
			});

			Ok(())
		}

		/// Allows the Sudo Account to remove an ECDSA public key from current set of designated upload authorities (i.e the designated off-chain validators)
		///
		/// # Arguements
		/// * `origin` - The origin of the extrisnic/dispatchable function
		/// * `public` - The ECDSA public key to remove from the current set of designated upload authorities
		#[pallet::weight(<T as pallet::Config>::WeightInfo::del_upload_auth())]
		pub fn del_upload_auth(origin: OriginFor<T>, public: ecdsa::Public) -> DispatchResult {
			ensure_root(origin)?;

			log::debug!("Removed upload auth: {:?}", public);

			<UploadAuthorities<T>>::mutate(|validators| {
				validators.remove(&public);
			});

			Ok(())
		}

		/// Uploads a Proto-Fragment onto the Blockchain. To successfully upload a Proto-Fragment, the `auth` provided must be valid. Otherwise, an error is returned
		/// Furthermore, this function also indexes `data` in the Blockchain's Database and stores it in the IPFS
		///
		/// # Arguments
		///
		/// * `origin` - The origin of the extrisnic/dispatchable function
		/// * `auth` - The digital signature given by the off-chain validator that validates the caller of the extrinsic to upload
		/// * `references` - A list of references to other Proto-Fragments
		/// * `tags` - A list of tags to upload along with the Proto-Fragment
		/// * `linked_asset` - An asset that is linked with the uploaded Proto-Frament (e.g an ERC-721 Contract)
		/// * `include_cost` (optional) -
		/// * `data` - The data of the Proto-Fragment (represented as a vector of bytes)
		#[pallet::weight(<T as pallet::Config>::WeightInfo::upload() + (data.len() as u64 * <T as pallet::Config>::StorageBytesMultiplier::get()))]
		pub fn upload(
			origin: OriginFor<T>,
			auth: AuthData,
			// we store this in the state as well
			references: Vec<Hash256>,
			tags: Vec<Tags>,
			linked_asset: Option<LinkedAsset>,
			include_cost: Option<Compact<u128>>,
			// let data come last as we record this size in blocks db (storage chain)
			// and the offset is calculated like
			// https://github.com/paritytech/substrate/blob/a57bc4445a4e0bfd5c79c111add9d0db1a265507/client/db/src/lib.rs#L1678
			data: Vec<u8>,
		) -> DispatchResult {
			let who = ensure_signed(origin)?;

			let nonce = <UserNonces<T>>::get(who.clone()).unwrap_or(0);

			// hash the immutable data, this is also the unique proto id
			// to compose the V1 Cid add this prefix to the hash: (str "z" (base58
			// "0x0155a0e40220"))
			let proto_hash = blake2_256(&data);
			let signature_hash = blake2_256(
				&[
					&proto_hash[..],
					&references.encode(),
					&tags.encode(),
					&linked_asset.encode(),
					&nonce.encode(),
					&auth.block.encode(),
				]
				.concat(),
			);

			let current_block_number = <frame_system::Pallet<T>>::block_number();

			<Pallet<T>>::ensure_auth(current_block_number, &auth, &signature_hash)?;

			// make sure the proto does not exist already!
			ensure!(!<Protos<T>>::contains_key(&proto_hash), Error::<T>::ProtoExists);

			// we need this to index transactions
			let extrinsic_index = <frame_system::Pallet<T>>::extrinsic_index()
				.ok_or(Error::<T>::SystematicFailure)?;

			// Check FRAG staking
			for reference in references.iter() {
				let cost = <Protos<T>>::get(reference).map(|p| p.include_cost);
				if let Some(cost) = cost {
					if let Some(cost) = cost {
						let cost: u128 = cost.into();
						let cost: T::Balance = cost.saturated_into();
						let stake = <ProtoStakes<T>>::get(reference, who.clone());
						if let Some(stake) = stake {
							ensure!(stake.0 >= cost, Error::<T>::NotEnoughStaked);
						} else {
							// Stake not found
							return Err(Error::<T>::StakeNotFound.into());
						}
					}
				// Free to include, just continue
				} else {
					// Proto not found
					return Err(Error::<T>::ReferenceNotFound.into());
				}
			}

			// ! Write STATE from now, ensure no errors from now...

			let owner = if let Some(link) = linked_asset {
				ProtoOwner::ExternalAsset(link)
			} else {
				ProtoOwner::User(who.clone())
			};

			// store in the state the proto
			let proto = Proto {
				block: current_block_number,
				patches: vec![],
				include_cost,
				creator: who.clone(),
				owner: owner.clone(),
				references,
				tags: tags.clone(),
				metadata: BTreeMap::new(),
			};

			// store proto
			<Protos<T>>::insert(proto_hash, proto);

			// store by tags
			for tag in tags {
				<ProtosByTag<T>>::append(tag, proto_hash);
			}

			<ProtosByOwner<T>>::append(owner, proto_hash);

			// index immutable data for IPFS discovery
			transaction_index::index(extrinsic_index, data.len() as u32, proto_hash);

			// advance nonces
			<UserNonces<T>>::insert(who, nonce + 1);

			// also emit event
			Self::deposit_event(Event::Uploaded(proto_hash));

			log::debug!("Uploaded proto: {:?}", proto_hash);

			Ok(())
		}

		/// Patches (i.e modifies) the existing Proto-Fragment (whose hash is `proto_hash`) by appending the hash of `data` to the Vector field `patches` of the existing Proto-Fragment's Struct Instance.
		/// Furthermore, this function also indexes `data` in the Blockchain's Database and stores it in the IPFS
		/// To successfully patch a Proto-Fragment, the `auth` provided must be valid. Otherwise, an error is returned
		///
		/// # Arguments
		///
		/// * `origin` - The origin of the extrisnic / dispatchable function
		/// * `auth` - The digital signature given by the off-chain validator that validates the caller of the extrinsic to upload
		/// * `proto_hash` - The hash of the existing Proto-Fragment
		/// * `tags` - A list of tags to upload along with the Proto-Fragment
		/// * `linked_asset` - An asset that is linked with the uploaded Proto-Frament (e.g an ERC-721 Contract)
		/// * `include_cost` (optional) -
		/// * `data` - The data of the Proto-Fragment (represented as a vector of bytes)
		#[pallet::weight(<T as pallet::Config>::WeightInfo::patch() + data.len() as u64 * <T as pallet::Config>::StorageBytesMultiplier::get())]
		pub fn patch(
			origin: OriginFor<T>,
			auth: AuthData,
			// proto hash we want to patch
			proto_hash: Hash256,
			include_cost: Option<Compact<u128>>,
			// data we want to patch last because of the way we store blocks (storage chain)
			data: Vec<u8>,
		) -> DispatchResult {
			let who = ensure_signed(origin)?;

			let nonce = <UserNonces<T>>::get(who.clone()).unwrap_or(0);

			let proto: Proto<T::AccountId, T::BlockNumber> =
				<Protos<T>>::get(&proto_hash).ok_or(Error::<T>::ProtoNotFound)?;

			match proto.owner {
				ProtoOwner::User(owner) => ensure!(owner == who, Error::<T>::Unauthorized),
				ProtoOwner::ExternalAsset(_ext_asset) =>
				// We don't allow updating external assets
				{
					ensure!(false, Error::<T>::Unauthorized)
				},
			};

			ensure!(!<DetachedHashes<T>>::contains_key(&proto_hash), Error::<T>::Detached);

			let data_hash = blake2_256(&data);
			let signature_hash = blake2_256(
				&[&proto_hash[..], &data_hash[..], &nonce.encode(), &auth.block.encode()].concat(),
			);

			let current_block_number = <frame_system::Pallet<T>>::block_number();

			<Pallet<T>>::ensure_auth(current_block_number, &auth, &signature_hash)?;

			// we need this to index transactions
			let extrinsic_index = <frame_system::Pallet<T>>::extrinsic_index()
				.ok_or(Error::<T>::SystematicFailure)?;

			// Write STATE from now, ensure no errors from now...

			<Protos<T>>::mutate(&proto_hash, |proto| {
				let proto = proto.as_mut().unwrap();
				if data.len() > 0 {
					// No failures from here on out
					proto.patches.push(data_hash);
					// index mutable data for IPFS discovery as well
					transaction_index::index(extrinsic_index, data.len() as u32, data_hash);
				}
				proto.include_cost = include_cost;
			});

			// advance nonces
			<UserNonces<T>>::insert(who, nonce + 1);

			// also emit event
			Self::deposit_event(Event::Patched(proto_hash));

			log::debug!("Updated proto: {:?}", proto_hash);

			Ok(())
		}

		/// Transfer the ownership of a Proto-Fragment from `origin` to `new_owner`
		///
		/// # Arguments
		///
		/// * `origin` - The origin of the extrinsic / dispatchable function
		/// * `proto_hash` - The hash of the data of the Proto-Fragment that you want to transfer
		/// * `new_owner` - The AccountId of the account you want to transfer the Proto-Fragment to
		#[pallet::weight(<T as pallet::Config>::WeightInfo::transfer())]
		pub fn transfer(
			origin: OriginFor<T>,
			proto_hash: Hash256,
			new_owner: T::AccountId,
		) -> DispatchResult {
			let who = ensure_signed(origin)?;

			// make sure the proto exists
			let proto: Proto<T::AccountId, T::BlockNumber> =
				<Protos<T>>::get(&proto_hash).ok_or(Error::<T>::ProtoNotFound)?;

			// make sure the caller is the owner
			match proto.owner.clone() {
				ProtoOwner::User(owner) => ensure!(owner == who, Error::<T>::Unauthorized),
				ProtoOwner::ExternalAsset(_ext_asset) =>
				// We don't allow updating external assets
				{
					ensure!(false, Error::<T>::Unauthorized)
				},
			};

			// make sure the proto is not detached
			ensure!(!<DetachedHashes<T>>::contains_key(&proto_hash), Error::<T>::Detached);

			// collect new owner
			let new_owner_s = ProtoOwner::User(new_owner.clone());

			// WRITING STATE FROM NOW

			// remove proto from old owner
			<ProtosByOwner<T>>::mutate(proto.owner, |proto_by_owner| {
				if let Some(list) = proto_by_owner {
					list.retain(|current_hash| proto_hash != *current_hash);
				}
			});

			// add proto to new owner
			<ProtosByOwner<T>>::append(new_owner_s.clone(), proto_hash);

			// update proto
			<Protos<T>>::mutate(&proto_hash, |proto| {
				let proto = proto.as_mut().unwrap();
				proto.owner = new_owner_s;
			});

			// emit event
			Self::deposit_event(Event::Transferred(proto_hash, new_owner));

			Ok(())
		}

		/// Alters the metadata of an existing Proto-Fragment (whose hash is `proto_hash`) by adding the key-value pair (`metadata_key.clone`,`blake2_256(&data.encode())`) to the BTreeMap field `metadata` of the existing Proto-Fragment's Struct Instance.
		/// Furthermore, this function also indexes `data` in the Blockchain's Database and stores it in the IPFS
		/// To successfully patch a Proto-Fragment, the `auth` provided must be valid. Otherwise, an error is returned
		///
		/// # Arguments
		///
		/// * `origin` - The origin of the extrisnic / dispatchable function
		/// * `auth` - The digital signature given by the off-chain validator that validates the caller of the extrinsic to upload
		/// * `proto_hash` - The hash of the existing Proto-Fragment
		/// * `metadata_key` - The key (of the key-value pair) that is added in the BTreeMap field `metadata` of the existing Proto-Fragment's Struct Instance
		/// * `data` - The hash of `data` is used as the value (of the key-value pair) that is added in the BTreeMap field `metadata` of the existing Proto-Fragment's Struct Instance
		#[pallet::weight(<T as pallet::Config>::WeightInfo::patch() + (data.len() as u64 * <T as pallet::Config>::StorageBytesMultiplier::get()))]
		pub fn set_metadata(
			origin: OriginFor<T>,
			auth: AuthData,
			// proto hash we want to update
			proto_hash: Hash256,
			// Think of "u8" as string (something to do with WASM - that's why we use u8)
			metadata_key: Vec<u8>,
			// data we want to update last because of the way we store blocks (storage chain)
			data: Vec<u8>,
		) -> DispatchResult {
			let who = ensure_signed(origin)?;

			let nonce = <UserNonces<T>>::get(who.clone()).unwrap_or(0);

			let proto: Proto<T::AccountId, T::BlockNumber> =
				<Protos<T>>::get(&proto_hash).ok_or(Error::<T>::ProtoNotFound)?;

			match proto.owner {
				ProtoOwner::User(owner) => ensure!(owner == who, Error::<T>::Unauthorized),
				ProtoOwner::ExternalAsset(_ext_asset) =>
				// We don't allow updating external assets
				{
					ensure!(false, Error::<T>::Unauthorized)
				},
			};

			ensure!(!<DetachedHashes<T>>::contains_key(&proto_hash), Error::<T>::Detached);

			let data_hash = blake2_256(&data);
			let signature_hash = blake2_256(
				&[&proto_hash[..], &data_hash[..], &nonce.encode(), &auth.block.encode()].concat(),
			);

			let current_block_number = <frame_system::Pallet<T>>::block_number();

			<Pallet<T>>::ensure_auth(current_block_number, &auth, &signature_hash)?;

			// we need this to index transactions
			let extrinsic_index = <frame_system::Pallet<T>>::extrinsic_index()
				.ok_or(Error::<T>::SystematicFailure)?;

			// Write STATE from now, ensure no errors from now...

			<Protos<T>>::mutate(&proto_hash, |proto| {
				let proto = proto.as_mut().unwrap();
				// update metadata
				proto.metadata.insert(metadata_key.clone(), data_hash);
			});

			// index data
			transaction_index::index(extrinsic_index, data.len() as u32, data_hash);

			// advance nonces
			<UserNonces<T>>::insert(who, nonce + 1);

			// also emit event
			Self::deposit_event(Event::MetadataChanged(proto_hash, metadata_key.clone()));

			log::debug!("Added metadata to proto: {:x?} with key: {:x?}", proto_hash, metadata_key);

			Ok(())
		}

		/// Detached a proto from this chain by emitting an event that includes a signature.
		/// The remote target chain can attach this proto by using this signature.
		///
		///
		/// # Arguments
		///
		/// * `origin` - The origin of the extrisnic / dispatchable function
		/// * `proto_hash` - The hash of the existing Proto-Fragment to detach
		/// * `target_chain` - The key (of the key-value pair) that is added in the BTreeMap field `metadata` of the existing Proto-Fragment's Struct Instance
		/// * `target_account` - The public account address on the blockchain `target_chain` that we want to detach the existing Proto-Fragment into
		#[pallet::weight(<T as pallet::Config>::WeightInfo::detach())]
		pub fn detach(
			origin: OriginFor<T>,
			proto_hash: Hash256,
			target_chain: SupportedChains,
			target_account: Vec<u8>, // an eth address or so
		) -> DispatchResult {
			let who = ensure_signed(origin)?;

			// make sure the proto exists
			let proto: Proto<T::AccountId, T::BlockNumber> =
				<Protos<T>>::get(&proto_hash).ok_or(Error::<T>::ProtoNotFound)?;

			match proto.owner {
				ProtoOwner::User(owner) => ensure!(owner == who, Error::<T>::Unauthorized),
				ProtoOwner::ExternalAsset(_ext_asset) =>
				// We don't allow detaching external assets
				{
					ensure!(false, Error::<T>::Unauthorized)
				},
			};

			ensure!(!<DetachedHashes<T>>::contains_key(&proto_hash), Error::<T>::Detached);

			<DetachRequests<T>>::mutate(|requests| {
				requests.push(DetachRequest { hash: proto_hash, target_chain, target_account });
			});

			Ok(())
		}

		#[pallet::weight(50_000)]
		pub fn stake(
			origin: OriginFor<T>,
			proto_hash: Hash256,
			amount: T::Balance,
		) -> DispatchResult {
			use frame_support::traits::fungibles::Transfer;

			let who = ensure_signed(origin.clone())?;

			// make sure the proto exists
			ensure!(<Protos<T>>::contains_key(&proto_hash), Error::<T>::ProtoNotFound);

			// make sure user has enough FRAG
			let balance = <pallet_assets::Pallet<T>>::balance(T::FragToken::get(), &who.clone());
			ensure!(balance >= amount, Error::<T>::InsufficientBalance);

			let current_block_number = <frame_system::Pallet<T>>::block_number();

			// ! from now we write...

			// transfer to pallet vault
			<pallet_assets::Pallet<T> as Transfer<T::AccountId>>::transfer(
				T::FragToken::get(),
				&who,
				&Self::account_id(),
				amount,
				true,
			)
			.map(|_| ())?;

			// take record of the stake
			<ProtoStakes<T>>::insert(proto_hash, &who, (amount, current_block_number));

			// also emit event
			Self::deposit_event(Event::Staked(proto_hash, who, amount));

			Ok(())
		}

		#[pallet::weight(50_000)]
		pub fn unstake(origin: OriginFor<T>, proto_hash: Hash256) -> DispatchResult {
			use frame_support::traits::fungibles::Transfer;

			let who = ensure_signed(origin.clone())?;

			// make sure the proto exists
			ensure!(<Protos<T>>::contains_key(&proto_hash), Error::<T>::ProtoNotFound);

			// make sure user has enough FRAG
			let stake =
				<ProtoStakes<T>>::get(&proto_hash, &who).ok_or(Error::<T>::StakeNotFound)?;

			let current_block_number = <frame_system::Pallet<T>>::block_number();
			ensure!(
				current_block_number > (stake.1 + T::StakeLockupPeriod::get().saturated_into()),
				Error::<T>::StakeLocked
			);

			// ! from now we write...

			// transfer to pallet vault
			<pallet_assets::Pallet<T> as Transfer<T::AccountId>>::transfer(
				T::FragToken::get(),
				&Self::account_id(),
				&who,
				stake.0,
				false,
			)
			.map(|_| ())?;

			// take record of the unstake
			<ProtoStakes<T>>::remove(proto_hash, &who);

			// also emit event
			Self::deposit_event(Event::Unstaked(proto_hash, who, stake.0));

			Ok(())
		}

		/// Detached a proto from this chain by emitting an event that includes a signature.
		/// The remote target chain can attach this proto by using this signature.
		#[pallet::weight(25_000)] // TODO #1 - weight
		pub fn internal_update_stake(
			origin: OriginFor<T>,
			_data: EthStakeUpdate<T::Public, T::Balance>,
			_signature: T::Signature,
		) -> DispatchResult {
			ensure_none(origin)?;

			Ok(())
		}
	}

	#[pallet::hooks]
	impl<T: Config> Hooks<BlockNumberFor<T>> for Pallet<T> {
		fn offchain_worker(_n: T::BlockNumber) {
			let last_id_ref = StorageValueRef::persistent(b"protos_stake_sync_last_id");
			let last_id: Option<Vec<u8>> = last_id_ref.get().unwrap_or_default();
			let last_id = if let Some(last_id) = last_id {
				String::from_utf8(last_id).unwrap()
			} else {
				String::from("")
			};

			let request = offchain::http_request_start("POST",
				"https://api.thegraph.com/subgraphs/id/QmPggztWjfJtSVkckhuh8N58iY4Vk5XUo1Y6p47GpVubU6",
				&[]
			).unwrap(); // hard fail if fails... it should not...

			offchain::http_request_add_header(request, "Content-Type", "application/json").unwrap();

			let query = format!("{{ \"query\": \"{{lockEntities(where: {{id_gt: \\\"{}\\\"}}) {{id owner amount lock}}}}\"}}", last_id);
			log::trace!("query: {}", query);
			offchain::http_request_write_body(request, query.as_bytes(), None).unwrap();

			// send off the request
			offchain::http_request_write_body(request, &[], None).unwrap();
			let results = offchain::http_response_wait(&[request], None);
			let status = results[0];
			match status {
				HttpRequestStatus::Finished(status) => match status {
					200 => {
						let mut response_body: Vec<u8> = Vec::new();
						loop {
							let mut buffer = Vec::new();
							buffer.resize(1024, 0);
							let len = offchain::http_response_read_body(request, &mut buffer, None)
								.unwrap();
							if len == 0 {
								break
							}
							response_body.extend_from_slice(&buffer[..len as usize]);
						}
						let response = String::from_utf8(response_body).unwrap();
						log::trace!("response: {}", response);

						let v: Value = serde_json::from_str(&response).unwrap();
						let records = v["data"]["lockEntities"].as_array().unwrap();
						for (i, record) in records.iter().enumerate() {
							let lock = record["lock"].as_bool().unwrap();
							if lock {
								let id = record["id"].as_str().unwrap();
								log::trace!("Recording lock stake for {}", id);

								let account = &record["owner"].as_str().unwrap()[2..];
								let account = <[u8; 20]>::from_hex(account).unwrap();

								let amount = record["amount"].as_str().unwrap();
								let amount = amount.parse::<u128>().unwrap();

								if let Err(e) = Signer::<T, T::AuthorityId>::any_account()
									.send_unsigned_transaction(
										|pub_key| EthStakeUpdate {
											public: pub_key.public.clone(),
											amount: amount.saturated_into(),
											account: account.into(),
										},
										|payload, signature| Call::internal_update_stake {
											data: payload,
											signature,
										},
									)
									.ok_or("No local accounts accounts available.")
								{
									log::error!("Failed to send unsigned eth sync transaction with error: {:?}", e);
								}

								// update the last recorded event
								if i == records.len() - 1 {
									last_id_ref.set(&id.as_bytes().to_vec());
								}
							}
						}
					},
					_ => {
						log::error!("Sync request had unexpected status: {}", status);
					},
				},
				_ => {
					log::error!("Sync request failed with status: {:?}", status);
				},
			}
		}
	}

	impl<T: Config> Pallet<T> {
		pub fn get_by_tag(tags: Tags) -> Option<Vec<Hash256>> {
			<ProtosByTag<T>>::get(&tags)
		}

		/// Ensures that the  SECP256k1 ECDSA public key recovered from the digital signature and the blake2-256 hash of the message is of a designated upload authority
		/// Also ensures that the digital signature was not signed more than a certain number of blocks ago
		/// * `block number` - The latest block number
		/// * `data` - AuthData Struct which contains:
		///     * The digital signature
		///     * The value of the latest block number when the digital signature was signed
		/// * `signature_hash` - The blake2-256 hash of the message
		fn ensure_auth(
			block_number: T::BlockNumber,
			data: &AuthData,
			signature_hash: &[u8; 32],
		) -> DispatchResult {
			// check if the signature is valid
			// we use and off chain services that ensure we are storing valid data
			let recover =
				Crypto::secp256k1_ecdsa_recover_compressed(&data.signature.0, signature_hash)
					.ok()
					.ok_or(Error::<T>::VerificationFailed)?;
			let recover = ecdsa::Public(recover);
			ensure!(
				<UploadAuthorities<T>>::get().contains(&recover),
				Error::<T>::VerificationFailed
			);

			let max_delay = block_number + 100u32.into();
			let signed_at: T::BlockNumber = data.block.into();
			ensure!(signed_at < max_delay, Error::<T>::VerificationFailed);

			Ok(())
		}

		fn initialize_upload_authorities(authorities: &[ecdsa::Public]) {
			if !authorities.is_empty() {
				assert!(
					<UploadAuthorities<T>>::get().is_empty(),
					"UploadAuthorities are already initialized!"
				);
				for authority in authorities {
					<UploadAuthorities<T>>::mutate(|authorities| {
						authorities.insert(*authority);
					});
				}
			}
		}

		pub fn account_id() -> T::AccountId {
			PROTOS_PALLET_ID.into_account()
		}
	}
}<|MERGE_RESOLUTION|>--- conflicted
+++ resolved
@@ -224,12 +224,7 @@
 	pub type Protos<T: Config> =
 		StorageMap<_, Identity, Hash256, Proto<T::AccountId, T::BlockNumber>>;
 
-<<<<<<< HEAD
-
-  /// Storage Map which keeps track of the Proto-Fragments by Tag type.
-=======
 	/// Storage Map which keeps track of the Proto-Fragments by Tag type.
->>>>>>> f1cf7f21
 	/// The key is the Tag type and the value is a list of the hash of a Proto-Fragment
 	// Not ideal but to have it iterable...
 	#[pallet::storage]
