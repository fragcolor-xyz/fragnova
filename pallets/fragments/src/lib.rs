--- conflicted
+++ resolved
@@ -21,62 +21,40 @@
 use sp_std::vec::Vec;
 pub use weights::WeightInfo;
 
-<<<<<<< HEAD
+use protos::permissions::FragmentPerms;
+
+use frame_support::dispatch::DispatchResult;
+use sp_runtime::traits::StaticLookup;
+
+use frame_support::traits::{tokens::fungibles::Transfer, Currency, ExistenceRequirement};
+use sp_runtime::SaturatedConversion;
+
+type Unit = u64;
+
 /// **Struct** that represents a **Fragment's Metadata**
 #[derive(Encode, Decode, Clone, scale_info::TypeInfo, Debug, PartialEq)]
-pub struct FragmentMetadata {
+pub struct FragmentMetadata<TFungibleAsset> {
 	/// **Name** of the **Fragment** (*NOTE: No other Fragment created using the same Proto-Fragment is allowed to have the same name*)
 	pub name: Vec<u8>,
-	/// **URL** to access the **Metadata Object** (*NOTE: URL can be left empty (i.e an empty string)*)
-	pub external_url: Vec<u8>, // can be 0 len/empty
+	pub currency: Option<TFungibleAsset>, // Where None is NOVA
+}
+
+#[derive(Encode, Decode, Clone, scale_info::TypeInfo, Debug, PartialEq)]
+pub struct UniqueOptions {
+	pub mutable: bool,
 }
 
 /// **Struct** of a **Fragment**
 #[derive(Encode, Decode, Clone, scale_info::TypeInfo, Debug, PartialEq)]
-pub struct FragmentData {
+pub struct FragmentClass<TFungibleAsset, TAccountId, TBlockNum> {
 	/// **Proto-Fragment used** to **create** the **Fragment**
 	pub proto_hash: Hash256,
 	/// ***FragmentMetadata* Struct** (the **struct** contains the **Fragment's name**, among other things)
-	pub metadata: FragmentMetadata,
-	/// Whether the **Fragment** is **unique**
-	pub unique: bool,
-	/// Whether the **Fragment** is **mutable**
-	pub mutable: bool,
-	/// INC
-	pub max_supply: Option<Compact<u128>>,
-=======
-use protos::permissions::FragmentPerms;
-
-use frame_support::dispatch::DispatchResult;
-use sp_runtime::traits::StaticLookup;
-
-use frame_support::traits::{tokens::fungibles::Transfer, Currency, ExistenceRequirement};
-use sp_runtime::SaturatedConversion;
-
-type Unit = u64;
-
-#[derive(Encode, Decode, Clone, scale_info::TypeInfo, Debug, PartialEq)]
-pub struct FragmentMetadata<TFungibleAsset> {
-	pub name: Vec<u8>,
-	pub currency: Option<TFungibleAsset>, // Where None is NOVA
-}
-
-#[derive(Encode, Decode, Clone, scale_info::TypeInfo, Debug, PartialEq)]
-pub struct UniqueOptions {
-	pub mutable: bool,
->>>>>>> e90ff090
-}
-
-/// Struct of a Fragment Class
-#[derive(Encode, Decode, Clone, scale_info::TypeInfo, Debug, PartialEq)]
-pub struct FragmentClass<TFungibleAsset, TAccountId, TBlockNum> {
-	/// The Proto-Fragment that was used to create this Fragment Class
-	pub proto_hash: Hash256,
-	/// The metadata of the Fragment Class
 	pub metadata: FragmentMetadata<TFungibleAsset>,
 	/// The next owner permissions
 	pub permissions: FragmentPerms,
-	/// If Fragments must contain unique data when created (injected by buyers, validated by the system)
+	// If Fragments must contain unique data when created (injected by buyers, validated by the system)
+	/// Whether the **Fragment** is **mutable**
 	pub unique: Option<UniqueOptions>,
 	/// If scarce, the max supply of the Fragment
 	pub max_supply: Option<Compact<Unit>>,
@@ -181,11 +159,6 @@
 		Vec<(Compact<Unit>, Compact<Unit>)>,
 	>;
 
-<<<<<<< HEAD
-	// fragment-hash to fragment-id to fragment-instance-data
-	/// INC
-=======
->>>>>>> e90ff090
 	#[pallet::storage]
 	pub type Inventory<T: Config> = StorageDoubleMap<
 		_,
@@ -255,7 +228,6 @@
 	// Dispatchable functions must be annotated with a weight and must return a DispatchResult.
 	#[pallet::call]
 	impl<T: Config> Pallet<T> {
-<<<<<<< HEAD
 		/// **Create** a **Fragment** using an **existing Proto-Fragment** (NOTE: ***Only* the Proto-Fragment's owner** is **allowed to create a Fragment using the Proto-Fragment**)
 		///
 		/// # Arguments
@@ -265,17 +237,6 @@
 		/// * `unique` - **Whether** the **Fragment** is **unique**
 		/// * `mutable` - **Whether** the **Fragment** is **mutable** 
 		/// * `max_supply` (*optional*) - **Maximum amount of items** that **can ever be created** using the **Fragment** (INCDT)
-=======
-		/// Create a Fragment Class using an existing Proto (only the owner of the Proto can call this function and create a new Fragment Class based on the Proto)
-		///
-		/// # Arguments
-		/// * `origin` - The origin of the extrinsic/dispatchable function.
-		/// * `proto_hash` - The hash of the existing Proto-Fragment
-		/// * `metadata` - The metadata (name, external url etc.) of the Fragment that is going to be created
-		/// * `permissions` - The permissions that the next owner of the Fragment will have
-		/// * `unique` - If the Fragments generated should be unique (only one Fragment can exist with the same exact data)
-		/// * `max_supply` (optional) - if scarce, the maximum amount of items that can be ever created (doesn't apply to copies if the item can be copied!) of this type
->>>>>>> e90ff090
 		#[pallet::weight(<T as Config>::WeightInfo::create())]
 		pub fn create(
 			origin: OriginFor<T>,
