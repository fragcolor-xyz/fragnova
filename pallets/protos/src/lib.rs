#![cfg_attr(not(feature = "std"), no_std)]

#[cfg(test)]
mod mock;

#[cfg(feature = "runtime-benchmarks")]
mod benchmarking;

#[cfg(test)]
mod tests;

mod weights;

use protos::categories::Categories;

use sp_core::{ecdsa, H160, U256};

use codec::{Compact, Decode, Encode};
pub use pallet::*;

#[cfg(feature = "std")]
use serde::{Deserialize, Serialize};

use sp_io::{hashing::blake2_256, transaction_index};
use sp_std::{collections::btree_map::BTreeMap, vec, vec::Vec};

pub use weights::WeightInfo;

use sp_clamor::{get_locked_frag_account, Hash256};

use scale_info::prelude::{
	format,
	string::{String, ToString},
};
use serde_json::{json, Map, Value};

use base58::ToBase58;

/// ¿
#[derive(Encode, Decode, Clone, PartialEq, Debug, Eq, scale_info::TypeInfo)]
pub enum LinkSource {
	// Generally we just store this data, we don't verify it as we assume auth service did it.
	// (Link signature, Linked block number, EIP155 Chain ID)
	Evm(ecdsa::Signature, u64, U256),
}

/// **Types** of **Assets that are linked to a Proto-Fragment** (e.g an ERC-721 Contract etc.)
#[derive(Encode, Decode, Clone, PartialEq, Debug, Eq, scale_info::TypeInfo)]
pub enum LinkedAsset {
	// Ethereum (ERC721 Contract address, Token ID, Link source)
	Erc721(H160, U256, LinkSource),
}

/// **Types** of **Proto-Fragment Owners**
#[derive(Encode, Decode, Clone, PartialEq, Debug, Eq, scale_info::TypeInfo)]
pub enum ProtoOwner<TAccountId> {
	// A **regular account** on **this chain**
	User(TAccountId),
	// An **external asset** not on this chain
	ExternalAsset(LinkedAsset),
}

/// **Data Type** used to **Query and Filter for Proto-Fragments**
#[derive(Encode, Decode, Clone, scale_info::TypeInfo)]
#[cfg_attr(feature = "std", derive(Serialize, Deserialize))]
pub struct GetProtosParams<TAccountId, TString> {
	pub desc: bool,
	pub from: u64,
	pub limit: u64,
	pub metadata_keys: Vec<TString>,
	pub owner: Option<TAccountId>,
	pub return_owners: bool,
	pub categories: Vec<Categories>,
	pub tags: Vec<TString>,
	pub available: Option<bool>,
}

/// **Struct** of a **Proto-Fragment Patch**
#[derive(Encode, Decode, Clone, scale_info::TypeInfo, Debug)]
pub struct ProtoPatch<TBlockNumber> {
	/// **Block Number** in which the **patch was created**
	pub block: TBlockNumber,
	/// **Hash** of patch data
	pub data_hash: Hash256,
<<<<<<< HEAD
	/// **List of New Proto-Fragments** that was **used** to **create** the **patch** (INCDT)
	pub references: Vec<Hash256>,
}

/// **Struct** of a **Proto-Fragment**
=======
	/// A patch can add references to other protos.
	pub references: Vec<Hash256>,
}

#[derive(Default, Encode, Decode, Clone, scale_info::TypeInfo, Debug)]
pub struct TicketsInfo {
	pub active_tickets: u128,
	pub lifetime_tickets: u128,
}

/// Struct of a Proto-Fragment
>>>>>>> e90ff090
#[derive(Encode, Decode, Clone, scale_info::TypeInfo, Debug)]
pub struct Proto<TAccountId, TBlockNumber> {
	/// **Block Number** in which the **Proto-Fragment was minted in**
	pub block: TBlockNumber,
	/// **List of *ProtoPatch* structs** of the **Proto-Fragment**
	pub patches: Vec<ProtoPatch<TBlockNumber>>,
	/// **Amount of FRAG tokens** that **need to be staked on the Proto-Fragment** to **use the Proto-Fragment in other Proto-Fragments** (*optional*)
	/// NOTE: If None, the **Proto-Fragment** *<u>can't be used</u>* in **other Proto-Fragments**
	pub include_cost: Option<Compact<u64>>,
	/// **Original Creator** of the **Proto-Fragment**
	pub creator: TAccountId,
	/// *Current Owner** of the **Proto-Fragment**
	pub owner: ProtoOwner<TAccountId>,
	/// **List of other Proto-Fragments** used to create the **Proto-Fragment**
	pub references: Vec<Hash256>,
	/// **Category** of the **Proto-Fragment**
	pub category: Categories,
	/// **List of Tags** associated with the **Proto-Fragment**
	pub tags: Vec<Compact<u64>>,
	/// **Map** that maps the **Key of a Proto-Fragment's Metadata Object** to the **Hash of the aforementioned Metadata Object**
	pub metadata: BTreeMap<Compact<u64>, Hash256>,
	/// Tickets information for this proto.
	pub tickets_info: TicketsInfo,
}

#[frame_support::pallet]
pub mod pallet {
	use super::*;
	use frame_support::{dispatch::DispatchResult, pallet_prelude::*, Twox64Concat};
	use frame_system::pallet_prelude::*;
	use pallet_detach::{DetachRequest, DetachRequests, DetachedHashes, SupportedChains};
	use sp_clamor::CID_PREFIX;
	use sp_runtime::{traits::Saturating, SaturatedConversion};

	/// Configure the pallet by specifying the parameters and types on which it depends.
	#[pallet::config]
	pub trait Config:
		frame_system::Config
		+ pallet_detach::Config
		+ pallet_tickets::Config
		+ pallet_randomness_collective_flip::Config
	{
		/// Because this pallet emits events, it depends on the runtime's definition of an event.
		type Event: From<Event<Self>> + IsType<<Self as frame_system::Config>::Event>;

		type WeightInfo: WeightInfo;

		#[pallet::constant]
		type StorageBytesMultiplier: Get<u64>;

		/// The **Lock-Up Period" for **Staking FRAG Tokens** 
		#[pallet::constant]
		type StakeLockupPeriod: Get<u64>;
	}

	#[pallet::pallet]
	#[pallet::generate_store(pub(super) trait Store)]
	#[pallet::without_storage_info]
	pub struct Pallet<T>(_);

	/// **StorageMap** that maps a **Tag (of type `Vec<u8>`)** to an **index number** 
	#[pallet::storage]
	pub type Tags<T: Config> = StorageMap<_, Twox64Concat, Vec<u8>, u64>;

	/// **StorageValue** that **equals** the **total number of unique tags in the blockchain**
	#[pallet::storage]
	pub type TagsIndex<T: Config> = StorageValue<_, u64, ValueQuery>;

	/// **StorageMap** that maps a **Metadata Key (of type `Vec<u8>`)** to an **index number**
	#[pallet::storage]
	pub type MetaKeys<T: Config> = StorageMap<_, Twox64Concat, Vec<u8>, u64>;

	/// **StorageValue** that **equals** the **total number of unique Metadata Keys in the blockchain**
	#[pallet::storage]
	pub type MetaKeysIndex<T: Config> = StorageValue<_, u64, ValueQuery>;

	/// **StorageMap** that maps a **Proto-Fragment's data's hash** to a ***Proto* struct (of the aforementioned Proto-Fragment)**
	#[pallet::storage]
	pub type Protos<T: Config> =
		StorageMap<_, Identity, Hash256, Proto<T::AccountId, T::BlockNumber>>;

	/// **StorageMap** that maps a **variant of the *Category* enum** to a **list of Proto-Fragment hashes (that have the aforementioned variant)** 
	// Not ideal but to have it iterable...
	#[pallet::storage]
	pub type ProtosByCategory<T: Config> = StorageMap<_, Twox64Concat, Categories, Vec<Hash256>>;

	/// **StorageMap** that maps a **variant of the *ProtoOwner* enum** to a **list of Proto-Fragment hashes (that have the aforementioned variant)**  
	#[pallet::storage]
	pub type ProtosByOwner<T: Config> =
		StorageMap<_, Twox64Concat, ProtoOwner<T::AccountId>, Vec<Hash256>>;

	/// **StorageDoubleMap** that maps a **Proto-Fragment and a Clamor Account ID** to a **tuple that contains the Staked Amount (that was staked by the aforementioned Clamor Account ID) and the Block Number**
	// Staking management
	// (Amount staked, Last stake time)
	#[pallet::storage]
	pub type ProtoStakes<T: Config> = StorageDoubleMap<
		_,
		Identity,
		Hash256,
		Twox64Concat,
		T::AccountId,
		(T::Balance, T::BlockNumber),
	>;

	/// **StorageMap** that maps a **Clamor Account ID** to a **list of Proto-Fragments that was staked on by the aforementioned Clamor Account ID**
	#[pallet::storage]
	pub type AccountStakes<T: Config> = StorageMap<_, Twox64Concat, T::AccountId, Vec<Hash256>>;

	#[pallet::event]
	#[pallet::generate_deposit(pub(super) fn deposit_event)]
	pub enum Event<T: Config> {
		/// A Proto-Fragment was uploaded
		Uploaded(Hash256, Vec<u8>),
		/// A Proto-Fragment was patched
		Patched(Hash256, Vec<u8>),
		/// A Proto-Fragment metadata has changed
		MetadataChanged(Hash256, Vec<u8>),
		/// A Proto-Fragment was detached
		Detached(Hash256, Vec<u8>),
		/// A Proto-Fragment was transferred
		Transferred(Hash256, T::AccountId),
		/// Stake was created
		Staked(Hash256, T::AccountId, T::Balance),
		/// Stake was unlocked
		Unstaked(Hash256, T::AccountId, T::Balance),
	}

	// Errors inform users that something went wrong.
	#[pallet::error]
	pub enum Error<T> {
		/// Systematic failure - those errors should not happen.
		SystematicFailure,
		/// Proto not found
		ProtoNotFound,
		/// Proto already uploaded
		ProtoExists,
		/// Already detached
		Detached,
		/// Not the owner of the proto
		Unauthorized,
		/// Not enough FRAG staked
		NotEnoughStaked,
		/// Stake not found
		StakeNotFound,
		/// Reference not found
		ReferenceNotFound,
		/// Not enough tokens to stake
		InsufficientBalance,
		/// Cannot unstake yet
		StakeLocked,
		/// Cannot find FRAG link to use as stake funds
		NoFragLink,
	}

	// Dispatchable functions allows users to interact with the pallet and invoke state changes.
	// These functions materialize as "extrinsics", which are often compared to transactions.
	// Dispatchable functions must be annotated with a weight and must return a DispatchResult.
	#[pallet::call]
	impl<T: Config> Pallet<T>
	where
		T::AccountId: AsRef<[u8]>,
	{
		/// **Upload** a **Proto-Fragment** onto the **Blockchain**.
		/// Furthermore, this function also indexes `data` in the Blockchain's Database and makes it available via bitswap (IPFS) directly from every chain node permanently.
		///
		/// # Arguments
		///
		/// * `origin` - The origin of the extrinsic function
		/// * `references` - **List of other Proto-Fragments** used to create the **Proto-Fragment**
		/// * `categories` - **Category type** of the **Proto-Fragment**
		/// * `tags` - **List of tags** to **tag** the **Proto-Fragment** **with**
		/// * `linked_asset` (*optional*) - An **asset that is linked with the Proto-Fragment** (e.g an ERC-721 Contract)
		/// * `include_cost` (*optional*) - **Price** of the **Proto-Fragment**. NOTE: If None, the **Proto-Fragment** *<u>can't be included</u>* into **other protos**
		/// * `data` - **Data** of the **Proto-Fragment** 
		#[pallet::weight(<T as pallet::Config>::WeightInfo::upload() + (data.len() as u64 * <T as pallet::Config>::StorageBytesMultiplier::get()))]
		pub fn upload(
			origin: OriginFor<T>,
			// we store this in the state as well
			references: Vec<Hash256>,
			category: Categories,
			tags: Vec<Vec<u8>>,
			linked_asset: Option<LinkedAsset>,
			include_cost: Option<Compact<u64>>,
			// let data come last as we record this size in blocks db (storage chain)
			// and the offset is calculated like
			// https://github.com/paritytech/substrate/blob/a57bc4445a4e0bfd5c79c111add9d0db1a265507/client/db/src/lib.rs#L1678
			data: Vec<u8>,
		) -> DispatchResult {
			let who = ensure_signed(origin)?;

			let current_block_number = <frame_system::Pallet<T>>::block_number();

			// hash the immutable data, this is also the unique proto id
			// to compose the V1 Cid add this prefix to the hash: (str "z" (base58
			// "0x0155a0e40220"))
			let proto_hash = blake2_256(&data);
			let data_len = data.len();

			// make sure the proto does not exist already!
			ensure!(!<Protos<T>>::contains_key(&proto_hash), Error::<T>::ProtoExists);

			// we need this to index transactions
			let extrinsic_index = <frame_system::Pallet<T>>::extrinsic_index()
				.ok_or(Error::<T>::SystematicFailure)?;

			// Check FRAG staking
			Self::check_staking_req(&references, &who)?;

			// ! Write STATE from now, ensure no errors from now...

			let owner = if let Some(link) = linked_asset {
				ProtoOwner::ExternalAsset(link)
			} else {
				ProtoOwner::User(who.clone())
			};

			let tags = tags
				.iter()
				.map(|s| {
					let tag_index = <Tags<T>>::get(s);
					if let Some(tag_index) = tag_index {
						<Compact<u64>>::from(tag_index)
					} else {
						let next_index = <TagsIndex<T>>::try_get().unwrap_or_default() + 1;
						<Tags<T>>::insert(s, next_index);
						// storing is dangerous inside a closure
						// but after this call we start storing..
						// so it's fine here
						<TagsIndex<T>>::put(next_index);
						<Compact<u64>>::from(next_index)
					}
				})
				.collect();

			// store in the state the proto
			let proto = Proto {
				block: current_block_number,
				patches: vec![],
				include_cost,
				creator: who.clone(),
				owner: owner.clone(),
				references,
				category: category.clone(),
				tags,
				metadata: BTreeMap::new(),
				tickets_info: TicketsInfo::default(),
			};

			// store proto
			<Protos<T>>::insert(proto_hash, proto);

			// store by category
			<ProtosByCategory<T>>::append(category, proto_hash);

			<ProtosByOwner<T>>::append(owner, proto_hash);

			// index immutable data for IPFS discovery
			transaction_index::index(extrinsic_index, data_len as u32, proto_hash);

			let cid = [&CID_PREFIX[..], &proto_hash[..]].concat();
			let cid = cid.to_base58();
			let cid = [&b"z"[..], cid.as_bytes()].concat();

			// also emit event
			Self::deposit_event(Event::Uploaded(proto_hash, cid));

			log::debug!("Uploaded proto: {:?}", proto_hash);

			Ok(())
		}

		/// **Patch** an **existing Proto-Fragment** (*by appending the hash of `data` to the Vector field `patches` of the existing Proto-Fragment's Struct Instance*)
		/// Furthermore, this function also indexes `data` in the Blockchain's Database and stores it in the IPFS
		///
		/// # Arguments
		///
		/// * `origin` - The origin of the extrinsic function
		/// * `proto_hash` - Existing Proto-Fragment's hash
		/// * `include_cost` (optional) -
		/// * `new_references` - **List of New Proto-Fragments** that was **used** to **create** the **patch**
		/// * `data` - **Data** of the **Proto-Fragment**
		#[pallet::weight(<T as pallet::Config>::WeightInfo::patch() + data.len() as u64 * <T as pallet::Config>::StorageBytesMultiplier::get())]
		pub fn patch(
			origin: OriginFor<T>,
			// proto hash we want to patch
			proto_hash: Hash256,
			include_cost: Option<Compact<u64>>,
			new_references: Vec<Hash256>,
			// data we want to patch last because of the way we store blocks (storage chain)
			data: Vec<u8>,
		) -> DispatchResult {
			let who = ensure_signed(origin)?;

			let proto: Proto<T::AccountId, T::BlockNumber> =
				<Protos<T>>::get(&proto_hash).ok_or(Error::<T>::ProtoNotFound)?;

			match proto.owner {
				ProtoOwner::User(owner) => ensure!(owner == who, Error::<T>::Unauthorized),
				ProtoOwner::ExternalAsset(_ext_asset) =>
				// We don't allow updating external assets
				{
					ensure!(false, Error::<T>::Unauthorized)
				},
			};

			ensure!(!<DetachedHashes<T>>::contains_key(&proto_hash), Error::<T>::Detached);

			let data_hash = blake2_256(&data);

			let current_block_number = <frame_system::Pallet<T>>::block_number();

			// we need this to index transactions
			let extrinsic_index = <frame_system::Pallet<T>>::extrinsic_index()
				.ok_or(Error::<T>::SystematicFailure)?;

			// Check FRAG staking
			Self::check_staking_req(&new_references, &who)?;

			// Write STATE from now, ensure no errors from now...

			<Protos<T>>::mutate(&proto_hash, |proto| {
				let proto = proto.as_mut().unwrap();
				if !data.is_empty() {
					// No failures from here on out
					proto.patches.push(ProtoPatch {
						block: current_block_number,
						data_hash,
						references: new_references,
					});
					// index mutable data for IPFS discovery as well
					transaction_index::index(extrinsic_index, data.len() as u32, data_hash);
				}
				proto.include_cost = include_cost;
			});

			let cid = [&CID_PREFIX[..], &data_hash[..]].concat();
			let cid = cid.to_base58();
			let cid = [&b"z"[..], cid.as_bytes()].concat();

			// also emit event
			Self::deposit_event(Event::Patched(proto_hash, cid));

			log::debug!("Updated proto: {:?}", proto_hash);

			Ok(())
		}

		/// **Transfer** the **ownership** of a **Proto-Fragment** from **`origin`** to **`new_owner`**
		///
		/// # Arguments
		///
		/// * `origin` - The origin of the extrinsic function
		/// * `proto_hash` - The **hash of the data of the Proto-Fragment** to **transfer**
		/// * `new_owner` - The **Account ID** to **transfer the Proto-Fragment to**
		#[pallet::weight(<T as pallet::Config>::WeightInfo::transfer())]
		pub fn transfer(
			origin: OriginFor<T>,
			proto_hash: Hash256,
			new_owner: T::AccountId,
		) -> DispatchResult {
			let who = ensure_signed(origin)?;

			// make sure the proto exists
			let proto: Proto<T::AccountId, T::BlockNumber> =
				<Protos<T>>::get(&proto_hash).ok_or(Error::<T>::ProtoNotFound)?;

			// make sure the caller is the owner
			match proto.owner.clone() {
				ProtoOwner::User(owner) => ensure!(owner == who, Error::<T>::Unauthorized),
				ProtoOwner::ExternalAsset(_ext_asset) =>
				// We don't allow updating external assets
				{
					ensure!(false, Error::<T>::Unauthorized)
				},
			};

			// make sure the proto is not detached
			ensure!(!<DetachedHashes<T>>::contains_key(&proto_hash), Error::<T>::Detached);

			// collect new owner
			let new_owner_s = ProtoOwner::User(new_owner.clone());

			// WRITING STATE FROM NOW

			// remove proto from old owner
			<ProtosByOwner<T>>::mutate(proto.owner, |proto_by_owner| {
				if let Some(list) = proto_by_owner {
					list.retain(|current_hash| proto_hash != *current_hash);
				}
			});

			// add proto to new owner
			<ProtosByOwner<T>>::append(new_owner_s.clone(), proto_hash);

			// update proto
			<Protos<T>>::mutate(&proto_hash, |proto| {
				let proto = proto.as_mut().unwrap();
				proto.owner = new_owner_s;
			});

			// emit event
			Self::deposit_event(Event::Transferred(proto_hash, new_owner));

			Ok(())
		}

		/// **Alters** the **metadata** of a **Proto-Fragment** (whose hash is `proto_hash`) by **adding or modifying a key-value pair** (`metadata_key.clone`,`blake2_256(&data.encode())`) to the **BTreeMap field `metadata`** of the **existing Proto-Fragment's Struct Instance**.
		/// Furthermore, this function also indexes `data` in the Blockchain's Database and stores it in the IPFS
		/// To successfully patch a Proto-Fragment, the `auth` provided must be valid. Otherwise, an error is returned (问Gio - what happened to auth?)
		///
		/// # Arguments
		///
		/// * `origin` - The origin of the extrinsic / dispatchable function
		/// * `proto_hash` - The **hash of the Proto-Fragment**
		/// * `metadata_key` - The key (of the key-value pair) that is added in the BTreeMap field `metadata` of the existing Proto-Fragment's Struct Instance
		/// * `data` - The hash of `data` is used as the value (of the key-value pair) that is added in the BTreeMap field `metadata` of the existing Proto-Fragment's Struct Instance
		#[pallet::weight(<T as pallet::Config>::WeightInfo::patch() + (data.len() as u64 * <T as pallet::Config>::StorageBytesMultiplier::get()))]
		pub fn set_metadata(
			origin: OriginFor<T>,
			// proto hash we want to update
			proto_hash: Hash256,
			// Think of "Vec<u8>" as String (something to do with WASM - that's why we use Vec<u8>)
			metadata_key: Vec<u8>,
			// data we want to update last because of the way we store blocks (storage chain)
			data: Vec<u8>,
		) -> DispatchResult {
			let who = ensure_signed(origin)?;

			let proto: Proto<T::AccountId, T::BlockNumber> =
				<Protos<T>>::get(&proto_hash).ok_or(Error::<T>::ProtoNotFound)?;

			match proto.owner {
				ProtoOwner::User(owner) => ensure!(owner == who, Error::<T>::Unauthorized),
				ProtoOwner::ExternalAsset(_ext_asset) =>
				// We don't allow updating external assets
				{
					ensure!(false, Error::<T>::Unauthorized)
				},
			};

			ensure!(!<DetachedHashes<T>>::contains_key(&proto_hash), Error::<T>::Detached);

			let data_hash = blake2_256(&data);

			// we need this to index transactions
			let extrinsic_index = <frame_system::Pallet<T>>::extrinsic_index()
				.ok_or(Error::<T>::SystematicFailure)?;

			let metadata_key_index = {
				let index = <MetaKeys<T>>::get(metadata_key.clone());
				if let Some(index) = index {
					<Compact<u64>>::from(index)
				} else {
					let next_index = <MetaKeysIndex<T>>::try_get().unwrap_or_default() + 1;
					<MetaKeys<T>>::insert(metadata_key.clone(), next_index);
					// storing is dangerous inside a closure
					// but after this call we start storing..
					// so it's fine here
					<MetaKeysIndex<T>>::put(next_index);
					<Compact<u64>>::from(next_index)
				}
			};

			// Write STATE from now, ensure no errors from now...

			<Protos<T>>::mutate(&proto_hash, |proto| {
				let proto = proto.as_mut().unwrap();
				// update metadata
				proto.metadata.insert(metadata_key_index, data_hash);
			});

			// index data
			transaction_index::index(extrinsic_index, data.len() as u32, data_hash);

			// also emit event
			Self::deposit_event(Event::MetadataChanged(proto_hash, metadata_key.clone()));

			log::debug!("Added metadata to proto: {:x?} with key: {:x?}", proto_hash, metadata_key);

			Ok(())
		}


		/// **Detach** a **Proto-Fragment** from **this blockchain** to an **external blockchain** by ***initiating*** an **event** that **includes a signature**. (NC)
		/// The **owner of this Proto-Fragment** can then **attach this Proto-Fragment** to the **external blockchain** by **using the aforementioned signature**. 
		///
		///
		/// # Arguments
		///
		/// * `origin` - The origin of the extrinsic function
		/// * `proto_hash` - **Hash of the Proto-Fragment** to **detach**
		/// * `target_chain` - **External Blockchain** that we **want to attach the **Proto-Fragment into**
		/// * `target_account` - **Public account address** of the **blockchain `target_chain`** that we **want to detach the Proto-Fragment into**
		#[pallet::weight(<T as pallet::Config>::WeightInfo::detach())]
		pub fn detach(
			origin: OriginFor<T>,
			proto_hash: Hash256,
			target_chain: SupportedChains,
			target_account: Vec<u8>, // an eth address or so
		) -> DispatchResult {
			let who = ensure_signed(origin)?;

			// make sure the proto exists
			let proto: Proto<T::AccountId, T::BlockNumber> =
				<Protos<T>>::get(&proto_hash).ok_or(Error::<T>::ProtoNotFound)?;

			match proto.owner {
				ProtoOwner::User(owner) => ensure!(owner == who, Error::<T>::Unauthorized),
				ProtoOwner::ExternalAsset(_ext_asset) =>
				// We don't allow detaching external assets
				{
					ensure!(false, Error::<T>::Unauthorized)
				},
			};

			ensure!(!<DetachedHashes<T>>::contains_key(&proto_hash), Error::<T>::Detached);

			<DetachRequests<T>>::mutate(|requests| {
				requests.push(DetachRequest { hash: proto_hash, target_chain, target_account });
			});

			Ok(())
		}

		/// Stake FRAG tokens on a Proto-Fragment 
		/// 
		/// # Arguments
		///
		/// * `origin` - The origin of the extrinsic function
		/// * `proto_hash` - **Hash of the Proto-Fragment** to **stake on**
		/// * `amount` - **Amount of FRAG tokens** to **stake**
		#[pallet::weight(50_000)]
		pub fn stake(
			origin: OriginFor<T>,
			proto_hash: Hash256,
			amount: T::Balance,
		) -> DispatchResult {
			let who = ensure_signed(origin.clone())?;
			let who = get_locked_frag_account(&who).map_err(|_| Error::<T>::SystematicFailure)?;

			// make sure the proto exists
			ensure!(<Protos<T>>::contains_key(&proto_hash), Error::<T>::ProtoNotFound);

			// make sure user has enough FRAG
<<<<<<< HEAD
			let account =
				<pallet_frag::EVMLinks<T>>::get(&who.clone()).ok_or(Error::<T>::NoFragLink)?;
			let eth_lock =
				<pallet_frag::EthLockedFrag<T>>::get(&account).ok_or(Error::<T>::NoFragLink)?; // Amount of FRAG locked by Ethereum Account `account`
			let balance = eth_lock.amount
				- <pallet_frag::FragUsage<T>>::get(&who.clone())
					.ok_or_else(|| Error::<T>::NoFragLink)?; // Balance = Amount of FRAG locked - Amount of FRAG already staked
=======
			let account = <pallet_tickets::EVMLinks<T>>::get(&who.clone())
				.ok_or_else(|| Error::<T>::NoFragLink)?;
			let eth_lock = <pallet_tickets::EthLockedFrag<T>>::get(&account)
				.ok_or_else(|| Error::<T>::NoFragLink)?;
			let balance = eth_lock.amount
				- <pallet_tickets::FragUsage<T>>::get(&who.clone())
					.ok_or_else(|| Error::<T>::NoFragLink)?;
>>>>>>> e90ff090
			ensure!(balance >= amount, Error::<T>::InsufficientBalance);

			let current_block_number = <frame_system::Pallet<T>>::block_number();

			// ! from now we write...

<<<<<<< HEAD
			<pallet_frag::FragUsage<T>>::mutate(&who, |usage| { // Add `amount` to the FragUsage of `who` 
				usage.as_mut().unwrap().saturating_add(amount); 
=======
			<pallet_tickets::FragUsage<T>>::mutate(&who, |usage| {
				usage.as_mut().unwrap().saturating_add(amount);
>>>>>>> e90ff090
			});

			// take record of the stake
			<ProtoStakes<T>>::insert(proto_hash, &who, (amount, current_block_number));
			<AccountStakes<T>>::append(who.clone(), proto_hash.clone());

			// also emit event
			Self::deposit_event(Event::Staked(proto_hash, who, amount)); // 问Gio

			Ok(())
		}
		
		/// Unstake the FRAG tokens that were staked on a Proto-Fragment by `origin`
		/// 
		/// # Arguments
		///
		/// * `origin` - The origin of the extrinsic function
		/// * `proto_hash` - **Hash of the Proto-Fragment** on which the FRAG tokens were staked on
		#[pallet::weight(50_000)]
		pub fn unstake(origin: OriginFor<T>, proto_hash: Hash256) -> DispatchResult {
			let who = ensure_signed(origin.clone())?;

			// make sure the proto exists
			ensure!(<Protos<T>>::contains_key(&proto_hash), Error::<T>::ProtoNotFound);

			// make sure user has enough FRAG
			let stake =
				<ProtoStakes<T>>::get(&proto_hash, &who).ok_or(Error::<T>::StakeNotFound)?;

			let current_block_number = <frame_system::Pallet<T>>::block_number();
			ensure!(
				current_block_number > (stake.1 + T::StakeLockupPeriod::get().saturated_into()),
				Error::<T>::StakeLocked
			);

			// ! from now we write...

<<<<<<< HEAD
			<pallet_frag::FragUsage<T>>::mutate(&who, |usage| {
				usage.as_mut().unwrap().saturating_sub(stake.0); // Reduce the Frag usage of `who` by `stak.0`
=======
			<pallet_tickets::FragUsage<T>>::mutate(&who, |usage| {
				usage.as_mut().unwrap().saturating_sub(stake.0);
>>>>>>> e90ff090
			});

			// take record of the unstake
			<ProtoStakes<T>>::remove(proto_hash, &who);
			<AccountStakes<T>>::mutate(who.clone(), |stakes| {
				if let Some(stakes) = stakes {
					stakes.retain(|h| h != &proto_hash); // Retain all Proto-Fragments except `proto_hash`
				}
			});

			// also emit event
			Self::deposit_event(Event::Unstaked(proto_hash, who, stake.0));

			Ok(())
		}
	}

	#[pallet::hooks]
	impl<T: Config> Hooks<BlockNumberFor<T>> for Pallet<T> {
		/// During the block finalization phase, 
		/// clear all the staking-related (of FRAG Token) Storage Items of any information regarding 
		/// the list of Clamor Account IDs in `PendingUnlocks`. And then subsequently, clear `PendingUnlocks`.
		fn on_finalize(_n: T::BlockNumber) {
			// drain unlinks
			let unlinks = <pallet_tickets::PendingUnlinks<T>>::take();
			for unlink in unlinks {
				// take emptying the storage
				let stakes = <AccountStakes<T>>::take(unlink.clone());
				if let Some(stakes) = stakes {
					for stake in stakes {
						<ProtoStakes<T>>::remove(stake, &unlink);
					}
				}
			}
		}
	}

	impl<T: Config> Pallet<T>
	where
		T::AccountId: AsRef<[u8]>,
	{
		fn check_staking_req(references: &[Hash256], who: &T::AccountId) -> DispatchResult {
			// Check FRAG staking
			// TODO this is not tested properly
			for reference in references.iter() {
				let proto = <Protos<T>>::get(reference);
				if let Some(proto) = proto {
					let owner = match proto.owner {
						ProtoOwner::User(owner) => Some(owner),
						_ => None,
					};

					if let Some(owner) = owner {
						if owner == *who {
							// owner can include freely
							continue;
						}
					}

					let cost = proto.include_cost;
					if let Some(cost) = cost {
						let cost: u64 = cost.into();
						if cost == 0 {
							// free
							continue;
						}
						let cost: T::Balance = cost.saturated_into();
						let stake = <ProtoStakes<T>>::get(reference, who.clone());
						if let Some(stake) = stake {
							ensure!(stake.0 >= cost, Error::<T>::NotEnoughStaked);
						} else {
							// Stake not found
							return Err(Error::<T>::StakeNotFound.into());
						}
					// OK to include, just continue
					} else {
						return Err(Error::<T>::Unauthorized.into());
					}
				} else {
					// Proto not found
					return Err(Error::<T>::ReferenceNotFound.into());
				}
			}
			Ok(())
		}

		fn filter_proto(proto_id: &Hash256, tags: &[Vec<u8>], categories: &[Categories], avail: Option<bool>) -> bool {
			if let Some(struct_proto) = <Protos<T>>::get(proto_id) {
				if let Some(avail) = avail {
					if avail && struct_proto.include_cost.is_none() {
						return false;
					} else if !avail && struct_proto.include_cost.is_some() {
						return false;
					}
				}

				if categories.len() == 0
				// Use any here to match any category towards proto
					|| categories.into_iter().any(|cat| *cat == struct_proto.category)
				{
					// Use all here to match all tags always
					if tags.len() == 0 {
						true
					} else {
						tags.into_iter().all(|tag| {
							let tag_idx = <Tags<T>>::get(tag);
							if let Some(tag_idx) = tag_idx {
								struct_proto.tags.contains(&Compact::from(tag_idx))
							} else {
								false
							}
						})
					}
				} else {
					false
				}
			} else {
				false
			}
		}


		/// **Query** and **Return** **Proto-Fragment(s)** based on **`params`**. The **return type** is a **JSON string** 
		/// Furthermore, this function also indexes `data` in the Blockchain's Database and makes it available via bitswap (IPFS) directly from every chain node permanently.
		///
		/// # Arguments
		///
		/// * `params` - A ***GetProtosParams* struct**
		pub fn get_protos(
			params: GetProtosParams<T::AccountId, Vec<u8>>,
		) -> Result<Vec<u8>, Vec<u8>> {

			let mut map = Map::new();

			let list_protos_final: Vec<Hash256> = if let Some(owner) = params.owner {
				// `owner` exists
				if let Some(list_protos_owner) =
					<ProtosByOwner<T>>::get(ProtoOwner::<T::AccountId>::User(owner))
				{
					// `owner` exists in `ProtosByOwner`
					if params.desc {
						// Sort in descending order
						list_protos_owner
							.into_iter()
							.rev()
							.filter(|proto_id| {
								Self::filter_proto(proto_id, &params.tags, &params.categories, params.available)
							})
							.skip(params.from as usize)
							.take(params.limit as usize)
							.collect::<Vec<Hash256>>()
					} else {
						// Sort in ascending order
						list_protos_owner
							.into_iter()
							.filter(|proto_id| {
								Self::filter_proto(proto_id, &params.tags, &params.categories, params.available)
							})
							.skip(params.from as usize)
							.take(params.limit as usize)
							.collect::<Vec<Hash256>>()
					}
				} else {
					// `owner` doesn't exist in `ProtosByOwner`
					return Err("Owner not found".into());
				}
			} else {
				// Notice this wastes time and memory and needs a better implementation
				let mut flat = Vec::<Hash256>::new();

				let cats = <ProtosByCategory<T>>::iter_keys().collect::<Vec<Categories>>();
				let cats: Vec<Categories> =
					if params.desc { cats.iter().rev().map(|x| x.clone()).collect() } else { cats };

				for category in cats {
					if params.categories.len() != 0 && !params.categories.contains(&category) {
						continue;
					}

					let protos = <ProtosByCategory<T>>::get(category);
					if let Some(protos) = protos {
						let collection: Vec<Hash256> = if params.desc {
							// Sort in descending order
							protos
								.into_iter()
								.rev()
								.filter(|proto_id| {
									Self::filter_proto(proto_id, &params.tags, &params.categories, params.available)
								})
								.collect()
						} else {
							// Sort in ascending order
							protos
								.into_iter()
								.filter(|proto_id| {
									Self::filter_proto(proto_id, &params.tags, &params.categories, params.available)
								})
								.collect()
						};
						flat.extend(collection);
					}
				}

				flat.iter()
					.skip(params.from as usize)
					.take(params.limit as usize)
					.map(|x| *x)
					.collect()
			};

			for proto_id in list_protos_final.into_iter() {
				map.insert(hex::encode(proto_id), Value::Object(Map::new()));
			}

			if params.return_owners || !params.metadata_keys.is_empty() {
				for (proto_id, map_proto) in map.iter_mut() {
					let array_proto_id: Hash256 = if let Ok(array_proto_id) = hex::decode(proto_id)
					{
						if let Ok(array_proto_id) = array_proto_id.try_into() {
							array_proto_id
						} else {
							return Err("Failed to convert proto_id to Hash256".into());
						}
					} else {
						return Err("Failed to decode proto_id".into());
					};

					let (owner, map_metadata, include_cost) =
						if let Some(proto) = <Protos<T>>::get(array_proto_id) {
							(proto.owner, proto.metadata, proto.include_cost)
						} else {
							return Err("Failed to get proto".into());
						};

					let map_proto = match map_proto {
						Value::Object(map_proto) => map_proto,
						_ => return Err("Failed to get map_proto".into()),
					};

					if let Some(include_cost) = include_cost {
						let n: u64 = include_cost.into();
						(*map_proto).insert(String::from("include_cost"), Value::Number(n.into()));
					} else {
						(*map_proto).insert(String::from("include_cost"), Value::Null);
					}

					if params.return_owners {
						let owner = match owner {
							ProtoOwner::User(account_id) => json!({
								"type": "internal",
								"value": hex::encode(account_id)
							}),
							ProtoOwner::ExternalAsset(linked_asset) => {
								let value = match linked_asset {
									LinkedAsset::Erc721(contract, token_id, source) => {
										let chain_id = match source {
											LinkSource::Evm(_sig, _block, chain_id) => chain_id,
										};
										json!({
											"type": "erc721",
											"value": {
												"contract": format!("0x{:x}", contract),
												"token_id": format!("0x{:x}", token_id),
												"chain_id": format!("0x{:x}", chain_id)
											}
										})
									},
								};
								json!({
									"type": "external",
									"value": value,
								})
							},
						};

						(*map_proto).insert(String::from("owner"), owner);
					}

					if !params.metadata_keys.is_empty() {
						for metadata_key in params.metadata_keys.iter() {
							let metadata_key_index = <MetaKeys<T>>::get(metadata_key.clone());
							let metadata_value = if let Some(metadata_key_index) =
								metadata_key_index
							{
								let metadata_key_index = <Compact<u64>>::from(metadata_key_index);

								if let Some(data_hash) = map_metadata.get(&metadata_key_index) {
									Value::String(hex::encode(data_hash))
								} else {
									Value::Null
								}
							} else {
								Value::Null
							};

							if let Ok(key) = String::from_utf8(metadata_key.clone()) {
								(*map_proto).insert(key, metadata_value);
							}
						}
					}
				}
			}

			let result = json!(map).to_string();

			Ok(result.into_bytes())
		}
	}
}<|MERGE_RESOLUTION|>--- conflicted
+++ resolved
@@ -82,14 +82,7 @@
 	pub block: TBlockNumber,
 	/// **Hash** of patch data
 	pub data_hash: Hash256,
-<<<<<<< HEAD
 	/// **List of New Proto-Fragments** that was **used** to **create** the **patch** (INCDT)
-	pub references: Vec<Hash256>,
-}
-
-/// **Struct** of a **Proto-Fragment**
-=======
-	/// A patch can add references to other protos.
 	pub references: Vec<Hash256>,
 }
 
@@ -99,8 +92,7 @@
 	pub lifetime_tickets: u128,
 }
 
-/// Struct of a Proto-Fragment
->>>>>>> e90ff090
+/// **Struct** of a **Proto-Fragment**
 #[derive(Encode, Decode, Clone, scale_info::TypeInfo, Debug)]
 pub struct Proto<TAccountId, TBlockNumber> {
 	/// **Block Number** in which the **Proto-Fragment was minted in**
@@ -645,36 +637,21 @@
 			ensure!(<Protos<T>>::contains_key(&proto_hash), Error::<T>::ProtoNotFound);
 
 			// make sure user has enough FRAG
-<<<<<<< HEAD
-			let account =
-				<pallet_frag::EVMLinks<T>>::get(&who.clone()).ok_or(Error::<T>::NoFragLink)?;
-			let eth_lock =
-				<pallet_frag::EthLockedFrag<T>>::get(&account).ok_or(Error::<T>::NoFragLink)?; // Amount of FRAG locked by Ethereum Account `account`
-			let balance = eth_lock.amount
-				- <pallet_frag::FragUsage<T>>::get(&who.clone())
-					.ok_or_else(|| Error::<T>::NoFragLink)?; // Balance = Amount of FRAG locked - Amount of FRAG already staked
-=======
 			let account = <pallet_tickets::EVMLinks<T>>::get(&who.clone())
 				.ok_or_else(|| Error::<T>::NoFragLink)?;
 			let eth_lock = <pallet_tickets::EthLockedFrag<T>>::get(&account)
-				.ok_or_else(|| Error::<T>::NoFragLink)?;
+				.ok_or_else(|| Error::<T>::NoFragLink)?; // Amount of FRAG locked by Ethereum Account `account`
 			let balance = eth_lock.amount
 				- <pallet_tickets::FragUsage<T>>::get(&who.clone())
-					.ok_or_else(|| Error::<T>::NoFragLink)?;
->>>>>>> e90ff090
-			ensure!(balance >= amount, Error::<T>::InsufficientBalance);
+					.ok_or_else(|| Error::<T>::NoFragLink)?; // Balance = Amount of FRAG locked - Amount of FRAG already staked
+			ensure!(balance >= amount, Error::<T>::InsufficientBalance); 
 
 			let current_block_number = <frame_system::Pallet<T>>::block_number();
 
 			// ! from now we write...
 
-<<<<<<< HEAD
-			<pallet_frag::FragUsage<T>>::mutate(&who, |usage| { // Add `amount` to the FragUsage of `who` 
-				usage.as_mut().unwrap().saturating_add(amount); 
-=======
-			<pallet_tickets::FragUsage<T>>::mutate(&who, |usage| {
+			<pallet_tickets::FragUsage<T>>::mutate(&who, |usage| { // Add `amount` to the FragUsage of `who` 
 				usage.as_mut().unwrap().saturating_add(amount);
->>>>>>> e90ff090
 			});
 
 			// take record of the stake
@@ -712,13 +689,8 @@
 
 			// ! from now we write...
 
-<<<<<<< HEAD
-			<pallet_frag::FragUsage<T>>::mutate(&who, |usage| {
-				usage.as_mut().unwrap().saturating_sub(stake.0); // Reduce the Frag usage of `who` by `stak.0`
-=======
 			<pallet_tickets::FragUsage<T>>::mutate(&who, |usage| {
-				usage.as_mut().unwrap().saturating_sub(stake.0);
->>>>>>> e90ff090
+				usage.as_mut().unwrap().saturating_sub(stake.0); // Reduce the Frag usage of `who` by `stake.0`
 			});
 
 			// take record of the unstake
