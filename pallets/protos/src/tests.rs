#![cfg(test)]

use crate as pallet_protos;
use crate::{dummy_data::*, mock, mock::*, *};
use codec::Compact;
use frame_support::{assert_noop, assert_ok, dispatch::DispatchResult};
use std::collections::BTreeMap;
use upload_tests::upload;

use protos::categories::TextCategories;

mod upload_tests {
	use super::*;

	pub fn upload(
		signer: <Test as frame_system::Config>::AccountId,
		proto: &ProtoFragment,
	) -> DispatchResult {
		ProtosPallet::upload(
			RuntimeOrigin::signed(signer),
			proto.references.clone(),
			proto.category.clone(),
			proto.tags.clone(),
			proto.linked_asset.clone(),
			proto
				.include_cost
				.map(|cost| UsageLicense::Tickets(Compact::from(cost)))
				.unwrap_or(UsageLicense::Closed),
			proto.data.clone(),
		)
	}

	#[test]
	fn upload_should_work() {
		new_test_ext().execute_with(|| {
			let dd = DummyData::new();

			let block_number = System::block_number();

			let proto = dd.proto_fragment;

			assert_ok!(upload(dd.account_id, &proto));

			assert!(<Protos<Test>>::contains_key(proto.get_proto_hash()));

			let proto_struct = <Protos<Test>>::get(proto.get_proto_hash()).unwrap();

			let correct_proto_struct = Proto {
				block: block_number,
				patches: Vec::new(),
				license: proto
					.include_cost
					.map(|cost| UsageLicense::Tickets(Compact::from(cost)))
					.unwrap_or(UsageLicense::Closed),
				creator: dd.account_id,
				owner: ProtoOwner::User(dd.account_id),
				references: proto.references.clone(),
				category: proto.category.clone(),
				tags: Vec::new(), // proto.tags,
				metadata: BTreeMap::new(),
				accounts_info: AccountsInfo::default(),
			};

			// Ensure that this test case fails if a new field is ever added to the `Proto` struct
			match proto_struct {
				s if s == correct_proto_struct => (),
				_ => panic!("The correct `Proto` struct was not saved in the StorageMap `Protos`"),
			}

			assert!(<ProtosByCategory<Test>>::get(&proto.category)
				.unwrap()
				.contains(&proto.get_proto_hash()));
			assert!(<ProtosByOwner<Test>>::get(ProtoOwner::User(dd.account_id))
				.unwrap()
				.contains(&proto.get_proto_hash()));

			let event = <frame_system::Pallet<Test>>::events()
				.pop()
				.expect("Expected at least one EventRecord to be found")
				.event;
			assert_eq!(
				event,
				mock::RuntimeEvent::from(pallet_protos::Event::Uploaded {
					proto_hash: proto.get_proto_hash(),
					cid: proto.get_proto_cid()
				})
			);
		});
	}

	#[test]
	fn upload_should_not_work_if_proto_hash_exists() {
		new_test_ext().execute_with(|| {
			let dd = DummyData::new();
			let proto = dd.proto_fragment;
			assert_ok!(upload(dd.account_id, &proto));
			assert_noop!(upload(dd.account_id, &proto), Error::<Test>::ProtoExists);
		});
	}
}

mod patch_tests {
	use super::*;

	fn patch_(signer: <Test as frame_system::Config>::AccountId, patch: &Patch) -> DispatchResult {
		ProtosPallet::patch(
			RuntimeOrigin::signed(signer),
			patch.proto_fragment.clone().get_proto_hash(),
			patch.include_cost.map(|cost| UsageLicense::Tickets(Compact::from(cost))),
			patch.new_references.clone(),
			None, // TODO
			patch.new_data.clone(),
		)
	}

	#[test]
	fn patch_should_work() {
		new_test_ext().execute_with(|| {
			let dd = DummyData::new();

			let block_number = System::block_number();

			let patch = dd.patch;

			assert_ok!(upload(dd.account_id, &patch.proto_fragment));

			assert_ok!(patch_(dd.account_id, &patch));
			let proto_struct = <Protos<Test>>::get(patch.proto_fragment.get_proto_hash()).unwrap();
			assert_eq!(
				proto_struct.license,
				patch
					.include_cost
					.map(|cost| UsageLicense::Tickets(Compact::from(cost)))
					.unwrap_or(UsageLicense::Closed)
			);
			assert!(proto_struct.patches.contains(&ProtoPatch {
				block: block_number,
				data_hash: patch.get_data_hash(),
				references: patch.new_references.clone()
			}));

			let event = <frame_system::Pallet<Test>>::events()
				.pop()
				.expect("Expected at least one EventRecord to be found")
				.event;
			assert_eq!(
				event,
				mock::RuntimeEvent::from(pallet_protos::Event::Patched {
					proto_hash: patch.proto_fragment.get_proto_hash(),
					cid: patch.get_data_cid()
				})
			);
		});
	}

	#[test]
	fn patch_should_not_work_if_user_does_not_own_proto() {
		new_test_ext().execute_with(|| {
			let dd = DummyData::new();

			let patch = dd.patch;

			assert_ok!(upload(dd.account_id, &patch.proto_fragment));

			assert_noop!(patch_(dd.account_id_second, &patch), Error::<Test>::Unauthorized);
		});
	}

	#[test]
	fn patch_should_not_work_if_proto_not_found() {
		new_test_ext().execute_with(|| {
			let dd = DummyData::new();
			let patch = dd.patch;
			assert_noop!(patch_(dd.account_id, &patch), Error::<Test>::ProtoNotFound);
		});
	}
<<<<<<< HEAD

	// TODO
	#[test]
	#[ignore]
	fn patch_should_work_if_user_staked_enough() {
		new_test_ext().execute_with(|| {
			let dd = DummyData::new();

			let stake = dd.stake;

			assert_ok!(upload(dd.account_id, &stake.proto_fragment));

			assert_ok!(lock_(&stake.lock));
			assert_ok!(link_(&stake.lock.link));

			assert_ok!(stake_(
				stake.lock.link.clamor_account_id,
				&stake.proto_fragment,
				&stake.get_stake_amount(),
			));

			assert_ok!(upload(stake.lock.link.clamor_account_id, &dd.proto_fragment));

			let patch_with_refs = Patch {
				proto_fragment: dd.proto_fragment,
				include_cost: None,
				new_references: vec![stake.proto_fragment.get_proto_hash()],
				new_data: b"<insert anything here>".to_vec(),
			};

			assert_ok!(patch_(stake.lock.link.clamor_account_id, &patch_with_refs));
		});
	}

	// TODO
	#[test]
	#[ignore]
	fn patch_should_not_work_if_user_did_not_stake_enough() {
		new_test_ext().execute_with(|| {
			let dd = DummyData::new();

			let stake = dd.stake;

			assert_ok!(upload(dd.account_id, &stake.proto_fragment));

			assert_ok!(lock_(&stake.lock));
			assert_ok!(link_(&stake.lock.link));

			assert_ok!(stake_(
				stake.lock.link.clamor_account_id,
				&stake.proto_fragment,
				&(stake.get_stake_amount() - 1),
			));

			assert_ok!(upload(stake.lock.link.clamor_account_id, &dd.proto_fragment));

			let patch_with_refs = Patch {
				proto_fragment: dd.proto_fragment,
				include_cost: None,
				new_references: vec![stake.proto_fragment.get_proto_hash()],
				new_data: b"<insert anything here>".to_vec(),
			};

			assert_noop!(
				patch_(stake.lock.link.clamor_account_id, &patch_with_refs),
				Error::<Test>::NotEnoughTickets
			);
		});
	}

	#[test]
	fn patch_should_not_work_if_user_did_not_stake_() {
		new_test_ext().execute_with(|| {
			let dd = DummyData::new();

			let stake = dd.stake;

			assert_ok!(upload(dd.account_id, &stake.proto_fragment));

			assert_ok!(lock_(&stake.lock));
			assert_ok!(link_(&stake.lock.link));

			assert_ok!(upload(stake.lock.link.clamor_account_id, &dd.proto_fragment_second));

			let patch_with_refs = Patch {
				proto_fragment: dd.proto_fragment_second,
				include_cost: None,
				new_references: vec![stake.proto_fragment.get_proto_hash()],
				new_data: b"<insert anything here>".to_vec(),
			};

			assert_noop!(
				patch_(stake.lock.link.clamor_account_id, &patch_with_refs),
				Error::<Test>::CurationNotFound
			);
		});
	}

	#[test]
	#[ignore]
	fn patch_should_not_work_if_proto_is_detached() {
		todo!()
	}
=======
>>>>>>> de41d2a3
}

mod transfer_tests {
	use super::*;

	fn transfer(
		signer: <Test as frame_system::Config>::AccountId,
		proto: &ProtoFragment,
		new_owner: <Test as frame_system::Config>::AccountId,
	) -> DispatchResult {
		ProtosPallet::transfer(RuntimeOrigin::signed(signer), proto.get_proto_hash(), new_owner)
	}

	#[test]
	fn transfer_should_work() {
		new_test_ext().execute_with(|| {
			let dd = DummyData::new();

			let proto = dd.proto_fragment;

			assert_ok!(upload(dd.account_id, &proto));

			assert_ok!(transfer(dd.account_id, &proto, dd.account_id_second));

			assert_eq!(
				<Protos<Test>>::get(proto.get_proto_hash()).unwrap().owner,
				ProtoOwner::User(dd.account_id_second)
			);

			assert_eq!(
				<ProtosByOwner<Test>>::get(ProtoOwner::User(dd.account_id))
					.unwrap()
					.contains(&proto.get_proto_hash()),
				false
			);
			assert!(<ProtosByOwner<Test>>::get(ProtoOwner::User(dd.account_id_second))
				.unwrap()
				.contains(&proto.get_proto_hash()));

			let event = <frame_system::Pallet<Test>>::events()
				.pop()
				.expect("Expected at least one EventRecord to be found")
				.event;
			assert_eq!(
				event,
				mock::RuntimeEvent::from(pallet_protos::Event::Transferred {
					proto_hash: proto.get_proto_hash(),
					owner_id: dd.account_id_second
				})
			);
		});
	}

	#[test]
	fn transfer_should_not_work_if_user_does_not_own_proto() {
		new_test_ext().execute_with(|| {
			let dd = DummyData::new();

			let proto = dd.proto_fragment;

			assert_ok!(upload(dd.account_id, &proto));

			assert_noop!(
				transfer(dd.account_id_second, &proto, dd.account_id),
				Error::<Test>::Unauthorized
			);
		});
	}

	#[test]
	fn transfer_should_not_work_if_proto_not_found() {
		new_test_ext().execute_with(|| {
			let dd = DummyData::new();

			let proto = dd.proto_fragment;

			assert_noop!(
				transfer(dd.account_id, &proto, dd.account_id_second),
				Error::<Test>::ProtoNotFound
			);
		});
	}

	#[test]
	#[ignore]
	fn transfer_should_not_work_if_proto_is_detached() {
		todo!()
	}
}

mod set_metadata_tests {
	use super::*;

	pub fn set_metadata(
		signer: <Test as frame_system::Config>::AccountId,
		metadata: &Metadata,
	) -> DispatchResult {
		ProtosPallet::set_metadata(
			RuntimeOrigin::signed(signer),
			metadata.proto_fragment.get_proto_hash(),
			metadata.metadata_key.clone(),
			metadata.data.clone(),
		)
	}

	#[test]
	fn set_metadata_should_work() {
		new_test_ext().execute_with(|| {
			let key_count = <MetaKeysIndex<Test>>::try_get().unwrap_or_default(); // @sinkingsugar

			let dd = DummyData::new();

			let metadata = dd.metadata;

			assert_ok!(upload(dd.account_id, &metadata.proto_fragment));

			assert_ok!(set_metadata(dd.account_id, &metadata));

			let metadata_map =
				<Protos<Test>>::get(metadata.proto_fragment.get_proto_hash()).unwrap().metadata;
			let metadata_key_index = <MetaKeys<Test>>::get(&metadata.metadata_key).unwrap();
			assert_eq!(
				metadata_map[&<Compact<u64>>::from(metadata_key_index)],
				metadata.get_data_hash()
			);

			assert_eq!(<MetaKeysIndex<Test>>::get(), key_count + 1); // @sinkingsugar

			let event = <frame_system::Pallet<Test>>::events()
				.pop()
				.expect("Expected at least one EventRecord to be found")
				.event;
			assert_eq!(
				event,
				mock::RuntimeEvent::from(pallet_protos::Event::MetadataChanged {
					proto_hash: metadata.proto_fragment.get_proto_hash(),
					cid: metadata.metadata_key.clone()
				})
			);
		});
	}

	#[test]
	fn set_metadata_should_not_work_if_user_does_not_own_proto() {
		new_test_ext().execute_with(|| {
			let dd = DummyData::new();
			let metadata = dd.metadata;
			assert_ok!(upload(dd.account_id, &metadata.proto_fragment));
			assert_noop!(
				set_metadata(dd.account_id_second, &metadata),
				Error::<Test>::Unauthorized
			);
		});
	}

	#[test]
	fn set_metadata_should_not_work_if_proto_not_found() {
		new_test_ext().execute_with(|| {
			let dd = DummyData::new();
			let metadata = dd.metadata;
			assert_noop!(set_metadata(dd.account_id, &metadata), Error::<Test>::ProtoNotFound);
		});
	}

	#[test]
	#[ignore]
	fn set_metadata_should_not_work_if_proto_is_detached() {
		todo!()
	}
}

mod detach_tests {
	use super::*;

	pub fn detach_(
		signer: <Test as frame_system::Config>::AccountId,
		detach: &Detach,
	) -> DispatchResult {
		ProtosPallet::detach(
			RuntimeOrigin::signed(signer),
			detach.proto_fragment.get_proto_hash(),
			detach.target_chain,
			detach.target_account.clone()
		)
	}

	#[test]
	fn detach_should_work() {
		new_test_ext().execute_with(|| {
			let dd = DummyData::new();

			let detach = dd.detach;

			assert_ok!(upload(dd.account_id, &detach.proto_fragment));
			assert_ok!(detach_(dd.account_id, &detach));

			assert_eq!(
				pallet_detach::DetachRequests::<Test>::get(),
				vec![
					pallet_detach::DetachRequest {
						hash: pallet_detach::DetachHash::Proto(detach.proto_fragment.get_proto_hash()),
						target_chain: detach.target_chain,
						target_account: detach.target_account,
					},
				]
			);

		});
	}

	#[test]
	fn detach_should_not_work_if_user_does_not_own_the_proto() {
		new_test_ext().execute_with(|| {
			let dd = DummyData::new();

			let detach = dd.detach;

			assert_ok!(upload(dd.account_id, &detach.proto_fragment));
			assert_noop!(detach_(dd.account_id_second, &detach), Error::<Test>::Unauthorized);
		});
	}
	#[test]
	fn detach_should_not_work_if_the_proto_does_not_exist() {
		new_test_ext().execute_with(|| {
			let dd = DummyData::new();

			let detach = dd.detach;

			assert_noop!(detach_(dd.account_id, &detach), Error::<Test>::ProtoNotFound);
		});
	}

	#[test]
	fn detach_should_not_work_if_the_detach_request_already_exists() {
		new_test_ext().execute_with(|| {
			let dd = DummyData::new();

			let detach = dd.detach;

			assert_ok!(upload(dd.account_id, &detach.proto_fragment));
			assert_ok!(detach_(dd.account_id, &detach));
			assert_noop!(detach_(dd.account_id, &detach), Error::<Test>::DetachRequestAlreadyExists);
		});
	}

	// TODO
	#[test]
	#[ignore = "I have no idea how the enum `LinkedAssset` even works right now!"]
	fn detach_should_not_work_if_proto_is_owned_by_external_asset() {
		todo!("I have no idea how the enum `LinkedAssset` even works right now!");
	}

}

mod get_protos_tests {
	use super::*;
	use protos::categories::{ShardsFormat, ShardsScriptInfo};
	use upload_tests::upload;

	#[test]
	fn get_protos_should_not_work_if_owner_does_not_exist() {
		new_test_ext().execute_with(|| {
			// UPLOAD
			let dd = DummyData::new();
			let proto = dd.proto_fragment_third;
			let proto_text = dd.proto_fragment_second;

			assert_ok!(upload(dd.account_id, &proto));
			assert_ok!(upload(dd.account_id_second, &proto_text));

			// SEARCH
			let params = GetProtosParams {
				desc: true,
				from: 10u64,
				limit: 20u64,
				metadata_keys: Vec::new(),
				owner: Some(sp_core::ed25519::Public::from_raw([13u8; 32])), /* different from
				                                                              * account_id */
				return_owners: false,
				categories: vec![Categories::Trait(Some(twox_64(&proto.data)))],
				tags: Vec::new(),
				exclude_tags: Vec::new(),
				available: Some(true),
			};

			let result: Result<Vec<u8>, Vec<u8>> = ProtosPallet::get_protos(params);
			assert_eq!(result.err(), Some("Owner not found".as_bytes().to_vec()));
		});
	}

	#[test]
	fn get_protos_by_category_other_than_trait_should_work() {
		new_test_ext().execute_with(|| {
			// UPLOAD
			let dd = DummyData::new();
			let proto = dd.proto_fragment;
			let proto_trait = dd.proto_fragment_fourth;

			assert_ok!(upload(dd.account_id, &proto));
			assert_ok!(upload(dd.account_id, &proto_trait));

			// SEARCH
			let params = GetProtosParams {
				desc: true,
				from: 0,
				limit: 2,
				metadata_keys: Vec::new(),
				owner: Some(dd.account_id),
				return_owners: true,
				categories: vec![Categories::Text(TextCategories::Plain)],
				tags: Vec::new(),
				exclude_tags: Vec::new(),
				available: Some(true),
			};

			let result = ProtosPallet::get_protos(params).ok().unwrap();
			let result_string = std::str::from_utf8(&result).unwrap();

			let proto_hash = proto.get_proto_hash();
			let encoded = hex::encode(&proto_hash);

			let json_expected = json!({
				encoded: {
				"tickets": Some(proto.include_cost),
				"owner": {
					"type": "internal",
					"value": hex::encode(dd.account_id)
				},
			}})
				.to_string();

			assert_eq!(result_string, json_expected);
		});
	}

	#[test]
	fn get_protos_by_exactly_same_trait_should_work() {
		new_test_ext().execute_with(|| {
			// UPLOAD
			let dd = DummyData::new();
			let proto = dd.proto_fragment_third;

			assert_ok!(upload(dd.account_id, &proto));

			// SEARCH
			let params = GetProtosParams {
				desc: true,
				from: 0,
				limit: 2,
				metadata_keys: Vec::new(),
				owner: Some(dd.account_id),
				return_owners: true,
				categories: vec![Categories::Trait(Some(twox_64(&proto.data)))],
				tags: Vec::new(),
				exclude_tags: Vec::new(),
				available: Some(true),
			};

			let result = ProtosPallet::get_protos(params).ok().unwrap();
			let result_string = std::str::from_utf8(&result).unwrap();

			let proto_hash = proto.get_proto_hash();
			let encoded = hex::encode(&proto_hash);

			let json_expected = json!({
				encoded: {
				"tickets": Some(proto.include_cost),
				"owner": {
					"type": "internal",
					"value": hex::encode(dd.account_id)
				},
			}})
				.to_string();

			assert_eq!(result_string, json_expected);
		});
	}

	#[test]
	fn get_protos_by_trait_should_work() {
		new_test_ext().execute_with(|| {
			// UPLOAD
			let dd = DummyData::new();
			let proto = dd.proto_fragment_third;

			assert_ok!(upload(dd.account_id, &proto));

			// SEARCH
			// This is searching a Proto using the same Trait name.
			// Note that Trait description is different from the trait uploaded.
			let params = GetProtosParams {
				desc: true,
				from: 0,
				limit: 2,
				metadata_keys: Vec::new(),
				owner: Some(dd.account_id),
				return_owners: true,
				categories: vec![Categories::Trait(Some(twox_64(&proto.data)))],
				tags: Vec::new(),
				exclude_tags: Vec::new(),
				available: Some(true),
			};

			let result = ProtosPallet::get_protos(params).ok().unwrap();
			let result_string = std::str::from_utf8(&result).unwrap();

			let proto_hash = proto.get_proto_hash();
			let encoded = hex::encode(&proto_hash);

			let json_expected = json!({
				encoded: {
				"tickets": Some(proto.include_cost),
				"owner": {
					"type": "internal",
					"value": hex::encode(dd.account_id)
				},
			}})
				.to_string();

			assert_eq!(result_string, json_expected);
		});
	}

	#[test]
	fn get_protos_by_trait_name_with_multiple_protos_stored_should_work() {
		new_test_ext().execute_with(|| {
			// UPLOAD
			let dd = DummyData::new();
			// Two protos with different trait names
			let proto1 = dd.proto_fragment_third;
			let proto2 = dd.proto_fragment_fourth;

			assert_ok!(upload(dd.account_id, &proto1));
			assert_ok!(upload(dd.account_id, &proto2));

			// SEARCH
			let params = GetProtosParams {
				desc: true,
				from: 0,
				limit: 2,
				metadata_keys: Vec::new(),
				owner: None,
				return_owners: true,
				categories: vec![Categories::Trait(Some(twox_64(&proto2.data)))],
				tags: Vec::new(),
				exclude_tags: Vec::new(),
				available: Some(true),
			};

			let result = ProtosPallet::get_protos(params).ok().unwrap();
			let result_string = std::str::from_utf8(&result).unwrap();

			let proto_hash = proto2.get_proto_hash();
			let encoded = hex::encode(&proto_hash);

			let json_expected = json!({
				encoded: {
				"tickets": Some(proto2.include_cost),
				"owner": {
					"type": "internal",
					"value": hex::encode(dd.account_id)
				},
			}})
				.to_string();

			assert_eq!(result_string, json_expected);
		});
	}

	#[test]
	fn get_protos_searching_by_multiple_categories_same_owner_should_work() {
		new_test_ext().execute_with(|| {
			// UPLOAD
			let dd = DummyData::new();
			// Two protos with different trait names
			let proto1 = dd.proto_fragment_third;
			let proto_text = dd.proto_fragment_second;
			let proto_shard_script = dd.proto_shard_script;

			assert_ok!(upload(dd.account_id, &proto1));
			assert_ok!(upload(dd.account_id, &proto_text));
			assert_ok!(upload(dd.account_id, &proto_shard_script));

			// SEARCH
			let shard_script_num_1: [u8; 8] = [4u8; 8];
			let shard_script_num_2: [u8; 8] = [5u8; 8];
			let shard_script = ShardsScriptInfo {
				format: ShardsFormat::Edn,
				requiring: vec![shard_script_num_1],
				implementing: vec![shard_script_num_2],
			};
			let params = GetProtosParams {
				desc: true,
				from: 0,
				limit: 10,
				metadata_keys: Vec::new(),
				owner: None,
				return_owners: true,
				categories: vec![
					Categories::Trait(Some(twox_64(&proto1.data))),
					Categories::Shards(shard_script),
					Categories::Text(TextCategories::Plain),
				],
				tags: Vec::new(),
				exclude_tags: Vec::new(),
				available: Some(true),
			};

			let result = ProtosPallet::get_protos(params).ok().unwrap();
			let result_string = std::str::from_utf8(&result).unwrap();

			let proto_hash = proto1.get_proto_hash();
			let encoded = hex::encode(&proto_hash);

			let proto_hash_2 = proto_shard_script.get_proto_hash();
			let encoded2 = hex::encode(&proto_hash_2);

			let proto_hash_text = proto_text.get_proto_hash();
			let encoded3 = hex::encode(&proto_hash_text);

			let json_expected = json!({
				encoded: {
				"tickets": Some(proto1.include_cost),
				"owner": {
					"type": "internal",
					"value": hex::encode(dd.account_id)
				},
			}, encoded2: {
				"tickets": Some(proto_shard_script.include_cost),
				"owner": {
					"type": "internal",
					"value": hex::encode(dd.account_id)
				},
			}, encoded3: {
				"tickets": Some(proto_text.include_cost),
				"owner": {
					"type": "internal",
					"value": hex::encode(dd.account_id)
				},
			}})
				.to_string();

			assert_eq!(result_string, json_expected);
		});
	}

	#[test]
	fn get_protos_filter_shards_by_implementing_requiring() {
		new_test_ext().execute_with(|| {
			// UPLOAD
			let dd = DummyData::new();
			// Two protos with different trait names
			let proto_shard_script = dd.proto_shard_script;
			let proto_shard_script_3 = dd.proto_shard_script_3;
			let proto_shard_script_binary = dd.proto_shard_script_4;

			assert_ok!(upload(dd.account_id, &proto_shard_script));
			assert_ok!(upload(dd.account_id, &proto_shard_script_3));
			// This below has the same implementing and requiring of script_3, but different format (Binary)
			assert_ok!(upload(dd.account_id, &proto_shard_script_binary));

			// SEARCH
			let shard_script_num_4: [u8; 8] = [1u8; 8];
			let shard_script_num_5: [u8; 8] = [7u8; 8];
			let shard_script = ShardsScriptInfo {
				format: ShardsFormat::Edn,
				requiring: vec![shard_script_num_4],
				implementing: vec![shard_script_num_5],
			};
			let params = GetProtosParams {
				desc: true,
				from: 0,
				limit: 10,
				metadata_keys: Vec::new(),
				owner: None,
				return_owners: true,
				categories: vec![Categories::Shards(shard_script)],
				tags: Vec::new(),
				exclude_tags: Vec::new(),
				available: Some(true),
			};

			let result = ProtosPallet::get_protos(params).ok().unwrap();
			let result_string = std::str::from_utf8(&result).unwrap();

			let proto_hash = proto_shard_script_3.get_proto_hash();
			let encoded2 = hex::encode(&proto_hash);

			let json_expected = json!({
				encoded2: {
				"tickets": Some(proto_shard_script_3.include_cost),
				"owner": {
					"type": "internal",
					"value": hex::encode(dd.account_id)
				},
			}})
				.to_string();

			assert_eq!(result_string, json_expected);
		});
	}

	#[test]
	fn get_protos_searching_by_multiple_categories_different_owner_should_work() {
		new_test_ext().execute_with(|| {
			// UPLOAD
			let dd = DummyData::new();
			// Two protos with different trait names
			let proto1 = dd.proto_fragment_third;
			let proto_text = dd.proto_fragment_second;
			let proto_shard_script = dd.proto_shard_script;

			assert_ok!(upload(dd.account_id, &proto1));
			assert_ok!(upload(dd.account_id_second, &proto_text));
			assert_ok!(upload(dd.account_id, &proto_shard_script));

			// SEARCH
			let shard_script_num_1: [u8; 8] = [4u8; 8];
			let shard_script_num_2: [u8; 8] = [5u8; 8];
			let shard_script = ShardsScriptInfo {
				format: ShardsFormat::Edn,
				requiring: vec![shard_script_num_1],
				implementing: vec![shard_script_num_2],
			};
			let params = GetProtosParams {
				desc: true,
				from: 0,
				limit: 10,
				metadata_keys: Vec::new(),
				owner: None,
				return_owners: true,
				categories: vec![
					Categories::Trait(Some(twox_64(&proto1.data))),
					Categories::Shards(shard_script),
					Categories::Text(TextCategories::Plain),
				],
				tags: Vec::new(),
				exclude_tags: Vec::new(),
				available: Some(true),
			};

			let result = ProtosPallet::get_protos(params).ok().unwrap();
			let result_string = std::str::from_utf8(&result).unwrap();

			let proto_hash = proto1.get_proto_hash();
			let encoded = hex::encode(&proto_hash);

			let proto_hash_2 = proto_shard_script.get_proto_hash();
			let encoded2 = hex::encode(&proto_hash_2);

			let proto_hash_text = proto_text.get_proto_hash();
			let encoded3 = hex::encode(&proto_hash_text);

			let json_expected = json!({
				encoded: {
				"tickets": Some(proto1.include_cost),
				"owner": {
					"type": "internal",
					"value": hex::encode(dd.account_id)
				},
			}, encoded2: {
				"tickets": Some(proto_shard_script.include_cost),
				"owner": {
					"type": "internal",
					"value": hex::encode(dd.account_id)
				},
			}, encoded3: {
				"tickets": Some(proto_text.include_cost),
				"owner": {
					"type": "internal",
					"value": hex::encode(dd.account_id_second)
				},
			}})
				.to_string();

			assert_eq!(result_string, json_expected);
		});
	}

	#[test]
	fn get_protos_by_trait_should_return_two_protos() {
		new_test_ext().execute_with(|| {
			// UPLOAD
			let dd = DummyData::new();
			let proto = dd.proto_fragment_fourth;
			let proto2 = dd.proto_fragment_fifth;
			// Upload twice the same Proto
			assert_ok!(upload(dd.account_id, &proto));
			assert_ok!(upload(dd.account_id, &proto2));

			// SEARCH
			let params = GetProtosParams {
				desc: true,
				from: 0,
				limit: 2,
				metadata_keys: Vec::new(),
				owner: None,
				return_owners: true,
				categories: vec![
					Categories::Trait(Some(twox_64(&proto.data))),
					Categories::Trait(Some(twox_64(&proto2.data))),
				],
				tags: Vec::new(),
				exclude_tags: Vec::new(),
				available: Some(true),
			};

			let result = ProtosPallet::get_protos(params).ok().unwrap();
			let result_string = std::str::from_utf8(&result).unwrap();

			let proto_hash = proto.get_proto_hash();
			let encoded = hex::encode(&proto_hash);
			let proto2_hash = proto2.get_proto_hash();
			let encoded2 = hex::encode(&proto2_hash);

			let json_expected = json!({
				encoded: {
				"tickets": Some(proto.include_cost),
				"owner": {
					"type": "internal",
					"value": hex::encode(dd.account_id)
				}}, encoded2: {
					"tickets": Some(proto2.include_cost),
					"owner": {
						"type": "internal",
						"value": hex::encode(dd.account_id)
					},
			}})
				.to_string();

			assert_eq!(result_string, json_expected);
		});
	}

	#[test]
	fn get_protos_by_shards_script_should_work() {
		new_test_ext().execute_with(|| {
			// UPLOAD
			let dd = DummyData::new();
			// Two protos with different trait names
			let proto1 = dd.proto_fragment_third;
			let proto_shard_script = dd.proto_shard_script;

			assert_ok!(upload(dd.account_id, &proto1));
			assert_ok!(upload(dd.account_id, &proto_shard_script));

			// SEARCH
			let shard_script_num_1: [u8; 8] = [4u8; 8];
			let shard_script_num_2: [u8; 8] = [5u8; 8];
			let shard_script = ShardsScriptInfo {
				format: ShardsFormat::Edn,
				requiring: vec![shard_script_num_1],
				implementing: vec![shard_script_num_2],
			};
			let params = GetProtosParams {
				desc: true,
				from: 0,
				limit: 2,
				metadata_keys: Vec::new(),
				owner: None,
				return_owners: true,
				categories: vec![Categories::Shards(shard_script)],
				tags: Vec::new(),
				exclude_tags: Vec::new(),
				available: Some(true),
			};

			let result = ProtosPallet::get_protos(params).ok().unwrap();
			let result_string = std::str::from_utf8(&result).unwrap();

			let proto_hash = proto_shard_script.get_proto_hash();
			let encoded = hex::encode(&proto_hash);

			let json_expected = json!({
				encoded: {
				"tickets": Some(proto_shard_script.include_cost),
				"owner": {
					"type": "internal",
					"value": hex::encode(dd.account_id)
				},
			}})
				.to_string();

			assert_eq!(result_string, json_expected);
		});
	}

	#[test]
	fn get_protos_by_shards_finds_nothing() {
		new_test_ext().execute_with(|| {
			// UPLOAD
			let dd = DummyData::new();
			// Two protos with different trait names
			let proto1 = dd.proto_fragment_third;
			let proto_shard_script = dd.proto_shard_script;

			assert_ok!(upload(dd.account_id, &proto1));
			assert_ok!(upload(dd.account_id, &proto_shard_script));

			// SEARCH
			let shard_script_num_1: [u8; 8] = [99u8; 8];
			let shard_script_num_2: [u8; 8] = [99u8; 8];
			let shard_script = ShardsScriptInfo {
				format: ShardsFormat::Edn,
				requiring: vec![shard_script_num_1],
				implementing: vec![shard_script_num_2],
			};
			let params = GetProtosParams {
				desc: true,
				from: 0,
				limit: 2,
				metadata_keys: Vec::new(),
				owner: None,
				return_owners: true,
				categories: vec![Categories::Shards(shard_script)],
				tags: Vec::new(),
				exclude_tags: Vec::new(),
				available: Some(true),
			};

			let result = ProtosPallet::get_protos(params).ok().unwrap();
			let result_string = std::str::from_utf8(&result).unwrap();

			let json_expected = json!({}).to_string();

			assert_eq!(result_string, json_expected);
		});
	}

	#[test]
	fn get_protos_by_partial_implementing_shards_script_should_work() {
		new_test_ext().execute_with(|| {
			// UPLOAD
			let dd = DummyData::new();
			let proto1 = dd.proto_fragment_third;
			let proto_shard_script = dd.proto_shard_script_2;

			assert_ok!(upload(dd.account_id, &proto1));
			assert_ok!(upload(dd.account_id, &proto_shard_script));

			// SEARCH
			let shard_script_num_1: [u8; 8] = [0u8; 8];
			let shard_script_num_2: [u8; 8] = [5u8; 8];
			let shard_script = ShardsScriptInfo {
				format: ShardsFormat::Edn,
				requiring: vec![shard_script_num_1],
				implementing: vec![shard_script_num_2],
			};
			let params = GetProtosParams {
				desc: true,
				from: 0,
				limit: 2,
				metadata_keys: Vec::new(),
				owner: None,
				return_owners: true,
				categories: vec![Categories::Shards(shard_script)],
				tags: Vec::new(),
				exclude_tags: Vec::new(),
				available: Some(true),
			};

			let result = ProtosPallet::get_protos(params).ok().unwrap();
			let result_string = std::str::from_utf8(&result).unwrap();

			let proto_hash = proto_shard_script.get_proto_hash();
			let encoded = hex::encode(&proto_hash);

			let json_expected = json!({
				encoded: {
				"tickets": Some(proto_shard_script.include_cost),
				"owner": {
					"type": "internal",
					"value": hex::encode(dd.account_id)
				},
			}})
				.to_string();

			assert_eq!(result_string, json_expected);
		});
	}

	#[test]
	fn get_protos_by_generic_format() {
		new_test_ext().execute_with(|| {
			// UPLOAD
			let dd = DummyData::new();
			let proto_shard_script = dd.proto_shard_script_2;

			assert_ok!(upload(dd.account_id, &proto_shard_script));

			// SEARCH
			let shard_script_num_1: [u8; 8] = [0u8; 8];
			let shard_script_num_2: [u8; 8] = [0u8; 8];
			let shard_script = ShardsScriptInfo {
				format: ShardsFormat::Edn,
				requiring: vec![shard_script_num_1],
				implementing: vec![shard_script_num_2],
			};
			let params = GetProtosParams {
				desc: true,
				from: 0,
				limit: 2,
				metadata_keys: Vec::new(),
				owner: None,
				return_owners: true,
				categories: vec![Categories::Shards(shard_script)],
				tags: Vec::new(),
				exclude_tags: Vec::new(),
				available: Some(true),
			};

			let result = ProtosPallet::get_protos(params).ok().unwrap();
			let result_string = std::str::from_utf8(&result).unwrap();

			let proto_hash = proto_shard_script.get_proto_hash();
			let encoded = hex::encode(&proto_hash);

			let json_expected = json!({
				encoded: {
				"tickets": Some(proto_shard_script.include_cost),
				"owner": {
					"type": "internal",
					"value": hex::encode(dd.account_id)
				},
			}})
				.to_string();

			assert_eq!(result_string, json_expected);
		});
	}

	#[test]
	fn get_protos_should_exclude_tags() {
		new_test_ext().execute_with(|| {
			let dd = DummyData::new();
			let mut proto = dd.proto_fragment;
			let mut proto_second = dd.proto_fragment_second;

			proto.tags = vec![b"2D".to_vec()];
			proto_second.tags = vec![b"NSFW".to_vec()];

			assert_ok!(upload(dd.account_id, &proto));
			assert_ok!(upload(dd.account_id, &proto_second));

			assert_eq!(
				serde_json::from_slice::<Value>(
					&ProtosPallet::get_protos(GetProtosParams {
						limit: u64::MAX,
						..Default::default()
					})
						.unwrap()
				)
					.unwrap(),
				json!({
					hex::encode(proto.get_proto_hash()): {},
					hex::encode(proto_second.get_proto_hash()): {},
				})
			);

			assert_eq!(
				serde_json::from_slice::<Value>(
					&ProtosPallet::get_protos(GetProtosParams {
						limit: u64::MAX,
						exclude_tags: proto_second.tags, // exclude tags!
						..Default::default()
					})
						.unwrap()
				)
					.unwrap(),
				json!({
					hex::encode(proto.get_proto_hash()): {},
				})
			);
		});
	}
}

mod get_genealogy_tests {
	use super::*;
	use set_metadata_tests::set_metadata;

	#[test]
	fn get_genealogy_should_work_when_get_ancestors_is_true() {
		new_test_ext().execute_with(|| {
			let dd = DummyData::new();

			let proto = dd.proto_fragment;
			assert_ok!(upload(dd.account_id, &proto));

			let mut proto_second = dd.proto_fragment_second;
			proto_second.references = vec![proto.get_proto_hash()];
			assert_ok!(upload(dd.account_id, &proto_second));

			let mut proto_third = dd.proto_fragment_third;
			proto_third.references = vec![proto_second.get_proto_hash()];
			assert_ok!(upload(dd.account_id, &proto_third));

			assert_eq!(
				serde_json::from_slice::<Value>(
					&ProtosPallet::get_genealogy(GetGenealogyParams {
						proto_hash: hex::encode(proto_third.get_proto_hash()).into_bytes(),
						get_ancestors: true,
					})
						.unwrap()
				)
					.unwrap(),
				json!({
					hex::encode(proto_third.get_proto_hash()): [
						hex::encode(proto_second.get_proto_hash())
					],
					hex::encode(proto_second.get_proto_hash()): [
						hex::encode(proto.get_proto_hash())
					],
					hex::encode(proto.get_proto_hash()): [],
				})
			);
		});
	}

	#[test]
	fn get_genealogy_should_work_when_get_ancestors_is_false() {
		new_test_ext().execute_with(|| {
			let dd = DummyData::new();

			let proto = dd.proto_fragment;
			assert_ok!(upload(dd.account_id, &proto));

			let mut proto_second = dd.proto_fragment_second;
			proto_second.references = vec![proto.get_proto_hash()];
			assert_ok!(upload(dd.account_id, &proto_second));

			let mut proto_third = dd.proto_fragment_third;
			proto_third.references = vec![proto_second.get_proto_hash()];
			assert_ok!(upload(dd.account_id, &proto_third));

			assert_eq!(
				serde_json::from_slice::<Value>(
					&ProtosPallet::get_genealogy(GetGenealogyParams {
						proto_hash: hex::encode(proto.get_proto_hash()).into_bytes(),
						get_ancestors: false,
					})
						.unwrap()
				)
					.unwrap(),
				json!({
					hex::encode(proto.get_proto_hash()): [
						hex::encode(proto_second.get_proto_hash())
					],
					hex::encode(proto_second.get_proto_hash()): [
						hex::encode(proto_third.get_proto_hash())
					],
					hex::encode(proto_third.get_proto_hash()): [],
				})
			);
		});
	}

	#[test]
	fn set_metadata_should_not_work_if_user_does_not_own_proto() {
		new_test_ext().execute_with(|| {
			let dd = DummyData::new();
			let metadata = dd.metadata;
			assert_ok!(upload(dd.account_id, &metadata.proto_fragment));
			assert_noop!(
				set_metadata(dd.account_id_second, &metadata),
				Error::<Test>::Unauthorized
			);
		});
	}

	#[test]
	fn set_metadata_should_not_work_if_proto_not_found() {
		new_test_ext().execute_with(|| {
			let dd = DummyData::new();
			let metadata = dd.metadata;
			assert_noop!(set_metadata(dd.account_id, &metadata), Error::<Test>::ProtoNotFound);
		});
	}
}

mod ban_tests {

	use super::*;

	pub fn ban(proto: &ProtoFragment) -> DispatchResult {
		ProtosPallet::ban(RuntimeOrigin::root(), proto.get_proto_hash())
	}

	#[test]
	fn ban_should_work() {
		new_test_ext().execute_with(|| {
			let dd = DummyData::new();
			let proto = dd.proto_fragment;
			assert_ok!(upload(dd.account_id, &proto));
			assert_ok!(ban(&proto));
			assert!(!<ProtosByCategory<Test>>::get(&proto.category)
				.unwrap_or_default()
				.contains(&proto.get_proto_hash()));
			assert!(!<ProtosByOwner<Test>>::get(ProtoOwner::User(dd.account_id))
				.unwrap_or_default()
				.contains(&proto.get_proto_hash()));
		});
	}

	#[test]
	fn ban_should_not_work_if_proto_does_not_exist() {
		new_test_ext().execute_with(|| {
			let dd = DummyData::new();
			let proto = dd.proto_fragment;
			assert_noop!(ban(&proto), Error::<Test>::ProtoNotFound);
		});
	}

	#[test]
	fn ban_should_not_work_if_caller_is_not_root() {
		new_test_ext().execute_with(|| {
			let dd = DummyData::new();
			let proto = dd.proto_fragment;
			assert_ok!(upload(dd.account_id, &proto));
			assert_noop!(
				ProtosPallet::ban(RuntimeOrigin::signed(dd.account_id), proto.get_proto_hash()),
				sp_runtime::DispatchError::BadOrigin
			);
		});
	}
}<|MERGE_RESOLUTION|>--- conflicted
+++ resolved
@@ -174,7 +174,6 @@
 			assert_noop!(patch_(dd.account_id, &patch), Error::<Test>::ProtoNotFound);
 		});
 	}
-<<<<<<< HEAD
 
 	// TODO
 	#[test]
@@ -278,8 +277,6 @@
 	fn patch_should_not_work_if_proto_is_detached() {
 		todo!()
 	}
-=======
->>>>>>> de41d2a3
 }
 
 mod transfer_tests {
