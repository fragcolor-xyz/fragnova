use crate as pallet_accounts;
use crate::*;

use frame_support::{
	parameter_types,
	traits::{ConstU128, ConstU32, ConstU64},
};

use parking_lot::RwLock;

use sp_core::{
	ed25519::Signature,
	offchain::{
		testing::{self, OffchainState, PoolState},
		OffchainDbExt, OffchainWorkerExt, TransactionPoolExt,
	},
	H256,
};

use sp_keystore::{testing::KeyStore, KeystoreExt, SyncCryptoStore};

use frame_support::traits::GenesisBuild;
use sp_core::ed25519::Public;
use sp_io::TestExternalities;
use std::sync::Arc;

use sp_runtime::{
	testing::{Header, TestXt},
	traits::{BlakeTwo256, Extrinsic as ExtrinsicT, IdentifyAccount, IdentityLookup, Verify},
	RuntimeAppPublic,
};

type UncheckedExtrinsic = frame_system::mocking::MockUncheckedExtrinsic<Test>;
type Block = frame_system::mocking::MockBlock<Test>;

/// Balance of an account.
pub type Balance = u128;

pub const MILLICENTS: Balance = 1_000_000_000;
pub const CENTS: Balance = 1_000 * MILLICENTS; // assume this is worth about a cent.
pub const DOLLARS: Balance = 100 * CENTS;

// Configure a mock runtime to test the pallet.
frame_support::construct_runtime!(
	pub enum Test where
		Block = Block,
		NodeBlock = Block,
		UncheckedExtrinsic = UncheckedExtrinsic,
	{
		System: frame_system::{Pallet, Call, Config, Storage, Event<T>},
		Accounts: pallet_accounts::{Pallet, Call, Storage, Event<T>, ValidateUnsigned},
		Balances: pallet_balances::{Pallet, Call, Storage, Config<T>, Event<T>},
		Assets: pallet_assets::{Pallet, Call, Storage, Event<T>},
		Proxy: pallet_proxy::{Pallet, Call, Storage, Event<T>},
		Timestamp: pallet_timestamp::{Pallet, Call, Storage, Inherent},
	}
);

parameter_types! {
	pub const BlockHashCount: u64 = 250;
	pub const SS58Prefix: u8 = 42;
	pub StorageBytesMultiplier: u64 = 10;
	pub const IsTransferable: bool = false;
}
impl frame_system::Config for Test {
	type BaseCallFilter = frame_support::traits::Everything;
	type BlockWeights = ();
	type BlockLength = ();
	type DbWeight = ();
	type RuntimeOrigin = RuntimeOrigin;
	type RuntimeCall = RuntimeCall;
	type Index = u64;
	type BlockNumber = u64;
	type Hash = H256;
	type Hashing = BlakeTwo256;
	type AccountId = sp_core::ed25519::Public;
	type Lookup = IdentityLookup<Self::AccountId>;
	type Header = Header;
	type RuntimeEvent = RuntimeEvent;
	type BlockHashCount = BlockHashCount;
	type Version = ();
	type PalletInfo = PalletInfo;
	type AccountData = pallet_balances::AccountData<u128>;
	type OnNewAccount = ();
	type OnKilledAccount = ();
	type SystemWeightInfo = ();
	type SS58Prefix = SS58Prefix;
	type OnSetCode = ();
	type MaxConsumers = ConstU32<2>;
}

pub type Extrinsic = TestXt<RuntimeCall, ()>;
type AccountId = <<Signature as Verify>::Signer as IdentifyAccount>::AccountId;

impl frame_system::offchain::SigningTypes for Test {
	type Public = <Signature as Verify>::Signer;
	type Signature = Signature; // The RHS is `sp_core::ed25519::Signature` (which you also find at the top as an import)
}

impl<LocalCall> frame_system::offchain::SendTransactionTypes<LocalCall> for Test
where
	RuntimeCall: From<LocalCall>,
{
	type OverarchingCall = RuntimeCall;
	type Extrinsic = Extrinsic;
}

impl<LocalCall> frame_system::offchain::CreateSignedTransaction<LocalCall> for Test
where
	RuntimeCall: From<LocalCall>,
{
	fn create_transaction<C: frame_system::offchain::AppCrypto<Self::Public, Self::Signature>>(
		call: RuntimeCall,
		_public: <Signature as Verify>::Signer,
		_account: AccountId,
		nonce: u64,
	) -> Option<(RuntimeCall, <Extrinsic as ExtrinsicT>::SignaturePayload)> {
		Some((call, (nonce, ())))
	}
}

impl pallet_randomness_collective_flip::Config for Test {}

impl pallet_balances::Config for Test {
	type Balance = Balance;
	type DustRemoval = ();
	type RuntimeEvent = RuntimeEvent;
	/// The minimum amount required to keep an account open.
	type ExistentialDeposit = ConstU128<500>;
	type AccountStore = System;
	type WeightInfo = ();
	type MaxLocks = ();
	type MaxReserves = ();
	type ReserveIdentifier = [u8; 8];
	type IsTransferable = IsTransferable;
}

parameter_types! {
	pub const AssetDeposit: Balance = 100 * DOLLARS;
	pub const ApprovalDeposit: Balance = 1 * DOLLARS;
	pub const StringLimit: u32 = 50;
	pub const MetadataDepositBase: Balance = 10 * DOLLARS;
	pub const MetadataDepositPerByte: Balance = 1 * DOLLARS;
}
impl pallet_assets::Config for Test {
	type RuntimeEvent = RuntimeEvent;
	type Balance = Balance;
	type AssetId = u64;
	type Currency = Balances;
	type ForceOrigin = frame_system::EnsureRoot<AccountId>;
	type AssetDeposit = AssetDeposit;
	type AssetAccountDeposit = ConstU128<DOLLARS>;
	type MetadataDepositBase = MetadataDepositBase;
	type MetadataDepositPerByte = MetadataDepositPerByte;
	type ApprovalDeposit = ApprovalDeposit;
	type StringLimit = StringLimit;
	type Freezer = ();
	type WeightInfo = ();
	type Extra = ();
}

impl pallet_accounts::EthFragContract for Test {
	fn get_partner_contracts() -> Vec<String> {
		vec![String::from("0xBADF00D")]
	}
}

<<<<<<< HEAD
parameter_types! {
	pub const TicketsAssetId: u64 = 1337;
}

impl Config for Test {
	type Event = Event;
=======
impl pallet_accounts::Config for Test {
	type RuntimeEvent = RuntimeEvent;
>>>>>>> 6b6af538
	type WeightInfo = ();
	type EthChainId = ConstU64<5>; // goerli
	type EthConfirmations = ConstU64<1>;
	type EthFragContract = Test;
	type Threshold = ConstU64<1>;
	type AuthorityId = pallet_accounts::crypto::FragAuthId;
	type TicketsAssetId = TicketsAssetId;
	type InitialPercentageTickets = ConstU128<80>;
	type InitialPercentageNova = ConstU128<20>;
	type USDEquivalentAmount = ConstU128<100>;
}

impl pallet_proxy::Config for Test {
	type RuntimeEvent = RuntimeEvent;
	type RuntimeCall = RuntimeCall;
	type Currency = Balances;
	type ProxyType = ();
	type ProxyDepositBase = ConstU128<1>;
	type ProxyDepositFactor = ConstU128<1>;
	type MaxProxies = ConstU32<4>;
	type WeightInfo = ();
	type MaxPending = ConstU32<2>;
	type CallHasher = BlakeTwo256;
	type AnnouncementDepositBase = ConstU128<1>;
	type AnnouncementDepositFactor = ConstU128<1>;
}

impl pallet_timestamp::Config for Test {
	/// A timestamp: milliseconds since the unix epoch.
	type Moment = u64;
	type OnTimestampSet = ();
	type MinimumPeriod = ();
	type WeightInfo = ();
}

fn create_public_key(keystore: &KeyStore) -> Public {
	const PHRASE: &str =
		"news slush supreme milk chapter athlete soap sausage put clutch what kitten";
	SyncCryptoStore::ed25519_generate_new(
		keystore,
		<crate::crypto::Public as RuntimeAppPublic>::ID,
		Some(&format!("{}", PHRASE)),
	)
	.unwrap();
	keystore.ed25519_public_keys(crate::crypto::Public::ID).get(0).unwrap().clone()
}

pub fn new_test_ext_with_nova() -> sp_io::TestExternalities {
	let mut t = frame_system::GenesisConfig::default().build_storage::<Test>().unwrap();

	let keystore = KeyStore::new();
	let ed25519_public_key = create_public_key(&keystore);
	let config: pallet_assets::GenesisConfig<Test> = pallet_assets::GenesisConfig {
		assets: vec![(1337, ed25519_public_key, true, 1, false)], // Genesis assets: id, owner, is_sufficient, min_balance, is_tradeable
		metadata: vec![(1337, Vec::from("Fragnova Network Tickets"), Vec::from("TICKET"), 0)], // Genesis metadata: id, name, symbol, decimals
		accounts: vec![], // Genesis accounts: id, account_id, balance
	};

	config.assimilate_storage(&mut t).unwrap();
	let mut ext: TestExternalities = t.into();
	ext.execute_with(|| System::set_block_number(1)); // if we don't execute this line, Events are not emitted from extrinsics (I don't know why this is the case though)
	ext
}

pub fn new_test_ext() -> sp_io::TestExternalities {
	let t = frame_system::GenesisConfig::default().build_storage::<Test>().unwrap();

	let mut ext = sp_io::TestExternalities::new(t);

	ext.execute_with(|| System::set_block_number(1)); // if we don't execute this line, Events are not emitted from extrinsics (I don't know why this is the case though)
	ext
}

pub fn new_test_ext_with_ocw() -> (
	sp_io::TestExternalities,
	Arc<RwLock<PoolState>>,
	Arc<RwLock<OffchainState>>,
	sp_core::ed25519::Public,
) {
	let (offchain, offchain_state) = testing::TestOffchainExt::new();
	let (pool, pool_state) = testing::TestTransactionPoolExt::new();

	let keystore = KeyStore::new();
	let ed25519_public_key = create_public_key(&keystore);

	let mut t = sp_io::TestExternalities::default();
	t.register_extension(OffchainDbExt::new(offchain.clone()));
	t.register_extension(OffchainWorkerExt::new(offchain));
	t.register_extension(TransactionPoolExt::new(pool));
	t.register_extension(KeystoreExt(Arc::new(keystore)));

	// Karan Da Kiya Hua

	t.execute_with(|| System::set_block_number(1)); // if we don't execute this line, Events are not emitted from extrinsics (I don't know why this is the case though)

	(t, pool_state, offchain_state, ed25519_public_key) // copied from https://github.com/JoshOrndorff/recipes/blob/master/pallets/ocw-demo/src/tests.rs
}<|MERGE_RESOLUTION|>--- conflicted
+++ resolved
@@ -165,17 +165,12 @@
 	}
 }
 
-<<<<<<< HEAD
 parameter_types! {
 	pub const TicketsAssetId: u64 = 1337;
 }
 
-impl Config for Test {
-	type Event = Event;
-=======
 impl pallet_accounts::Config for Test {
 	type RuntimeEvent = RuntimeEvent;
->>>>>>> 6b6af538
 	type WeightInfo = ();
 	type EthChainId = ConstU64<5>; // goerli
 	type EthConfirmations = ConstU64<1>;
