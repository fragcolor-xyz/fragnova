#![cfg_attr(not(feature = "std"), no_std)]

#[cfg(test)]
mod mock;

#[cfg(test)]
mod tests;

#[cfg(feature = "runtime-benchmarks")]
mod benchmarking;

mod weights;
use codec::{Compact, Decode, Encode};
pub use pallet::*;
#[cfg(feature = "std")]
use serde::{Deserialize, Serialize};
use sp_core::{ecdsa, H160, U256};
use sp_io::{crypto as Crypto, hashing::blake2_256, transaction_index};
use sp_std::{
	collections::{btree_map::BTreeMap, btree_set::BTreeSet},
	vec,
	vec::Vec,
};
pub use weights::WeightInfo;

use sp_chainblocks::Hash256;

use frame_support::PalletId;
const PROTOS_PALLET_ID: PalletId = PalletId(*b"protos__");

/// Types of tags that can be attached to a Proto-Fragment to describe it (e.g Code, Audio, Video etc.)
#[derive(Encode, Decode, Copy, Clone, PartialEq, Debug, Eq, scale_info::TypeInfo)]
#[cfg_attr(feature = "std", derive(Serialize, Deserialize))]
pub enum Tags {
	Code,
	Audio,
	Image,
}


/// ¿
#[derive(Encode, Decode, Clone, PartialEq, Debug, Eq, scale_info::TypeInfo)]
pub enum LinkSource {
	// Generally we just store this data, we don't verify it as we assume auth service did it.
	// (Link signature, Linked block number, EIP155 Chain ID)
	Evm(ecdsa::Signature, u64, U256),
}

/// Types of Assets that are linked to a Proto-Fragment (e.g an ERC-721 Contract etc.)
#[derive(Encode, Decode, Clone, PartialEq, Debug, Eq, scale_info::TypeInfo)]
pub enum LinkedAsset {
	// Ethereum (ERC721 Contract address, Token ID, Link source)
	Erc721(H160, U256, LinkSource),
}

/// Types of Proto-Fragment Owner
#[derive(Encode, Decode, Clone, PartialEq, Debug, Eq, scale_info::TypeInfo)]
pub enum ProtoOwner<TAccountId> {
	// A regular account on this chain
	User(TAccountId),
	// An external asset not on this chain
	ExternalAsset(LinkedAsset),
}

/// Struct that represents the digital signature (and other important information) given by the off-chain validator
#[derive(Encode, Decode, Clone, PartialEq, Debug, Eq, scale_info::TypeInfo)]
pub struct AuthData {
	pub signature: ecdsa::Signature,
	pub block: u32,
}

/// Struct of a Proto-Fragment
#[derive(Encode, Decode, Clone, scale_info::TypeInfo, Debug)]
pub struct Proto<TAccountId, TBlockNumber> {
	/// Block number this proto was included in
	pub block: TBlockNumber,
	/// Plain hash of indexed data.
	pub patches: Vec<Hash256>,
	/// Include price of the proto.
	/// If None, this proto can't be included into other protos
	pub include_cost: Option<Compact<u128>>,
	/// The original creator of the proto.
	pub creator: TAccountId,
	/// The current owner of the proto.
	pub owner: ProtoOwner<TAccountId>,
	/// References to other protos.
	pub references: Vec<Hash256>,
	/// Tags associated with this proto
	pub tags: Vec<Tags>,
	/// Metadata attached to the proto.
	pub metadata: BTreeMap<Vec<u8>, Hash256>,
}

#[frame_support::pallet]
pub mod pallet {
	use super::*;
	use frame_support::{dispatch::DispatchResult, pallet_prelude::*};
	use frame_system::pallet_prelude::*;
	use pallet_detach::{DetachRequest, DetachRequests, DetachedHashes, SupportedChains};
	use sp_runtime::{traits::AccountIdConversion, SaturatedConversion};

	/// Configure the pallet by specifying the parameters and types on which it depends.
	#[pallet::config]
	pub trait Config:
		frame_system::Config
		+ pallet_detach::Config
		+ pallet_randomness_collective_flip::Config
		+ pallet_assets::Config
	{
		/// Because this pallet emits events, it depends on the runtime's definition of an event.
		type Event: From<Event<Self>> + IsType<<Self as frame_system::Config>::Event>;

		type WeightInfo: WeightInfo;

		#[pallet::constant]
		type StorageBytesMultiplier: Get<u64>;

		#[pallet::constant]
		type FragToken: Get<<Self as pallet_assets::Config>::AssetId>;

		#[pallet::constant]
		type StakeLockupPeriod: Get<u64>;
	}

	#[pallet::genesis_config]
	pub struct GenesisConfig {
		/// List of upload authorities (i.e off-chain validators). Any of them must validate a Proto-Fragment before it can be uploaded/patched/etc. on the Blockchain
		pub upload_authorities: Vec<ecdsa::Public>,
	}

	#[cfg(feature = "std")]
	impl Default for GenesisConfig {
		fn default() -> Self {
			Self { upload_authorities: Vec::new() }
		}
	}

	#[pallet::genesis_build]
	impl<T: Config> GenesisBuild<T> for GenesisConfig {
		fn build(&self) {
			Pallet::<T>::initialize_upload_authorities(&self.upload_authorities);
		}
	}

	#[pallet::pallet]
	#[pallet::generate_store(pub(super) trait Store)]
	#[pallet::without_storage_info]
	pub struct Pallet<T>(_);

	/// Storage Map that represents the number of transactions the user has performed with the off-chain validator
	/// * The key is the AccountId of the user
	/// * The value is the number of transactions the user has performed with the off-chain validator
	#[pallet::storage]
	pub type UserNonces<T: Config> = StorageMap<_, Blake2_128Concat, T::AccountId, u64>;

	/// Storage Map of Proto-Fragments where the key is the hash of the data of the Proto-Fragment, and the value is the Proto struct of the Proto-Fragment
	#[pallet::storage]
	pub type Protos<T: Config> =
		StorageMap<_, Identity, Hash256, Proto<T::AccountId, T::BlockNumber>>;

<<<<<<< HEAD
	/// Storage Map which keeps track of the Proto-Fragments by Tag type.
	/// The key is the Tag type and the value is a list of the hash of a Proto-Fragment
	// Not ideal but to have it iterable...
=======
>>>>>>> 7e439ad4
	#[pallet::storage]
	pub type ProtosByTag<T: Config> = StorageMap<_, Blake2_128Concat, Tags, Vec<Hash256>>;

	/// UploadAuthorities is a StorageValue that keeps track of the set of ECDSA public keys of the upload authorities
	/// * Note: An upload authority (also known as the off-chain validator) provides the digital signature needed to upload a Proto-Fragment
	#[pallet::storage]
	pub type ProtosByOwner<T: Config> =
		StorageMap<_, Blake2_128Concat, ProtoOwner<T::AccountId>, Vec<Hash256>>;

	#[pallet::storage]
	pub type UploadAuthorities<T: Config> = StorageValue<_, BTreeSet<ecdsa::Public>, ValueQuery>;

	// Staking management
	// (Amount staked, Last stake time)
	#[pallet::storage]
	pub type ProtoStakes<T: Config> = StorageDoubleMap<
		_,
		Identity,
		Hash256,
		Blake2_128Concat,
		T::AccountId,
		(T::Balance, T::BlockNumber),
	>;

	#[pallet::event]
	#[pallet::generate_deposit(pub(super) fn deposit_event)]
	pub enum Event<T: Config> {
		/// A Proto-Fragment was upload to the blockchain
		Uploaded(Hash256),
		Patched(Hash256),
		MetadataChanged(Hash256, Vec<u8>),
		Detached(Hash256, Vec<u8>),
		Transferred(Hash256, T::AccountId),
		Staked(Hash256, T::AccountId, T::Balance),
		Unstaked(Hash256, T::AccountId, T::Balance),
	}

	// Errors inform users that something went wrong.
	#[pallet::error]
	pub enum Error<T> {
		/// Systematic failure - those errors should not happen.
		SystematicFailure,
		/// Proto not found
		ProtoNotFound,
		/// Proto already uploaded
		ProtoExists,
		/// Already detached
		Detached,
		/// Not the owner of the proto
		Unauthorized,
		/// Signature verification failed
		VerificationFailed,
		/// Not enough FRAG staked
		NotEnoughStaked,
		/// Stake not found
		StakeNotFound,
		/// Reference not found
		ReferenceNotFound,
		/// Not enough tokens to stake
		InsufficientBalance,
		/// Cannot unstake yet
		StakeLocked,
	}

	// Dispatchable functions allows users to interact with the pallet and invoke state changes.
	// These functions materialize as "extrinsics", which are often compared to transactions.
	// Dispatchable functions must be annotated with a weight and must return a DispatchResult.
	#[pallet::call]
	impl<T: Config> Pallet<T> {
		/// Allows the Sudo Account to add an ECDSA public key to current set of designated upload authorities (i.e the designated off-chain validators)
		///
		/// # Arguements
		/// * `origin` - The origin of the extrisnic/dispatchable function
		/// * `public` - The ECDSA public key to add to the current set of designated upload authorities
		#[pallet::weight(<T as pallet::Config>::WeightInfo::add_upload_auth())]
		pub fn add_upload_auth(origin: OriginFor<T>, public: ecdsa::Public) -> DispatchResult {
			ensure_root(origin)?;

			log::debug!("New upload auth: {:?}", public);

			<UploadAuthorities<T>>::mutate(|validators| {
				validators.insert(public);
			});

			Ok(())
		}

		/// Allows the Sudo Account to remove an ECDSA public key from current set of designated upload authorities (i.e the designated off-chain validators)
		///
		/// # Arguements
		/// * `origin` - The origin of the extrisnic/dispatchable function
		/// * `public` - The ECDSA public key to remove from the current set of designated upload authorities
		#[pallet::weight(<T as pallet::Config>::WeightInfo::del_upload_auth())]
		pub fn del_upload_auth(origin: OriginFor<T>, public: ecdsa::Public) -> DispatchResult {
			ensure_root(origin)?;

			log::debug!("Removed upload auth: {:?}", public);

			<UploadAuthorities<T>>::mutate(|validators| {
				validators.remove(&public);
			});

			Ok(())
		}

<<<<<<< HEAD
		/// Uploads a Proto-Fragment onto the Blockchain. To successfully upload a Proto-Fragment, the `auth` provided must be valid. Otherwise, an error is returned
		/// Furthermore, this function also indexes `data` in the Blockchain's Database and stores it in the IPFS
		///
		/// # Arguments
		///
		/// * `origin` - The origin of the extrisnic/dispatchable function
		/// * `auth` - The digital signature given by the off-chain validator that validates the caller of the extrinsic to upload
		/// * `references` - A list of references to other Proto-Fragments
		/// * `tags` - A list of tags to upload along with the Proto-Fragment
		/// * `linked_asset` - An asset that is linked with the uploaded Proto-Frament (e.g an ERC-721 Contract)
		/// * `include_cost` (optional) -
		/// * `data` - The data of the Proto-Fragment (represented as a vector of bytes)
		#[pallet::weight(<T as pallet::Config>::WeightInfo::upload(data.len() as u32))]
=======
		/// Proto upload function.
		#[pallet::weight(<T as pallet::Config>::WeightInfo::upload() + (data.len() as u64 * <T as pallet::Config>::StorageBytesMultiplier::get()))]
>>>>>>> 7e439ad4
		pub fn upload(
			origin: OriginFor<T>,
			auth: AuthData,
			// we store this in the state as well
			references: Vec<Hash256>,
			tags: Vec<Tags>,
			linked_asset: Option<LinkedAsset>,
			include_cost: Option<Compact<u128>>,
			// let data come last as we record this size in blocks db (storage chain)
			// and the offset is calculated like
			// https://github.com/paritytech/substrate/blob/a57bc4445a4e0bfd5c79c111add9d0db1a265507/client/db/src/lib.rs#L1678
			data: Vec<u8>,
		) -> DispatchResult {
			let who = ensure_signed(origin)?;

			let nonce = <UserNonces<T>>::get(who.clone()).unwrap_or(0);

			// hash the immutable data, this is also the unique proto id
			// to compose the V1 Cid add this prefix to the hash: (str "z" (base58
			// "0x0155a0e40220"))
			let proto_hash = blake2_256(&data);
			let signature_hash = blake2_256(
				&[
					&proto_hash[..],
					&references.encode(),
					&tags.encode(),
					&linked_asset.encode(),
					&nonce.encode(),
					&auth.block.encode(),
				]
				.concat(),
			);

			let current_block_number = <frame_system::Pallet<T>>::block_number();

			<Pallet<T>>::ensure_auth(current_block_number, &auth, &signature_hash)?;

			// make sure the proto does not exist already!
			ensure!(!<Protos<T>>::contains_key(&proto_hash), Error::<T>::ProtoExists);

			// we need this to index transactions
			let extrinsic_index = <frame_system::Pallet<T>>::extrinsic_index()
				.ok_or(Error::<T>::SystematicFailure)?;

			// Check FRAG staking
			for reference in references.iter() {
				let cost = <Protos<T>>::get(reference).map(|p| p.include_cost);
				if let Some(cost) = cost {
					if let Some(cost) = cost {
						let cost: u128 = cost.into();
						let cost: T::Balance = cost.saturated_into();
						let stake = <ProtoStakes<T>>::get(reference, who.clone());
						if let Some(stake) = stake {
							ensure!(stake.0 >= cost, Error::<T>::NotEnoughStaked);
						} else {
							// Stake not found
							return Err(Error::<T>::StakeNotFound.into())
						}
					}
				// Free to include, just continue
				} else {
					// Proto not found
					return Err(Error::<T>::ReferenceNotFound.into())
				}
			}

			// ! Write STATE from now, ensure no errors from now...

			let owner = if let Some(link) = linked_asset {
				ProtoOwner::ExternalAsset(link)
			} else {
				ProtoOwner::User(who.clone())
			};

			// store in the state the proto
			let proto = Proto {
				block: current_block_number,
				patches: vec![],
				include_cost,
				creator: who.clone(),
				owner: owner.clone(),
				references,
				tags: tags.clone(),
				metadata: BTreeMap::new(),
			};

			// store proto
			<Protos<T>>::insert(proto_hash, proto);

			// store by tags
			for tag in tags {
				<ProtosByTag<T>>::append(tag, proto_hash);
			}

			<ProtosByOwner<T>>::append(owner, proto_hash);

			// index immutable data for IPFS discovery
			transaction_index::index(extrinsic_index, data.len() as u32, proto_hash);

			// advance nonces
			<UserNonces<T>>::insert(who, nonce + 1);

			// also emit event
			Self::deposit_event(Event::Uploaded(proto_hash));

			log::debug!("Uploaded proto: {:?}", proto_hash);

			Ok(())
		}

<<<<<<< HEAD
		/// Patches (i.e modifies) the existing Proto-Fragment (whose hash is `proto_hash`) by appending the hash of `data` to the Vector field `patches` of the existing Proto-Fragment's Struct Instance.
		/// Furthermore, this function also indexes `data` in the Blockchain's Database and stores it in the IPFS
		/// To successfully patch a Proto-Fragment, the `auth` provided must be valid. Otherwise, an error is returned
		///
		/// # Arguments
		///
		/// * `origin` - The origin of the extrisnic / dispatchable function
		/// * `auth` - The digital signature given by the off-chain validator that validates the caller of the extrinsic to upload
		/// * `proto_hash` - The hash of the existing Proto-Fragment
		/// * `tags` - A list of tags to upload along with the Proto-Fragment
		/// * `linked_asset` - An asset that is linked with the uploaded Proto-Frament (e.g an ERC-721 Contract)
		/// * `include_cost` (optional) -
		/// * `data` - The data of the Proto-Fragment (represented as a vector of bytes)
		#[pallet::weight(<T as pallet::Config>::WeightInfo::patch(if let Some(data) = data { data.len() as u32} else { 50_000 }))]
=======
		/// Proto upload function.
		#[pallet::weight(<T as pallet::Config>::WeightInfo::patch() + if let Some(data) = data { data.len() as u64 * <T as pallet::Config>::StorageBytesMultiplier::get() } else { 0 })]
>>>>>>> 7e439ad4
		pub fn patch(
			origin: OriginFor<T>,
			auth: AuthData,
			// proto hash we want to patch
			proto_hash: Hash256,
			include_cost: Option<Compact<u128>>,
			// data we want to patch last because of the way we store blocks (storage chain)
			data: Option<Vec<u8>>,
		) -> DispatchResult {
			let who = ensure_signed(origin)?;

			let nonce = <UserNonces<T>>::get(who.clone()).unwrap_or(0);

			let proto: Proto<T::AccountId, T::BlockNumber> =
				<Protos<T>>::get(&proto_hash).ok_or(Error::<T>::ProtoNotFound)?;

			match proto.owner {
				ProtoOwner::User(owner) => ensure!(owner == who, Error::<T>::Unauthorized),
				ProtoOwner::ExternalAsset(_ext_asset) =>
				// We don't allow updating external assets
				{
					ensure!(false, Error::<T>::Unauthorized)
				},
			};

			ensure!(!<DetachedHashes<T>>::contains_key(&proto_hash), Error::<T>::Detached);

			let data_hash = blake2_256(&data.encode());
			let signature_hash = blake2_256(
				&[&proto_hash[..], &data_hash[..], &nonce.encode(), &auth.block.encode()].concat(),
			);

			let current_block_number = <frame_system::Pallet<T>>::block_number();

			<Pallet<T>>::ensure_auth(current_block_number, &auth, &signature_hash)?;

			// we need this to index transactions
			let extrinsic_index = <frame_system::Pallet<T>>::extrinsic_index()
				.ok_or(Error::<T>::SystematicFailure)?;

			// Write STATE from now, ensure no errors from now...

			<Protos<T>>::mutate(&proto_hash, |proto| {
				let proto = proto.as_mut().unwrap();
				if let Some(data) = data {
					// No failures from here on out
					proto.patches.push(data_hash);
					// index mutable data for IPFS discovery as well
					transaction_index::index(extrinsic_index, data.len() as u32, data_hash);
				}
				proto.include_cost = include_cost;
			});

			// advance nonces
			<UserNonces<T>>::insert(who, nonce + 1);

			// also emit event
			Self::deposit_event(Event::Patched(proto_hash));

			log::debug!("Updated proto: {:?}", proto_hash);

			Ok(())
		}

		/// Transfer the ownership of a Proto-Fragment from `origin` to `new_owner`
		///
		/// # Arguments
		///
		/// * `origin` - The origin of the extrinsic / dispatchable function
		/// * `proto_hash` - The hash of the data of the Proto-Fragment that you want to transfer
		/// * `new_owner` - The AccountId of the account you want to transfer the Proto-Fragment to
		#[pallet::weight(<T as pallet::Config>::WeightInfo::transfer())]
		pub fn transfer(
			origin: OriginFor<T>,
			proto_hash: Hash256,
			new_owner: T::AccountId,
		) -> DispatchResult {
			let who = ensure_signed(origin)?;

			// make sure the proto exists
			let proto: Proto<T::AccountId, T::BlockNumber> =
				<Protos<T>>::get(&proto_hash).ok_or(Error::<T>::ProtoNotFound)?;

			// make sure the caller is the owner
			match proto.owner.clone() {
				ProtoOwner::User(owner) => ensure!(owner == who, Error::<T>::Unauthorized),
				ProtoOwner::ExternalAsset(_ext_asset) =>
				// We don't allow updating external assets
				{
					ensure!(false, Error::<T>::Unauthorized)
				},
			};

			// make sure the proto is not detached
			ensure!(!<DetachedHashes<T>>::contains_key(&proto_hash), Error::<T>::Detached);

			// collect new owner
			let new_owner_s = ProtoOwner::User(new_owner.clone());

			// WRITING STATE FROM NOW

			// remove proto from old owner
			<ProtosByOwner<T>>::mutate(proto.owner, |proto_by_owner| {
				if let Some(list) = proto_by_owner {
					list.retain(|current_hash| proto_hash != *current_hash);
				}
			});

			// add proto to new owner
			<ProtosByOwner<T>>::append(new_owner_s.clone(), proto_hash);

			// update proto
			<Protos<T>>::mutate(&proto_hash, |proto| {
				let proto = proto.as_mut().unwrap();
				proto.owner = new_owner_s;
			});

			// emit event
			Self::deposit_event(Event::Transferred(proto_hash, new_owner));

			Ok(())
		}

<<<<<<< HEAD
		/// ¿
		/// Alters the metadata of an existing Proto-Fragment (whose hash is `proto_hash`) by adding the key-value pair (`metadata_key.clone`,`blake2_256(&data.encode())`) to the BTreeMap field `metadata` of the existing Proto-Fragment's Struct Instance.
		/// Furthermore, this function also indexes `data` in the Blockchain's Database and stores it in the IPFS
		/// To successfully patch a Proto-Fragment, the `auth` provided must be valid. Otherwise, an error is returned
		///
		/// # Arguments
		///
		/// * `origin` - The origin of the extrisnic / dispatchable function
		/// * `auth` - The digital signature given by the off-chain validator that validates the caller of the extrinsic to upload
		/// * `proto_hash` - The hash of the existing Proto-Fragment
		/// * `metadata_key` - The key (of the key-value pair) that is added in the BTreeMap field `metadata` of the existing Proto-Fragment's Struct Instance
		/// * `data` - The hash of `data` is used as the value (of the key-value pair) that is added in the BTreeMap field `metadata` of the existing Proto-Fragment's Struct Instance
		#[pallet::weight(<T as pallet::Config>::WeightInfo::upload(data.len() as u32))]
=======
		/// Proto upload function.
		#[pallet::weight(<T as pallet::Config>::WeightInfo::patch() + (data.len() as u64 * <T as pallet::Config>::StorageBytesMultiplier::get()))]
>>>>>>> 7e439ad4
		pub fn set_metadata(
			origin: OriginFor<T>,
			auth: AuthData,
			// proto hash we want to update
			proto_hash: Hash256,
			// Think of "u8" as string (something to do with WASM - that's why we use u8)
			metadata_key: Vec<u8>,
			// data we want to update last because of the way we store blocks (storage chain)
			data: Vec<u8>,
		) -> DispatchResult {
			let who = ensure_signed(origin)?;

			let nonce = <UserNonces<T>>::get(who.clone()).unwrap_or(0);

			let proto: Proto<T::AccountId, T::BlockNumber> =
				<Protos<T>>::get(&proto_hash).ok_or(Error::<T>::ProtoNotFound)?;

			match proto.owner {
				ProtoOwner::User(owner) => ensure!(owner == who, Error::<T>::Unauthorized),
				ProtoOwner::ExternalAsset(_ext_asset) =>
				// We don't allow updating external assets
				{
					ensure!(false, Error::<T>::Unauthorized)
				},
			};

			ensure!(!<DetachedHashes<T>>::contains_key(&proto_hash), Error::<T>::Detached);

			let data_hash = blake2_256(&data.encode());
			let signature_hash = blake2_256(
				&[&proto_hash[..], &data_hash[..], &nonce.encode(), &auth.block.encode()].concat(),
			);

			let current_block_number = <frame_system::Pallet<T>>::block_number();

			<Pallet<T>>::ensure_auth(current_block_number, &auth, &signature_hash)?;

			// we need this to index transactions
			let extrinsic_index = <frame_system::Pallet<T>>::extrinsic_index()
				.ok_or(Error::<T>::SystematicFailure)?;

			// Write STATE from now, ensure no errors from now...

			<Protos<T>>::mutate(&proto_hash, |proto| {
				let proto = proto.as_mut().unwrap();
				// update metadata
				proto.metadata.insert(metadata_key.clone(), data_hash);
			});

			// index data
			transaction_index::index(extrinsic_index, data.len() as u32, data_hash);

			// advance nonces
			<UserNonces<T>>::insert(who, nonce + 1);

			// also emit event
			Self::deposit_event(Event::MetadataChanged(proto_hash, metadata_key.clone()));

			log::debug!("Added metadata to proto: {:x?} with key: {:x?}", proto_hash, metadata_key);

			Ok(())
		}

		/// Detached a proto from this chain by emitting an event that includes a signature.
		/// The remote target chain can attach this proto by using this signature.
		///
		///
		/// # Arguments
		///
		/// * `origin` - The origin of the extrisnic / dispatchable function
		/// * `proto_hash` - The hash of the existing Proto-Fragment to detach
		/// * `target_chain` - The key (of the key-value pair) that is added in the BTreeMap field `metadata` of the existing Proto-Fragment's Struct Instance
		/// * `target_account` - The public account address on the blockchain `target_chain` that we want to detach the existing Proto-Fragment into
		#[pallet::weight(<T as pallet::Config>::WeightInfo::detach())]
		pub fn detach(
			origin: OriginFor<T>,
			proto_hash: Hash256,
			target_chain: SupportedChains,
			target_account: Vec<u8>, // an eth address or so
		) -> DispatchResult {
			let who = ensure_signed(origin)?;

			// make sure the proto exists
			let proto: Proto<T::AccountId, T::BlockNumber> =
				<Protos<T>>::get(&proto_hash).ok_or(Error::<T>::ProtoNotFound)?;

			match proto.owner {
				ProtoOwner::User(owner) => ensure!(owner == who, Error::<T>::Unauthorized),
				ProtoOwner::ExternalAsset(_ext_asset) =>
				// We don't allow detaching external assets
				{
					ensure!(false, Error::<T>::Unauthorized)
				},
			};

			ensure!(!<DetachedHashes<T>>::contains_key(&proto_hash), Error::<T>::Detached);

			<DetachRequests<T>>::mutate(|requests| {
				requests.push(DetachRequest { hash: proto_hash, target_chain, target_account });
			});

			Ok(())
		}

		#[pallet::weight(50_000)]
		pub fn stake(
			origin: OriginFor<T>,
			proto_hash: Hash256,
			amount: T::Balance,
		) -> DispatchResult {
			use frame_support::traits::fungibles::Transfer;

			let who = ensure_signed(origin.clone())?;

			// make sure the proto exists
			ensure!(<Protos<T>>::contains_key(&proto_hash), Error::<T>::ProtoNotFound);

			// make sure user has enough FRAG
			let balance = <pallet_assets::Pallet<T>>::balance(T::FragToken::get(), &who.clone());
			ensure!(balance >= amount, Error::<T>::InsufficientBalance);

			let current_block_number = <frame_system::Pallet<T>>::block_number();

			// ! from now we write...

			// transfer to pallet vault
			<pallet_assets::Pallet<T> as Transfer<T::AccountId>>::transfer(
				T::FragToken::get(),
				&who,
				&Self::account_id(),
				amount,
				true,
			)
			.map(|_| ())?;

			// take record of the stake
			<ProtoStakes<T>>::insert(proto_hash, &who, (amount, current_block_number));

			// also emit event
			Self::deposit_event(Event::Staked(proto_hash, who, amount));

			Ok(())
		}

		#[pallet::weight(50_000)]
		pub fn unstake(origin: OriginFor<T>, proto_hash: Hash256) -> DispatchResult {
			use frame_support::traits::fungibles::Transfer;

			let who = ensure_signed(origin.clone())?;

			// make sure the proto exists
			ensure!(<Protos<T>>::contains_key(&proto_hash), Error::<T>::ProtoNotFound);

			// make sure user has enough FRAG
			let stake =
				<ProtoStakes<T>>::get(&proto_hash, &who).ok_or(Error::<T>::StakeNotFound)?;

			let current_block_number = <frame_system::Pallet<T>>::block_number();
			ensure!(
				current_block_number > (stake.1 + T::StakeLockupPeriod::get().saturated_into()),
				Error::<T>::StakeLocked
			);

			// ! from now we write...

			// transfer to pallet vault
			<pallet_assets::Pallet<T> as Transfer<T::AccountId>>::transfer(
				T::FragToken::get(),
				&Self::account_id(),
				&who,
				stake.0,
				false,
			)
			.map(|_| ())?;

			// take record of the unstake
			<ProtoStakes<T>>::remove(proto_hash, &who);

			// also emit event
			Self::deposit_event(Event::Unstaked(proto_hash, who, stake.0));

			Ok(())
		}
	}

	#[pallet::hooks]
	impl<T: Config> Hooks<BlockNumberFor<T>> for Pallet<T> {
		fn on_finalize(_n: T::BlockNumber) {}

		fn offchain_worker(_n: T::BlockNumber) {}
	}

	impl<T: Config> Pallet<T> {
<<<<<<< HEAD
		/// Ensures that the  SECP256k1 ECDSA public key recovered from the digital signature and the blake2-256 hash of the message is of a designated upload authority
		/// Also ensures that the digital signature was not signed more than a certain number of blocks ago
		/// * `block number` - The latest block number
		/// * `data` - AuthData Struct which contains:
		///     * The digital signature
		///     * The value of the latest block number when the digital signature was signed
		/// * `signature_hash` - The blake2-256 hash of the message
=======
		pub fn get_by_tag(tags: Tags) -> Option<Vec<Hash256>> {
			<ProtosByTag<T>>::get(&tags)
		}

>>>>>>> 7e439ad4
		fn ensure_auth(
			block_number: T::BlockNumber,
			data: &AuthData,
			signature_hash: &[u8; 32],
		) -> DispatchResult {
			// check if the signature is valid
			// we use and off chain services that ensure we are storing valid data
			let recover =
				Crypto::secp256k1_ecdsa_recover_compressed(&data.signature.0, signature_hash)
					.ok()
					.ok_or(Error::<T>::VerificationFailed)?;
			let recover = ecdsa::Public(recover);
			ensure!(
				<UploadAuthorities<T>>::get().contains(&recover),
				Error::<T>::VerificationFailed
			);

			let max_delay = block_number + 100u32.into();
			let signed_at: T::BlockNumber = data.block.into();
			ensure!(signed_at < max_delay, Error::<T>::VerificationFailed);

			Ok(())
		}

		fn initialize_upload_authorities(authorities: &[ecdsa::Public]) {
			if !authorities.is_empty() {
				assert!(
					<UploadAuthorities<T>>::get().is_empty(),
					"UploadAuthorities are already initialized!"
				);
				for authority in authorities {
					<UploadAuthorities<T>>::mutate(|authorities| {
						authorities.insert(authority.clone());
					});
				}
			}
		}

		pub fn account_id() -> T::AccountId {
			PROTOS_PALLET_ID.into_account()
		}
	}
}<|MERGE_RESOLUTION|>--- conflicted
+++ resolved
@@ -158,12 +158,10 @@
 	pub type Protos<T: Config> =
 		StorageMap<_, Identity, Hash256, Proto<T::AccountId, T::BlockNumber>>;
 
-<<<<<<< HEAD
-	/// Storage Map which keeps track of the Proto-Fragments by Tag type.
+  
+  /// Storage Map which keeps track of the Proto-Fragments by Tag type.
 	/// The key is the Tag type and the value is a list of the hash of a Proto-Fragment
 	// Not ideal but to have it iterable...
-=======
->>>>>>> 7e439ad4
 	#[pallet::storage]
 	pub type ProtosByTag<T: Config> = StorageMap<_, Blake2_128Concat, Tags, Vec<Hash256>>;
 
@@ -269,7 +267,7 @@
 			Ok(())
 		}
 
-<<<<<<< HEAD
+
 		/// Uploads a Proto-Fragment onto the Blockchain. To successfully upload a Proto-Fragment, the `auth` provided must be valid. Otherwise, an error is returned
 		/// Furthermore, this function also indexes `data` in the Blockchain's Database and stores it in the IPFS
 		///
@@ -282,11 +280,7 @@
 		/// * `linked_asset` - An asset that is linked with the uploaded Proto-Frament (e.g an ERC-721 Contract)
 		/// * `include_cost` (optional) -
 		/// * `data` - The data of the Proto-Fragment (represented as a vector of bytes)
-		#[pallet::weight(<T as pallet::Config>::WeightInfo::upload(data.len() as u32))]
-=======
-		/// Proto upload function.
 		#[pallet::weight(<T as pallet::Config>::WeightInfo::upload() + (data.len() as u64 * <T as pallet::Config>::StorageBytesMultiplier::get()))]
->>>>>>> 7e439ad4
 		pub fn upload(
 			origin: OriginFor<T>,
 			auth: AuthData,
@@ -397,7 +391,7 @@
 			Ok(())
 		}
 
-<<<<<<< HEAD
+
 		/// Patches (i.e modifies) the existing Proto-Fragment (whose hash is `proto_hash`) by appending the hash of `data` to the Vector field `patches` of the existing Proto-Fragment's Struct Instance.
 		/// Furthermore, this function also indexes `data` in the Blockchain's Database and stores it in the IPFS
 		/// To successfully patch a Proto-Fragment, the `auth` provided must be valid. Otherwise, an error is returned
@@ -411,11 +405,7 @@
 		/// * `linked_asset` - An asset that is linked with the uploaded Proto-Frament (e.g an ERC-721 Contract)
 		/// * `include_cost` (optional) -
 		/// * `data` - The data of the Proto-Fragment (represented as a vector of bytes)
-		#[pallet::weight(<T as pallet::Config>::WeightInfo::patch(if let Some(data) = data { data.len() as u32} else { 50_000 }))]
-=======
-		/// Proto upload function.
 		#[pallet::weight(<T as pallet::Config>::WeightInfo::patch() + if let Some(data) = data { data.len() as u64 * <T as pallet::Config>::StorageBytesMultiplier::get() } else { 0 })]
->>>>>>> 7e439ad4
 		pub fn patch(
 			origin: OriginFor<T>,
 			auth: AuthData,
@@ -539,8 +529,6 @@
 			Ok(())
 		}
 
-<<<<<<< HEAD
-		/// ¿
 		/// Alters the metadata of an existing Proto-Fragment (whose hash is `proto_hash`) by adding the key-value pair (`metadata_key.clone`,`blake2_256(&data.encode())`) to the BTreeMap field `metadata` of the existing Proto-Fragment's Struct Instance.
 		/// Furthermore, this function also indexes `data` in the Blockchain's Database and stores it in the IPFS
 		/// To successfully patch a Proto-Fragment, the `auth` provided must be valid. Otherwise, an error is returned
@@ -552,11 +540,7 @@
 		/// * `proto_hash` - The hash of the existing Proto-Fragment
 		/// * `metadata_key` - The key (of the key-value pair) that is added in the BTreeMap field `metadata` of the existing Proto-Fragment's Struct Instance
 		/// * `data` - The hash of `data` is used as the value (of the key-value pair) that is added in the BTreeMap field `metadata` of the existing Proto-Fragment's Struct Instance
-		#[pallet::weight(<T as pallet::Config>::WeightInfo::upload(data.len() as u32))]
-=======
-		/// Proto upload function.
 		#[pallet::weight(<T as pallet::Config>::WeightInfo::patch() + (data.len() as u64 * <T as pallet::Config>::StorageBytesMultiplier::get()))]
->>>>>>> 7e439ad4
 		pub fn set_metadata(
 			origin: OriginFor<T>,
 			auth: AuthData,
@@ -750,20 +734,20 @@
 	}
 
 	impl<T: Config> Pallet<T> {
-<<<<<<< HEAD
-		/// Ensures that the  SECP256k1 ECDSA public key recovered from the digital signature and the blake2-256 hash of the message is of a designated upload authority
+
+
+		pub fn get_by_tag(tags: Tags) -> Option<Vec<Hash256>> {
+			<ProtosByTag<T>>::get(&tags)
+		}
+
+
+    /// Ensures that the  SECP256k1 ECDSA public key recovered from the digital signature and the blake2-256 hash of the message is of a designated upload authority
 		/// Also ensures that the digital signature was not signed more than a certain number of blocks ago
 		/// * `block number` - The latest block number
 		/// * `data` - AuthData Struct which contains:
 		///     * The digital signature
 		///     * The value of the latest block number when the digital signature was signed
 		/// * `signature_hash` - The blake2-256 hash of the message
-=======
-		pub fn get_by_tag(tags: Tags) -> Option<Vec<Hash256>> {
-			<ProtosByTag<T>>::get(&tags)
-		}
-
->>>>>>> 7e439ad4
 		fn ensure_auth(
 			block_number: T::BlockNumber,
 			data: &AuthData,
