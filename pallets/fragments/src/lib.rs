--- conflicted
+++ resolved
@@ -1,30 +1,4 @@
 //! This pallet `fragments` performs logic related to Fragment Definitions and Fragment Instances
-<<<<<<< HEAD
-//! 
-//! IMPORTANT STUFF TO KNOW:
-//! 
-//! # Fragment Definition
-//! 
-//! A Fragment Definition is created using a Proto-Fragment (see pallet `protos`).
-//! A Fragment Definition's ID can be determinstically computed using its Proto-Fragment hash and 
-//! its metadata struct `FragmentMetadata`.
-//! 
-//! A Fragment Definition is essentially a digital asset that can be used to enhance the user experience in a game or application, 
-//! like an in-game item or user account. A Fragment has its own storage, metadata and digital life on its own.
-//! 
-//! 
-//! # Fragment Instance
-//! 
-//! A Fragment Instance is created from a Fragment Definition. 
-//! 
-//! It is a digital asset that can be used to enhance the user experience in a game or application, 
-//! like an in-game item or user account.
-//! 
-//! Each Fragment Instance also has an edition number. 
-//! 
-//! Therefore, a Fragment Instance can be uniquely identified using its Fragment Definition's ID, its Edition ID and its Copy ID.
-//! 
-=======
 //!
 //! IMPORTANT STUFF TO KNOW:
 //!
@@ -49,7 +23,6 @@
 //!
 //! Therefore, a Fragment Instance can be uniquely identified using its Fragment Definition's ID, its Edition ID and its Copy ID.
 //!
->>>>>>> ae07e425
 //! The Copy ID allows us to distinguish a Fragment Instance that has the same Fragment Definition ID and the same Edition ID.
 
 #![cfg_attr(not(feature = "std"), no_std)]
@@ -92,23 +65,6 @@
 type Unit = u64;
 
 /// **Struct** of a **Fragment Definition's Metadata**
-<<<<<<< HEAD
-///
-/// Notes from Giovanni:
-/// 
-/// Proto-hash + this metadata compose the Fragment class unique id.
-///
-/// #### Remarks
-///
-/// * #immutable - once created there is no way to edit, intentionally.
-#[derive(Encode, Decode, Clone, scale_info::TypeInfo, Debug, PartialEq)]
-pub struct FragmentMetadata<TFungibleAsset> {
-	/// **Name** of the **Fragment Definition** 
-	pub name: Vec<u8>,
-	/// **Currency** that the **buyer** of a **Fragment Instance that is created from the Fragment Definition** must **pay in**.
-	/// If this field is `None`, the currency the buyer must pay in is NOVA.
-	pub currency: Option<TFungibleAsset>, 
-=======
 #[derive(Encode, Decode, Clone, scale_info::TypeInfo, Debug, PartialEq)]
 pub struct FragmentMetadata<TFungibleAsset> {
 	/// **Name** of the **Fragment Definition**
@@ -116,7 +72,6 @@
 	/// **Currency** that the **buyer** of a **Fragment Instance that is created from the Fragment Definition** must **pay in**.
 	/// If this field is `None`, the currency the buyer must pay in is NOVA.
 	pub currency: Option<TFungibleAsset>,
->>>>>>> ae07e425
 }
 
 #[derive(Encode, Decode, Clone, scale_info::TypeInfo, Debug, PartialEq)]
@@ -125,36 +80,12 @@
 }
 
 /// **Struct** of a **Fragment Definition**
-<<<<<<< HEAD
-///
-/// Notes from Giovanni:
-/// 
-/// Fragments definitions are the DNA of fragments.
-///
-/// This is the way to program fragments instances' distribution, expiration and starting permissions
-/// before even creating any fragment instances yet.
-///
-/// #### Remarks
-///
-/// * #immutable - once created there is no way to edit, intentionally.
-=======
->>>>>>> ae07e425
 #[derive(Encode, Decode, Clone, scale_info::TypeInfo, Debug, PartialEq)]
 pub struct FragmentDefinition<TFungibleAsset, TAccountId, TBlockNum> {
 	/// **Proto-Fragment used** to **create** the **Fragment**
 	pub proto_hash: Hash256,
 	/// ***FragmentMetadata* Struct** (the **struct** contains the **Fragment's name**, among other things)
 	pub metadata: FragmentMetadata<TFungibleAsset>,
-<<<<<<< HEAD
-	/// **Set of Actions** (encapsulated in a `FragmentPerms` bitflag enum) that are **allowed to be done** to 
-	/// **any Fragment Instance** when it **first gets created** from the **Fragment Definition** (e.g edit, transfer etc.)
-	/// 
-	/// These **allowed set of actions of the Fragment Instance** ***may change*** when the **Fragment Instance is given to another account ID** (see the `give` extrinsic).
-	pub permissions: FragmentPerms,
-	// Notes from Giovanni:
-	//
-	// If Fragment Instances (created from the Fragment Definition) must contain unique data when created (injected by buyers, validated by the system) 
-=======
 	/// **Set of Actions** (encapsulated in a `FragmentPerms` bitflag enum) that are **allowed to be done** to
 	/// **any Fragment Instance** when it **first gets created** from the **Fragment Definition** (e.g edit, transfer etc.)
 	///
@@ -164,7 +95,6 @@
 	// Notes from Giovanni:
 	//
 	// If Fragment Instances (created from the Fragment Definition) must contain unique data when created (injected by buyers, validated by the system)
->>>>>>> ae07e425
 	/// Whether the **Fragment Definition** is **mutable**
 	pub unique: Option<UniqueOptions>,
 	/// If scarce, the max supply of the Fragment
@@ -177,13 +107,8 @@
 
 /// **Struct** of a **Fragment Instance**
 ///
-<<<<<<< HEAD
-/// Notes from Giovanni:
-/// 
-=======
 /// Footnotes:
 ///
->>>>>>> ae07e425
 /// #### Remarks
 ///  
 /// * On purpose not storing owner because:
@@ -192,16 +117,11 @@
 #[derive(Encode, Decode, Clone, scale_info::TypeInfo, Debug, PartialEq)]
 pub struct FragmentInstance<TBlockNum> {
 	/// Next owner permissions, owners can change those if they want to more restrictive ones, never more permissive
-<<<<<<< HEAD
-	/// **Actions** (encapsulated in a `FragmentPerms` bitflag enum) **allowed to be done** to the **Fragment Instance**
-	/// (e.g edit, transfer etc.)
-=======
 	/// **Set of Actions** (encapsulated in a `FragmentPerms` bitflag enum) **allowed to be done**
 	/// to the **Fragment Instance** (e.g edit, transfer etc.)
 	///
 	/// These **allowed set of actions of the Fragment Instance** ***may change***
 	/// when the **Fragment Instance is given to another account ID** (see the `give` extrinsic).
->>>>>>> ae07e425
 	pub permissions: FragmentPerms,
 	/// Block number in which the Fragment Instance was created
 	pub created_at: TBlockNum,
@@ -209,30 +129,17 @@
 	pub custom_data: Option<Hash256>,
 	/// Block number that the Fragment Instance expires at (*optional*)
 	pub expiring_at: Option<TBlockNum>,
-<<<<<<< HEAD
-	/// If the Fragment instance represents a **stack of stackable items** (for e.g gold coins or arrows - https://runescape.fandom.com/wiki/Stackable_items), 
-=======
 	/// If the Fragment instance represents a **stack of stackable items** (for e.g gold coins or arrows - https://runescape.fandom.com/wiki/Stackable_items),
->>>>>>> ae07e425
 	/// the **number of items** that are **left** in the **stack of stackable items**
 	pub amount: Option<Compact<Unit>>,
 }
 
-<<<<<<< HEAD
-/// Struct **representing** a sale of the **Fragment Definition** . 
-/// 
-/// Note: When a Fragment Definition is put on sale, users can create Fragment Instances from it for a fee.
-///
-/// Notes from Giovanni:
-/// 
-=======
 /// Struct **representing** a sale of the **Fragment Definition** .
 ///
 /// Note: When a Fragment Definition is put on sale, users can create Fragment Instances from it for a fee.
 ///
 /// Footnotes:
 ///
->>>>>>> ae07e425
 /// #### Remarks
 ///
 ///`price` is using `u128` and not `T::Balance` because the latter requires a whole lot of traits to be satisfied.. rust headakes.
@@ -240,31 +147,17 @@
 pub struct PublishingData<TBlockNum> {
 	/// **Fee** that is **needed to be paid** to create a **single Fragment Instance** from the **Fragment Definition**
 	pub price: Compact<u128>,
-<<<<<<< HEAD
-	/// **Amount of Fragment Instances** that **can be bought** 
-	pub units_left: Option<Compact<Unit>>,
-	/// Block number that the sale ends at (*optional*)
-	pub expiration: Option<TBlockNum>,
-	/// If the Fragment instance represents a **stack of stackable items** (for e.g gold coins or arrows - https://runescape.fandom.com/wiki/Stackable_items), 
-=======
 	/// **Amount of Fragment Instances** that **can be bought**
 	pub units_left: Option<Compact<Unit>>,
 	/// Block number that the sale ends at (*optional*)
 	pub expiration: Option<TBlockNum>,
 	/// If the Fragment instance represents a **stack of stackable items** (for e.g gold coins or arrows - https://runescape.fandom.com/wiki/Stackable_items),
->>>>>>> ae07e425
 	/// the **number of items** to **top up** in the **stack of stackable items** // EMERICK
 	pub amount: Option<Compact<Unit>>,
 }
 
-<<<<<<< HEAD
-
-/// **Enum** indicating whether to 
-/// **create one Fragment Instance with custom data attached to it** 
-=======
 /// **Enum** indicating whether to
 /// **create one Fragment Instance with custom data attached to it**
->>>>>>> ae07e425
 /// or whether to
 /// **create multiple Fragment Instances (with no custom data attached)**
 #[derive(Encode, Decode, Clone, scale_info::TypeInfo, Debug, PartialEq)]
@@ -272,11 +165,7 @@
 	/// Create create *"x"* Number of Fragment Instances to create,
 	/// where *"x"* is the associated `u64` value inside the enum variant
 	Quantity(u64),
-<<<<<<< HEAD
-	/// Create a single Fragment Instance with custom data *"x"* attached to it, 
-=======
 	/// Create a single Fragment Instance with custom data *"x"* attached to it,
->>>>>>> ae07e425
 	/// where *"x"* is the assosicated `Vec<u8>` value inside the enum variant
 	UniqueData(Vec<u8>),
 }
@@ -302,30 +191,14 @@
 	#[pallet::without_storage_info]
 	pub struct Pallet<T>(_);
 
-<<<<<<< HEAD
-
-	/// **StorageMap** that maps a **Proto-Fragment** 
-	/// to a 
-=======
 	/// **StorageMap** that maps a **Proto-Fragment**
 	/// to a
->>>>>>> ae07e425
 	/// **list of Fragment Definitions that were created using the aforementioned Proto-Fragment**
 	#[pallet::storage]
 	pub type Proto2Fragments<T: Config> = StorageMap<_, Identity, Hash256, Vec<Hash128>>;
 
 	// fragment-hash to fragment-data
 	/// **StorageMap** that maps a **Fragment Definition ID (which is determinstically computed using its Proto-Fragment hash and its metadata struct `FragmentMetadata`)**
-<<<<<<< HEAD
-	/// to a 
-	/// ***FragmentDefinition* struct**
-	#[pallet::storage]
-	pub type Definitions<T: Config> =
-		StorageMap<_, Identity, Hash128, FragmentDefinition<T::AssetId, T::AccountId, T::BlockNumber>>;
-
-	/// **StorageMap** that maps a **Fragment Definition ID (which is determinstically computed using its Proto-Fragment hash and its metadata struct `FragmentMetadata`)** 
-	/// to a 
-=======
 	/// to a
 	/// ***FragmentDefinition* struct**
 	#[pallet::storage]
@@ -338,40 +211,18 @@
 
 	/// **StorageMap** that maps a **Fragment Definition ID (which is determinstically computed using its Proto-Fragment hash and its metadata struct `FragmentMetadata`)**
 	/// to a
->>>>>>> ae07e425
 	/// ***PublishingData* struct (of the aforementioned Fragment Definition)**
 	#[pallet::storage]
 	pub type Publishing<T: Config> =
 		StorageMap<_, Identity, Hash128, PublishingData<T::BlockNumber>>;
 
 	/// **StorageMap** that maps a **Fragment Definition ID**
-<<<<<<< HEAD
-	/// to the 
-	/// **total number of unique Edition IDs** found in the 
-=======
 	/// to the
 	/// **total number of unique Edition IDs** found in the
->>>>>>> ae07e425
 	/// **Fragment Instances that have the aforementioned Fragment Definition ID**
 	#[pallet::storage]
 	pub type EditionsCount<T: Config> = StorageMap<_, Identity, Hash128, Compact<Unit>>;
 
-<<<<<<< HEAD
-	/// **StorageMap** that maps a **tuple that contains a Fragment Definition ID and an Edition ID** 
-	/// to the 
-	/// **total number of Fragment Instances that have the Fragment Definition ID and the Edition ID** 
-	#[pallet::storage]
-	pub type CopiesCount<T: Config> = StorageMap<_, Identity, (Hash128, Unit), Compact<Unit>>;
-
-	/// **StorageNMap** that maps the **Fragment Definition ID of a Fragment Instance, 
-	/// the Fragment Edition ID of the aforementioned Fragment Instance and 
-	/// the Copy ID of the aforementioned Fragment Instance** 
-	/// to a 
-	/// ***`FragmentInstance`* struct**
-	///
-	/// Notes from Giovanni:
-	/// 
-=======
 	/// **StorageMap** that maps a **tuple that contains a Fragment Definition ID and an Edition ID**
 	/// to the
 	/// **total number of Fragment Instances that have the Fragment Definition ID and the Edition ID**
@@ -386,7 +237,6 @@
 	///
 	/// Footnotes:
 	///
->>>>>>> ae07e425
 	///  #### Keys hashing reasoning
 	///
 	/// Very long key, means takes a lot of redundant storage (because we will have **many** Instances!), we try to limit the  damage by using `Identity` so that the final key will be:
@@ -403,19 +253,6 @@
 			storage::Key<Identity, Unit>,
 		),
 		FragmentInstance<T::BlockNumber>,
-<<<<<<< HEAD
-	>;
-
-	#[pallet::storage]
-	pub type UniqueData2Edition<T: Config> = StorageDoubleMap<
-		_,
-		Identity,
-		Hash128, // Fragment Definition ID
-		Identity,
-		Hash256, // Unique Data's Hash
-		Unit // Edition ID
-=======
->>>>>>> ae07e425
 	>;
 
 	/// StorageDoubleMap that maps a **Fragment Definition and the 
@@ -458,24 +295,14 @@
 		Vec<(Compact<Unit>, Compact<Unit>)>,
 	>;
 
-<<<<<<< HEAD
-	/// StorageDoubleMap that maps the **Owner of a Fragment Instance and the Fragment Instance's Fragment Definition** 
-	/// to a 
-=======
 	/// StorageDoubleMap that maps the **Owner of a Fragment Instance and the Fragment Instance's Fragment Definition**
 	/// to a
->>>>>>> ae07e425
 	/// **tuple that contains the Fragment Instance's Edition ID and the Fragment Instance's Copy ID**
 	///
 	/// This storage item stores the exact same thing as `Owners`, except that the primary key and the secondary key are swapped
 	///
-<<<<<<< HEAD
-	/// Notes from Giovanni:
-	/// 
-=======
 	/// Footnotes:
 	///
->>>>>>> ae07e425
 	/// Notice this pulls from memory (and deserializes (scale)) the whole `Vec<_,_>`, this is on purpose as it should not be too big.
 	#[pallet::storage]
 	pub type Inventory<T: Config> = StorageDoubleMap<
@@ -487,21 +314,12 @@
 		Vec<(Compact<Unit>, Compact<Unit>)>,
 	>;
 
-<<<<<<< HEAD
-	/// StorageMap that maps the **Block Number that a Fragment Instance expires at** 
-	/// to a 
-	/// **tuple that contains the Fragment Instance's Fragment Definition ID, the Fragment Instance's Edition ID and 
-	/// the Fragment Instance's Copy ID**
-	/// 
-	/// Notes from Giovanni:
-=======
 	/// StorageMap that maps the **Block Number that a Fragment Instance expires at**
 	/// to a
 	/// **tuple that contains the Fragment Instance's Fragment Definition ID, the Fragment Instance's Edition ID and
 	/// the Fragment Instance's Copy ID**
 	///
 	/// Footnotes:
->>>>>>> ae07e425
 	///
 	///  Fragment Instances can expire, we process expirations every `on_finalize`
 	#[pallet::storage]
@@ -512,11 +330,7 @@
 	#[pallet::generate_deposit(pub(super) fn deposit_event)]
 	pub enum Event<T: Config> {
 		/// New definition created by account, definition hash
-<<<<<<< HEAD
-		DefinitionCreated(Hash128),
-=======
 		DefinitionCreated { fragment_hash: Hash128 },
->>>>>>> ae07e425
 		/// Fragment sale has been opened
 		Publishing { fragment_hash: Hash128 },
 		/// Fragment sale has been closed
@@ -575,11 +389,7 @@
 		/// This should not really happen
 		SystematicFailure,
 		/// Fragment Instance already uploaded with the same unique data
-<<<<<<< HEAD
-		UniqueDataExists
-=======
 		UniqueDataExists,
->>>>>>> ae07e425
 	}
 
 	// Dispatchable functions allows users to interact with the pallet and invoke state changes.
@@ -597,14 +407,6 @@
 		/// * `origin` - **Origin** of the **extrinsic function**
 		/// * `proto_hash` - **Hash** of an **existing Proto-Fragment**
 		/// * `metadata` -  **Metadata** of the **Fragment Definition**
-<<<<<<< HEAD
-		/// * `permissions` - **Actions** (encapsulated in a `FragmentPerms` bitflag enum) 
-		/// that are **allowed to be done** to **any Fragment Instance** that is **created** from** the
-		/// **Fragment Definition that is created in this extrnisic function** (e.g edit, transfer etc.)	
-		/// * `unique` (*optional*) - **Whether** the **Fragment Definiton** is **unique**
-		/// * `max_supply` (*optional*) - **Maximum amount of Fragment instances (where each Fragment instance has a different Edition ID)** 
-		/// that **can be created** using the **Fragment Definition** 
-=======
 		///
 		/// * `permissions` - **Set of Actions** (encapsulated in a `FragmentPerms` bitflag enum)
 		/// that are **allowed to be done** to **any Fragment Instance** when it **first gets created**
@@ -616,7 +418,6 @@
 		/// * `unique` (*optional*) - **Whether** the **Fragment Definiton** is **unique**
 		/// * `max_supply` (*optional*) - **Maximum amount of Fragment instances (where each Fragment instance has a different Edition ID)**
 		/// that **can be created** using the **Fragment Definition**
->>>>>>> ae07e425
 		#[pallet::weight(<T as Config>::WeightInfo::create())]
 		pub fn create(
 			origin: OriginFor<T>,
@@ -670,11 +471,7 @@
 
 			Proto2Fragments::<T>::append(&proto_hash, hash);
 
-<<<<<<< HEAD
-			Self::deposit_event(Event::DefinitionCreated(hash));
-=======
 			Self::deposit_event(Event::DefinitionCreated { fragment_hash: hash });
->>>>>>> ae07e425
 			Ok(())
 		}
 
@@ -687,15 +484,9 @@
 		/// * `origin` - **Origin** of the **extrinsic function**
 		/// * `fragment_hash` - ID of the **Fragment Definition** to put on sale
 		/// * `price` -  **Price** to **buy** a **single Fragment Instance** that is created from the **Fragment Definition*
-<<<<<<< HEAD
-		/// * `quantity` (*optional*) - **Maximum amount of Fragment Instances** that **can be bought** 
-		/// * `expires` (*optional*) - **Block number** that the sale ends at (*optional*)
-		/// * `amount` (*optional*) - If the Fragment instance represents a **stack of stackable items** (for e.g gold coins or arrows - https://runescape.fandom.com/wiki/Stackable_items), 
-=======
 		/// * `quantity` (*optional*) - **Maximum amount of Fragment Instances** that **can be bought**
 		/// * `expires` (*optional*) - **Block number** that the sale ends at (*optional*)
 		/// * `amount` (*optional*) - If the Fragment instance represents a **stack of stackable items** (for e.g gold coins or arrows - https://runescape.fandom.com/wiki/Stackable_items),
->>>>>>> ae07e425
 		/// the **number of items** to **top up** in the **stack of stackable items**
 		#[pallet::weight(50_000)]
 		pub fn publish(
@@ -762,11 +553,7 @@
 			Ok(())
 		}
 
-<<<<<<< HEAD
-		/// Take the **Fragment Definition `fragment_hash`** off sale. 
-=======
 		/// Take the **Fragment Definition `fragment_hash`** off sale.
->>>>>>> ae07e425
 		/// When a Fragment Definition is put on sale, users can create Fragment Instances from it for a fee.
 		///
 		/// Note: **Only** the **Fragment's Proto-Fragment's owner** is **allowed** to take the Fragment off sale
@@ -806,41 +593,23 @@
 			Ok(())
 		}
 
-<<<<<<< HEAD
-		
-		/// Create **Fragment instance(s)** from the **Fragment Definition `fragment_hash`** and 
-		/// **assign their ownership** to **`origin`**
-		///
-		/// Note: **Each created Fragment instance** will have a **different Edition ID** and a **Copy ID of "1"**.
-		/// 
-		/// Note: **Only** the **Fragment Definition's Proto-Fragment's owner** is **allowed** to 
-=======
 		/// Create **Fragment instance(s)** from the **Fragment Definition `fragment_hash`** and
 		/// **assign their ownership** to **`origin`**
 		///
 		/// Note: **Each created Fragment instance** will have a **different Edition ID** and a **Copy ID of "1"**.
 		///
 		/// Note: **Only** the **Fragment Definition's Proto-Fragment's owner** is **allowed** to
->>>>>>> ae07e425
 		/// create instance(s) of the Fragment in this extrinsic function.
 		///
 		/// # Arguments
 		///
 		/// * `origin` - **Origin** of the **extrinsic function**
 		/// * `fragment_hash` - **ID* of the **Fragment Definition**
-<<<<<<< HEAD
-		/// * `options` - **Enum** indicating whether to 
-		/// **create one Fragment Instance with custom data attached to it** or whether to  
-		/// **create multiple Fragment Instances (with no custom data attached)**
-		/// * `amount` (*optional*) - If the Fragment Instance(s) represent a **stack of stackable items** 
-		/// (for e.g gold coins or arrows - https://runescape.fandom.com/wiki/Stackable_items), 
-=======
 		/// * `options` - **Enum** indicating whether to
 		/// **create one Fragment Instance with custom data attached to it** or whether to  
 		/// **create multiple Fragment Instances (with no custom data attached)**
 		/// * `amount` (*optional*) - If the Fragment Instance(s) represent a **stack of stackable items**
 		/// (for e.g gold coins or arrows - https://runescape.fandom.com/wiki/Stackable_items),
->>>>>>> ae07e425
 		/// `amount` is the **number of items** to **top up** in the **stack of stackable items**
 		#[pallet::weight(50_000)]
 		pub fn mint(
@@ -889,17 +658,6 @@
 			)
 		}
 
-<<<<<<< HEAD
-		/// Allows the Caller Account ID `origin` to create Fragment instance(s) of the Fragment Definition `fragment_hash`, 
-		/// for a fee. The ownership of the created Fragment instance(s) is assigned to the Caller Account ID.
-		/// 
-		/// Note: Each created Fragment instance will have a different Edition ID and a Copy ID of "1".
-		/// 
-		/// Note: The total fee that the buyer (i.e the Caller Account ID `origin`) must pay is the 
-		/// specified price-per-instance multiplied by the total number of instance(s) that the buyer wants to create. (@karan)
-		/// This amount will be transferred to the Fragment Definition's Vault's Account ID.
-		/// 
-=======
 		/// Allows the Caller Account ID `origin` to create Fragment instance(s) of the Fragment Definition `fragment_hash`,
 		/// for a fee. The ownership of the created Fragment instance(s) is assigned to the Caller Account ID.
 		///
@@ -909,20 +667,14 @@
 		/// specified price-per-instance multiplied by the total number of instance(s) that the buyer wants to create. (@karan)
 		/// This amount will be transferred to the Fragment Definition's Vault's Account ID.
 		///
->>>>>>> ae07e425
 		///
 		///
 		/// # Arguments
 		///
 		/// * `origin` - **Origin** of the **extrinsic function**
 		/// * `fragment_hash` - **ID** of the **Fragment Definition**
-<<<<<<< HEAD
-		/// * `options` - **Enum** indicating whether to 
-		/// **create one Fragment Instance with custom data attached to it** or whether to 
-=======
 		/// * `options` - **Enum** indicating whether to
 		/// **create one Fragment Instance with custom data attached to it** or whether to
->>>>>>> ae07e425
 		/// **create multiple Fragment Instances (with no custom data attached)**
 		#[pallet::weight(50_000)]
 		pub fn buy(
@@ -956,28 +708,6 @@
 
 			let price = price.saturating_mul(quantity as u128); // `price` = `price` * `quantity`
 
-<<<<<<< HEAD
-			if let Some(currency) = fragment_data.metadata.currency { 
-
-				use frame_support::traits::tokens::fungibles::Inspect;
-
-				let minimum_balance_needed_to_exist = <pallet_assets::Pallet<T> as Inspect<T::AccountId>>::minimum_balance(currency);
-
-				let price_balance : <pallet_assets::Pallet<T> as Inspect<T::AccountId>>::Balance = price.saturated_into();
-				
-				ensure!(
-					<pallet_assets::Pallet<T> as Inspect<T::AccountId>>::balance(currency, &who) >= price_balance + minimum_balance_needed_to_exist, 
-					Error::<T>::InsufficientBalance
-				);
-
-			} else {
-				let minimum_balance_needed_to_exist = <pallet_balances::Pallet<T> as Currency<T::AccountId>>::minimum_balance();
-
-				let price_balance : <pallet_balances::Pallet<T> as Currency<T::AccountId>>::Balance = price.saturated_into();
-				
-				ensure!(
-					<pallet_balances::Pallet<T> as Currency<T::AccountId>>::free_balance(&who) >= price_balance + minimum_balance_needed_to_exist, 
-=======
 			if let Some(currency) = fragment_data.metadata.currency {
 				let minimum_balance_needed_to_exist =
 					<pallet_assets::Pallet<T> as Inspect<T::AccountId>>::minimum_balance(currency);
@@ -998,19 +728,12 @@
 				ensure!(
 					<pallet_balances::Pallet<T> as Currency<T::AccountId>>::free_balance(&who)
 						>= price_balance + minimum_balance_needed_to_exist,
->>>>>>> ae07e425
 					Error::<T>::InsufficientBalance
 				);
 			}
 
-<<<<<<< HEAD
-
 			// ! Writing
 
-=======
-			// ! Writing
-
->>>>>>> ae07e425
 			Self::mint_fragments(
 				&who,
 				&fragment_hash,
@@ -1044,10 +767,6 @@
 			}
 
 			Ok(())
-<<<<<<< HEAD
-
-=======
->>>>>>> ae07e425
 		}
 
 		/// Give the **Fragment Instance whose Fragment Definition ID is `class`, whose Edition ID is `edition` and whose Copy ID is `copy`** to **`to`**.
@@ -1057,11 +776,7 @@
 		/// Otherwise, its ownernship is transferred from `origin` to `to`.
 		///
 		/// Note: **Only** the **Fragment Instance's owner** is **allowed** to give the Fragment Instance
-<<<<<<< HEAD
-		/// 
-=======
-		///
->>>>>>> ae07e425
+		///
 		/// # Arguments
 		///
 		/// * `origin` - **Origin** of the **extrinsic function**
@@ -1069,10 +784,6 @@
 		/// * `edition` - Edition ID of the Fragment Insance to give
 		/// * `copy` - Copy ID of the Fragment instance to give
 		/// * `to` - **Account ID** to give the Fragment instance to
-<<<<<<< HEAD
-		/// * `new_permissions` (*optional*) - The permitted actions (encapsulated in a `FragmentPerms` bitflag enum) that the account that is given the Fragment instance can do with it
-		/// * `expiration` (*optional*) - Block number that the duplicated Fragment Instance expires at. If the Fragment Instance was not duplicated, this parameter is irrelevant.
-=======
 		///
 		/// * `new_permissions` (*optional*) - The permitted set of actions (encapsulated in a `FragmentPerms` bitflag enum)
 		/// that the account that is given the Fragment instance can do with it.
@@ -1083,7 +794,6 @@
 		///
 		/// * `expiration` (*optional*) - Block number that the duplicated Fragment Instance expires at.
 		/// If the Fragment Instance was not duplicated, this parameter is irrelevant.
->>>>>>> ae07e425
 		#[pallet::weight(50_000)]
 		pub fn give(
 			origin: OriginFor<T>,
@@ -1169,11 +879,7 @@
 					let expiration = 
 					if let Some(expiration) = expiration {
 						if expiration < expiring_at {
-<<<<<<< HEAD
-							item_data.expiring_at = Some(expiration); 
-=======
 							item_data.expiring_at = Some(expiration);
->>>>>>> ae07e425
 							expiration
 						} else {
 							expiring_at
@@ -1183,11 +889,7 @@
 					};
 					<Expirations<T>>::append(expiration, (class, Compact(edition), Compact(copy)));
 				} else if let Some(expiration) = expiration {
-<<<<<<< HEAD
-					item_data.expiring_at = Some(expiration); 
-=======
 					item_data.expiring_at = Some(expiration);
->>>>>>> ae07e425
 					<Expirations<T>>::append(expiration, (class, Compact(edition), Compact(copy)));
 				}
 
@@ -1239,15 +941,9 @@
 			Ok(())
 		}
 
-<<<<<<< HEAD
-		/// Create the **Account ID** of the **Fragment Instance whose Fragment Definition ID is `class`, 
-		/// whose Edition ID is `edition`** and whose Copy ID is `copy`**  
-		/// 
-=======
 		/// Create the **Account ID** of the **Fragment Instance whose Fragment Definition ID is `class`,
 		/// whose Edition ID is `edition`** and whose Copy ID is `copy`**  
 		///
->>>>>>> ae07e425
 		/// # Arguments
 		///
 		/// * `origin` - **Origin** of the **extrinsic function**
@@ -1335,26 +1031,16 @@
 
 impl<T: Config> Pallet<T> {
 	/// **Get** the **Account ID** of the Fragment Definition `class_hash`**
-<<<<<<< HEAD
-	/// 
-=======
-	///
->>>>>>> ae07e425
+	///
 	/// This Account ID is determinstically computed using the Fragment Definition `class_hash`
 	pub fn get_vault_id(class_hash: Hash128) -> T::AccountId {
 		let hash = blake2_256(&[&b"fragments-vault"[..], &class_hash].concat());
 		T::AccountId::decode(&mut &hash[..]).expect("T::AccountId should decode")
 	}
 
-<<<<<<< HEAD
-	/// Get the **Account ID** of the **Fragment Instance whose Fragment Definition ID is `class_hash`, 
-	/// whose Edition ID is `edition`** and whose Copy ID is `copy`** 
-	/// 
-=======
 	/// Get the **Account ID** of the **Fragment Instance whose Fragment Definition ID is `class_hash`,
 	/// whose Edition ID is `edition`** and whose Copy ID is `copy`**
 	///
->>>>>>> ae07e425
 	/// This Account ID is determinstically computed using the Fragment Definition ID `class_hash`, the Edition ID `edition` and the Copy ID `copy`
 	pub fn get_fragment_account_id(class_hash: Hash128, edition: Unit, copy: Unit) -> T::AccountId {
 		let hash = blake2_256(
@@ -1370,24 +1056,14 @@
 	/// * `to` - **Account ID** to assign ownernship of the created Fragment instances to
 	/// * `fragment_hash` - ID of the Fragment Definition
 	/// * `sale` - Struct **representing** a **sale of the Fragment Definition**, if the **Fragment Definition** is **currently on sale**
-<<<<<<< HEAD
-	/// * `options` - **Enum** indicating whether to 
-	/// **create one Fragment Instance with custom data attached to it** or whether to 
-=======
 	/// * `options` - **Enum** indicating whether to
 	/// **create one Fragment Instance with custom data attached to it** or whether to
->>>>>>> ae07e425
 	/// **create multiple Fragment Instances (with no custom data attached)**
 	/// * `quantity` - **Number of Fragment Instances** to **create**
 	/// * `current_block_number` - **Current block number** of the **Clamor Blockchain**
 	/// * `expiring_at` (*optional*) - **Block Number** that the **Fragment Instance** will **expire at**
-<<<<<<< HEAD
-	/// * `amount` (*optional*) - If the Fragment Instance(s) represent a **stack of stackable items** 
-	/// (for e.g gold coins or arrows - https://runescape.fandom.com/wiki/Stackable_items), 
-=======
 	/// * `amount` (*optional*) - If the Fragment Instance(s) represent a **stack of stackable items**
 	/// (for e.g gold coins or arrows - https://runescape.fandom.com/wiki/Stackable_items),
->>>>>>> ae07e425
 	/// `amount` is the **number of items** to **top up** in the **stack of stackable items**
 	pub fn mint_fragments(
 		to: &T::AccountId,
@@ -1406,18 +1082,6 @@
 		}
 
 		let fragment_data = <Definitions<T>>::get(fragment_hash).ok_or(Error::<T>::NotFound)?;
-<<<<<<< HEAD
-		
-		// we need this to index transactions
-		let extrinsic_index = <frame_system::Pallet<T>>::extrinsic_index() // `<frame_system::Pallet<T>>::extrinsic_index()` is defined as: "Gets the index of extrinsic that is currently executing." (https://paritytech.github.io/substrate/master/frame_system/pallet/struct.Pallet.html#method.extrinsic_index)
-		.ok_or(Error::<T>::SystematicFailure)?;
-
-		let (data_hash, data_len) = match options {
-			FragmentBuyOptions::UniqueData(data) => {
-
-				if fragment_data.unique.is_none() || quantity != 1 {
-					return Err(Error::<T>::ParamsNotValid.into())
-=======
 
 		// we need this to index transactions
 		let extrinsic_index = <frame_system::Pallet<T>>::extrinsic_index() // `<frame_system::Pallet<T>>::extrinsic_index()` is defined as: "Gets the index of extrinsic that is currently executing." (https://paritytech.github.io/substrate/master/frame_system/pallet/struct.Pallet.html#method.extrinsic_index)
@@ -1427,21 +1091,10 @@
 			FragmentBuyOptions::UniqueData(data) => {
 				if fragment_data.unique.is_none() || quantity != 1 {
 					return Err(Error::<T>::ParamsNotValid.into());
->>>>>>> ae07e425
 				}
 
 				let data_hash = blake2_256(&data);
 
-<<<<<<< HEAD
-				ensure!(!<UniqueData2Edition<T>>::contains_key(fragment_hash, data_hash), Error::<T>::UniqueDataExists);
-
-				(Some(data_hash), Some(data.len()))
-			},
-			FragmentBuyOptions::Quantity(_) => { 
-				
-				if fragment_data.unique.is_some() {
-					return Err(Error::<T>::ParamsNotValid.into())
-=======
 				ensure!(
 					!<UniqueData2Edition<T>>::contains_key(fragment_hash, data_hash),
 					Error::<T>::UniqueDataExists
@@ -1452,7 +1105,6 @@
 			FragmentBuyOptions::Quantity(_) => {
 				if fragment_data.unique.is_some() {
 					return Err(Error::<T>::ParamsNotValid.into());
->>>>>>> ae07e425
 				}
 
 				(None, None)
@@ -1523,11 +1175,7 @@
 					});
 				}
 
-<<<<<<< HEAD
-				if let (Some(data_hash), Some(data_len)) = (data_hash, data_len)  {
-=======
 				if let (Some(data_hash), Some(data_len)) = (data_hash, data_len) {
->>>>>>> ae07e425
 					<UniqueData2Edition<T>>::insert(fragment_hash, data_hash, existing); // if `data` exists, `quantity` is ensured to be 1
 
 					// index immutable data for IPFS discovery
