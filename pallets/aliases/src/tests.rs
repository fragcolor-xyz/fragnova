--- conflicted
+++ resolved
@@ -11,15 +11,7 @@
 		dispatch::DispatchResult,
 		traits::{Currency, Len},
 	};
-<<<<<<< HEAD
 	use sp_runtime::{traits::TypedGet, BoundedVec, DispatchError::BadOrigin};
-=======
-	use sp_runtime::{
-		traits::{TypedGet, Zero},
-		BoundedVec,
-		DispatchError::BadOrigin,
-	};
->>>>>>> 8459c18f
 
 	pub fn create_namespace_(
 		signer: <Test as frame_system::Config>::AccountId,
