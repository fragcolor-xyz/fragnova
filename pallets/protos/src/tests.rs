--- conflicted
+++ resolved
@@ -4,28 +4,10 @@
 use crate::{dummy_data::*, mock, mock::*, *};
 use codec::Compact;
 use frame_support::{assert_noop, assert_ok, dispatch::DispatchResult};
-use stake_tests::stake_;
 use std::collections::BTreeMap;
 use upload_tests::upload;
 
-use copied_from_pallet_accounts::{link_, lock_};
 use protos::categories::TextCategories;
-
-mod copied_from_pallet_accounts {
-	use super::*;
-
-	pub fn lock_(lock: &Lock) -> DispatchResult {
-		Accounts::internal_lock_update(
-			RuntimeOrigin::none(),
-			lock.data.clone(),
-			sp_core::ed25519::Signature([69u8; 64]), // this can be anything and it will still work
-		)
-	}
-
-	pub fn link_(link: &Link) -> DispatchResult {
-		Accounts::link(RuntimeOrigin::signed(link.clamor_account_id), link.link_signature.clone())
-	}
-}
 
 mod upload_tests {
 	use super::*;
@@ -131,91 +113,6 @@
 			assert_noop!(upload(dd.account_id, &proto), Error::<Test>::ProtoExists);
 		});
 	}
-
-	// TODO
-	#[test]
-	#[ignore]
-	fn upload_should_work_if_user_staked_enough() {
-		new_test_ext().execute_with(|| {
-			let dd = DummyData::new();
-
-			let stake = dd.stake;
-
-			assert_ok!(upload(dd.account_id, &stake.proto_fragment));
-
-			assert_ok!(lock_(&stake.lock));
-			assert_ok!(link_(&stake.lock.link));
-
-			assert_ok!(stake_(
-				stake.lock.link.clamor_account_id,
-				&stake.proto_fragment,
-				&stake.get_stake_amount(),
-			));
-
-			let proto_with_refs = ProtoFragment {
-				references: vec![stake.proto_fragment.get_proto_hash()],
-				..dd.proto_fragment
-			};
-
-			assert_ok!(upload(stake.lock.link.clamor_account_id, &proto_with_refs));
-		});
-	}
-
-	// TODO
-	#[test]
-	#[ignore]
-	fn upload_should_not_work_if_user_did_not_stake_enough() {
-		new_test_ext().execute_with(|| {
-			let dd = DummyData::new();
-
-			let stake = dd.stake;
-
-			assert_ok!(upload(dd.account_id, &stake.proto_fragment));
-
-			assert_ok!(lock_(&stake.lock));
-			assert_ok!(link_(&stake.lock.link));
-
-			assert_ok!(stake_(
-				stake.lock.link.clamor_account_id,
-				&stake.proto_fragment,
-				&(stake.get_stake_amount() - 1),
-			));
-
-			let proto_with_refs = ProtoFragment {
-				references: vec![stake.proto_fragment.get_proto_hash()],
-				..dd.proto_fragment
-			};
-
-			assert_noop!(
-				upload(stake.lock.link.clamor_account_id, &proto_with_refs),
-				Error::<Test>::NotEnoughTickets
-			);
-		});
-	}
-
-	#[test]
-	fn upload_should_not_work_if_user_did_not_stake_() {
-		new_test_ext().execute_with(|| {
-			let dd = DummyData::new();
-
-			let stake = dd.stake;
-
-			assert_ok!(upload(dd.account_id, &stake.proto_fragment));
-
-			assert_ok!(lock_(&stake.lock));
-			assert_ok!(link_(&stake.lock.link));
-
-			let proto_with_refs = ProtoFragment {
-				references: vec![stake.proto_fragment.get_proto_hash()],
-				..dd.proto_fragment_second
-			};
-
-			assert_noop!(
-				upload(stake.lock.link.clamor_account_id, &proto_with_refs),
-				Error::<Test>::CurationNotFound
-			);
-		});
-	}
 }
 
 mod patch_tests {
@@ -294,103 +191,6 @@
 		});
 	}
 
-	// TODO
-	#[test]
-	#[ignore]
-	fn patch_should_work_if_user_staked_enough() {
-		new_test_ext().execute_with(|| {
-			let dd = DummyData::new();
-
-			let stake = dd.stake;
-
-			assert_ok!(upload(dd.account_id, &stake.proto_fragment));
-
-			assert_ok!(lock_(&stake.lock));
-			assert_ok!(link_(&stake.lock.link));
-
-			assert_ok!(stake_(
-				stake.lock.link.clamor_account_id,
-				&stake.proto_fragment,
-				&stake.get_stake_amount(),
-			));
-
-			assert_ok!(upload(stake.lock.link.clamor_account_id, &dd.proto_fragment));
-
-			let patch_with_refs = Patch {
-				proto_fragment: dd.proto_fragment,
-				include_cost: None,
-				new_references: vec![stake.proto_fragment.get_proto_hash()],
-				new_data: b"<insert anything here>".to_vec(),
-			};
-
-			assert_ok!(patch_(stake.lock.link.clamor_account_id, &patch_with_refs));
-		});
-	}
-
-	// TODO
-	#[test]
-	#[ignore]
-	fn patch_should_not_work_if_user_did_not_stake_enough() {
-		new_test_ext().execute_with(|| {
-			let dd = DummyData::new();
-
-			let stake = dd.stake;
-
-			assert_ok!(upload(dd.account_id, &stake.proto_fragment));
-
-			assert_ok!(lock_(&stake.lock));
-			assert_ok!(link_(&stake.lock.link));
-
-			assert_ok!(stake_(
-				stake.lock.link.clamor_account_id,
-				&stake.proto_fragment,
-				&(stake.get_stake_amount() - 1),
-			));
-
-			assert_ok!(upload(stake.lock.link.clamor_account_id, &dd.proto_fragment));
-
-			let patch_with_refs = Patch {
-				proto_fragment: dd.proto_fragment,
-				include_cost: None,
-				new_references: vec![stake.proto_fragment.get_proto_hash()],
-				new_data: b"<insert anything here>".to_vec(),
-			};
-
-			assert_noop!(
-				patch_(stake.lock.link.clamor_account_id, &patch_with_refs),
-				Error::<Test>::NotEnoughTickets
-			);
-		});
-	}
-
-	#[test]
-	fn patch_should_not_work_if_user_did_not_stake_() {
-		new_test_ext().execute_with(|| {
-			let dd = DummyData::new();
-
-			let stake = dd.stake;
-
-			assert_ok!(upload(dd.account_id, &stake.proto_fragment));
-
-			assert_ok!(lock_(&stake.lock));
-			assert_ok!(link_(&stake.lock.link));
-
-			assert_ok!(upload(stake.lock.link.clamor_account_id, &dd.proto_fragment_second));
-
-			let patch_with_refs = Patch {
-				proto_fragment: dd.proto_fragment_second,
-				include_cost: None,
-				new_references: vec![stake.proto_fragment.get_proto_hash()],
-				new_data: b"<insert anything here>".to_vec(),
-			};
-
-			assert_noop!(
-				patch_(stake.lock.link.clamor_account_id, &patch_with_refs),
-				Error::<Test>::CurationNotFound
-			);
-		});
-	}
-
 	// #[test]
 	// fn patch_should_not_work_if_detached() {
 	// 	let keystore = KeyStore::new();
@@ -530,7 +330,7 @@
 mod set_metadata_tests {
 	use super::*;
 
-	fn set_metadata(
+	pub fn set_metadata(
 		signer: <Test as frame_system::Config>::AccountId,
 		metadata: &Metadata,
 	) -> DispatchResult {
@@ -598,266 +398,6 @@
 			let dd = DummyData::new();
 			let metadata = dd.metadata;
 			assert_noop!(set_metadata(dd.account_id, &metadata), Error::<Test>::ProtoNotFound);
-		});
-	}
-}
-
-mod stake_tests {
-	use super::*;
-
-	pub fn stake_(
-		signer: <Test as frame_system::Config>::AccountId,
-		proto: &ProtoFragment,
-		stake_amount: &<Test as pallet_assets::Config>::Balance,
-	) -> DispatchResult {
-		ProtosPallet::curate(
-			RuntimeOrigin::signed(signer),
-			proto.get_proto_hash(),
-			stake_amount.clone(),
-		)
-	}
-
-	// TODO
-	#[test]
-	#[ignore]
-	fn stake_should_work() {
-		new_test_ext().execute_with(|| {
-			let dd = DummyData::new();
-
-			let stake = dd.stake;
-
-			assert_ok!(upload(dd.account_id, &stake.proto_fragment));
-
-			let frag_staked =
-				<pallet_accounts::FragUsage<Test>>::get(stake.lock.link.clamor_account_id)
-					.unwrap_or_default();
-
-			let current_block_number = System::block_number(); //@sinkingsugar
-
-<<<<<<< HEAD
-			assert_eq!(
-				serde_json::from_slice::<Value>(
-					&ProtosPallet::get_protos(GetProtosParams {
-						limit: u64::MAX,
-						..Default::default()
-					})
-					.unwrap()
-				)
-				.unwrap(),
-				json!({
-					hex::encode(proto.get_proto_hash()): {},
-					hex::encode(proto_second.get_proto_hash()): {},
-				})
-			);
-
-			assert_eq!(
-				serde_json::from_slice::<Value>(
-					&ProtosPallet::get_protos(GetProtosParams {
-						limit: u64::MAX,
-						exclude_tags: proto_second.tags, // exclude tags!
-						..Default::default()
-					})
-					.unwrap()
-				)
-				.unwrap(),
-				json!({
-					hex::encode(proto.get_proto_hash()): {},
-				})
-			);
-		});
-	}
-}
-mod patch_tests {
-	use super::*;
-
-	fn patch_(signer: <Test as frame_system::Config>::AccountId, patch: &Patch) -> DispatchResult {
-		ProtosPallet::patch(
-			Origin::signed(signer),
-			patch.proto_fragment.clone().get_proto_hash(),
-			patch.include_cost.map(|cost| UsageLicense::Tickets(Compact::from(cost))),
-			patch.new_references.clone(),
-			None, // TODO
-			patch.new_data.clone(),
-		)
-	}
-
-	#[test]
-	fn patch_should_work() {
-		new_test_ext().execute_with(|| {
-			let dd = DummyData::new();
-
-			let block_number = System::block_number(); //@sinkingsugar
-
-			let patch = dd.patch;
-
-			assert_ok!(upload(dd.account_id, &patch.proto_fragment));
-
-			assert_ok!(patch_(dd.account_id, &patch));
-			let proto_struct = <Protos<Test>>::get(patch.proto_fragment.get_proto_hash()).unwrap();
-=======
-			assert_ok!(lock_(&stake.lock));
-			assert_ok!(link_(&stake.lock.link));
-			assert_ok!(stake_(
-				stake.lock.link.clamor_account_id,
-				&stake.proto_fragment,
-				&stake.get_stake_amount()
-			));
-
-			assert_eq!(
-				<pallet_accounts::FragUsage<Test>>::get(stake.lock.link.clamor_account_id).unwrap(),
-				frag_staked.saturating_add(stake.get_stake_amount())
-			);
-
->>>>>>> 6b6af538
-			assert_eq!(
-				<ProtoCurations<Test>>::get(stake.proto_fragment.get_proto_hash(), dd.account_id)
-					.unwrap(),
-				(stake.get_stake_amount(), current_block_number)
-			);
-			assert!(<AccountCurations<Test>>::get(dd.account_id)
-				.unwrap()
-				.contains(&stake.proto_fragment.get_proto_hash()));
-
-			let event = <frame_system::Pallet<Test>>::events()
-				.pop()
-				.expect("Expected at least one EventRecord to be found")
-				.event;
-			assert_eq!(
-				event,
-				mock::RuntimeEvent::from(pallet_protos::Event::Staked {
-					proto_hash: stake.proto_fragment.get_proto_hash(),
-					account_id: dd.account_id,
-					balance: stake.get_stake_amount()
-				})
-			);
-		});
-	}
-
-	// TODO
-	#[test]
-	#[ignore]
-	fn stake_should_not_work_if_proto_not_found() {
-		new_test_ext().execute_with(|| {
-			let dd = DummyData::new();
-			let stake = dd.stake;
-
-			assert_ok!(lock_(&stake.lock));
-			assert_ok!(link_(&stake.lock.link));
-
-			assert_noop!(
-				stake_(
-					stake.lock.link.clamor_account_id,
-					&stake.proto_fragment,
-					&stake.get_stake_amount()
-				),
-				Error::<Test>::ProtoNotFound
-			);
-		});
-	}
-
-	// TODO
-	#[test]
-	#[ignore]
-	fn stake_should_work_if_user_has_sufficient_balance() {
-		new_test_ext().execute_with(|| {
-			let dd = DummyData::new();
-
-			let stake = dd.stake;
-
-			assert_ok!(upload(dd.account_id, &stake.proto_fragment));
-
-			assert_ok!(lock_(&stake.lock));
-			assert_ok!(link_(&stake.lock.link));
-
-			let frag_locked = <pallet_accounts::EthLockedFrag<Test>>::get(
-				stake.lock.link.get_recovered_ethereum_account_id(),
-			)
-			.unwrap()
-			.amount;
-			let frag_staked =
-				<pallet_accounts::FragUsage<Test>>::get(stake.lock.link.clamor_account_id)
-					.unwrap_or_default();
-			let balance = frag_locked - frag_staked;
-
-			assert_ok!(stake_(stake.lock.link.clamor_account_id, &stake.proto_fragment, &balance));
-		});
-	}
-
-	// TODO
-	#[test]
-	#[ignore]
-	fn stake_should_not_work_if_user_does_has_insufficient_balance() {
-		new_test_ext().execute_with(|| {
-			let dd = DummyData::new();
-
-			let stake = dd.stake;
-
-			assert_ok!(upload(dd.account_id, &stake.proto_fragment));
-
-			assert_ok!(lock_(&stake.lock));
-			assert_ok!(link_(&stake.lock.link));
-
-			let frag_locked = <pallet_accounts::EthLockedFrag<Test>>::get(
-				stake.lock.link.get_recovered_ethereum_account_id(),
-			)
-			.unwrap()
-			.amount;
-			let frag_staked =
-				<pallet_accounts::FragUsage<Test>>::get(stake.lock.link.clamor_account_id)
-					.unwrap_or_default();
-			let balance = frag_locked - frag_staked;
-
-			assert_noop!(
-				stake_(stake.lock.link.clamor_account_id, &stake.proto_fragment, &(balance - 1)),
-				Error::<Test>::InsufficientBalance
-			);
-		});
-	}
-}
-
-mod ban_tests {
-
-	use super::*;
-
-	pub fn ban(proto: &ProtoFragment) -> DispatchResult {
-		ProtosPallet::ban(RuntimeOrigin::root(), proto.get_proto_hash())
-	}
-
-	#[test]
-	fn ban_should_work() {
-		new_test_ext().execute_with(|| {
-			let dd = DummyData::new();
-			let proto = dd.proto_fragment;
-			assert_ok!(upload(dd.account_id, &proto));
-			assert_ok!(ban(&proto));
-			assert!(!<ProtosByCategory<Test>>::get(&proto.category)
-				.unwrap_or_default()
-				.contains(&proto.get_proto_hash()));
-			assert!(!<ProtosByOwner<Test>>::get(ProtoOwner::User(dd.account_id))
-				.unwrap_or_default()
-				.contains(&proto.get_proto_hash()));
-		});
-	}
-
-	#[test]
-	fn ban_should_not_work_if_proto_does_not_exist() {
-		new_test_ext().execute_with(|| {
-			let dd = DummyData::new();
-			let proto = dd.proto_fragment;
-			assert_noop!(ban(&proto), Error::<Test>::ProtoNotFound);
-		});
-	}
-
-	#[test]
-	fn ban_should_not_work_if_caller_is_not_root() {
-		new_test_ext().execute_with(|| {
-			let dd = DummyData::new();
-			let proto = dd.proto_fragment;
-			assert_ok!(upload(dd.account_id, &proto));
-			assert_noop!(
-				ProtosPallet::ban(RuntimeOrigin::signed(dd.account_id), proto.get_proto_hash()),
-				sp_runtime::DispatchError::BadOrigin
-			);
 		});
 	}
 }
@@ -1261,17 +801,6 @@
 			let proto_hash_text = proto_text.get_proto_hash();
 			let encoded3 = hex::encode(&proto_hash_text);
 
-<<<<<<< HEAD
-			assert!(
-				<ProtosByOwner<Test>>::get(ProtoOwner::User(dd.account_id))
-					.unwrap()
-					.contains(&proto.get_proto_hash())
-					== false
-			);
-			assert!(<ProtosByOwner<Test>>::get(ProtoOwner::User(dd.account_id_second))
-				.unwrap()
-				.contains(&proto.get_proto_hash()));
-=======
 			let json_expected = json!({
 				encoded: {
 				"tickets": Some(proto1.include_cost),
@@ -1293,7 +822,6 @@
 				},
 			}})
 			.to_string();
->>>>>>> 6b6af538
 
 			assert_eq!(result_string, json_expected);
 		});
@@ -1457,13 +985,6 @@
 			let proto1 = dd.proto_fragment_third;
 			let proto_shard_script = dd.proto_shard_script_2;
 
-<<<<<<< HEAD
-			let stake = dd.stake;
-
-			assert_ok!(upload(dd.account_id, &stake.proto_fragment));
-
-			let current_block_number = System::block_number(); //@sinkingsugar
-=======
 			assert_ok!(upload(dd.account_id, &proto1));
 			assert_ok!(upload(dd.account_id, &proto_shard_script));
 
@@ -1487,21 +1008,10 @@
 				exclude_tags: Vec::new(),
 				available: Some(true),
 			};
->>>>>>> 6b6af538
 
 			let result = ProtosPallet::get_protos(params).ok().unwrap();
 			let result_string = std::str::from_utf8(&result).unwrap();
 
-<<<<<<< HEAD
-			assert_eq!(
-				<ProtoCurations<Test>>::get(stake.proto_fragment.get_proto_hash(), dd.account_id)
-					.unwrap(),
-				(stake.get_stake_amount(), current_block_number)
-			);
-			assert!(<AccountCurations<Test>>::get(dd.account_id)
-				.unwrap()
-				.contains(&stake.proto_fragment.get_proto_hash()));
-=======
 			let proto_hash = proto_shard_script.get_proto_hash();
 			let encoded = hex::encode(&proto_hash);
 
@@ -1514,7 +1024,6 @@
 				},
 			}})
 			.to_string();
->>>>>>> 6b6af538
 
 			assert_eq!(result_string, json_expected);
 		});
@@ -1525,20 +1034,6 @@
 		new_test_ext().execute_with(|| {
 			// UPLOAD
 			let dd = DummyData::new();
-<<<<<<< HEAD
-			let stake = dd.stake;
-
-			assert_ok!(lock_(&stake.lock));
-			assert_ok!(link_(&stake.lock.link));
-
-			assert_noop!(
-				stake_(
-					stake.lock.link.clamor_account_id,
-					&stake.proto_fragment,
-					&stake.get_stake_amount()
-				),
-				Error::<Test>::ProtoNotFound
-=======
 			let proto_shard_script = dd.proto_shard_script_2;
 
 			assert_ok!(upload(dd.account_id, &proto_shard_script));
@@ -1625,7 +1120,6 @@
 				json!({
 					hex::encode(proto.get_proto_hash()): {},
 				})
->>>>>>> 6b6af538
 			);
 		});
 	}
@@ -1633,6 +1127,7 @@
 
 mod get_genealogy_tests {
 	use super::*;
+	use set_metadata_tests::set_metadata;
 
 	#[test]
 	fn get_genealogy_should_work_when_get_ancestors_is_true() {
@@ -1656,9 +1151,9 @@
 						proto_hash: hex::encode(proto_third.get_proto_hash()).into_bytes(),
 						get_ancestors: true,
 					})
-					.unwrap()
+						.unwrap()
 				)
-				.unwrap(),
+					.unwrap(),
 				json!({
 					hex::encode(proto_third.get_proto_hash()): [
 						hex::encode(proto_second.get_proto_hash())
@@ -1709,4 +1204,73 @@
 			);
 		});
 	}
+
+	#[test]
+	fn set_metadata_should_not_work_if_user_does_not_own_proto() {
+		new_test_ext().execute_with(|| {
+			let dd = DummyData::new();
+			let metadata = dd.metadata;
+			assert_ok!(upload(dd.account_id, &metadata.proto_fragment));
+			assert_noop!(
+				set_metadata(dd.account_id_second, &metadata),
+				Error::<Test>::Unauthorized
+			);
+		});
+	}
+
+	#[test]
+	fn set_metadata_should_not_work_if_proto_not_found() {
+		new_test_ext().execute_with(|| {
+			let dd = DummyData::new();
+			let metadata = dd.metadata;
+			assert_noop!(set_metadata(dd.account_id, &metadata), Error::<Test>::ProtoNotFound);
+		});
+	}
+}
+
+mod ban_tests {
+
+	use super::*;
+
+	pub fn ban(proto: &ProtoFragment) -> DispatchResult {
+		ProtosPallet::ban(RuntimeOrigin::root(), proto.get_proto_hash())
+	}
+
+	#[test]
+	fn ban_should_work() {
+		new_test_ext().execute_with(|| {
+			let dd = DummyData::new();
+			let proto = dd.proto_fragment;
+			assert_ok!(upload(dd.account_id, &proto));
+			assert_ok!(ban(&proto));
+			assert!(!<ProtosByCategory<Test>>::get(&proto.category)
+				.unwrap_or_default()
+				.contains(&proto.get_proto_hash()));
+			assert!(!<ProtosByOwner<Test>>::get(ProtoOwner::User(dd.account_id))
+				.unwrap_or_default()
+				.contains(&proto.get_proto_hash()));
+		});
+	}
+
+	#[test]
+	fn ban_should_not_work_if_proto_does_not_exist() {
+		new_test_ext().execute_with(|| {
+			let dd = DummyData::new();
+			let proto = dd.proto_fragment;
+			assert_noop!(ban(&proto), Error::<Test>::ProtoNotFound);
+		});
+	}
+
+	#[test]
+	fn ban_should_not_work_if_caller_is_not_root() {
+		new_test_ext().execute_with(|| {
+			let dd = DummyData::new();
+			let proto = dd.proto_fragment;
+			assert_ok!(upload(dd.account_id, &proto));
+			assert_noop!(
+				ProtosPallet::ban(RuntimeOrigin::signed(dd.account_id), proto.get_proto_hash()),
+				sp_runtime::DispatchError::BadOrigin
+			);
+		});
+	}
 }