--- conflicted
+++ resolved
@@ -43,11 +43,8 @@
 		Proxy: pallet_proxy::{Pallet, Call, Storage, Event<T>},
 		Timestamp: pallet_timestamp::{Pallet, Call, Storage, Inherent},
 		Contracts: pallet_contracts::{Pallet, Call, Storage, Event<T>},
-<<<<<<< HEAD
 		Oracle: pallet_oracle::{Pallet, Call, Storage, Event<T>},
-=======
 		Clusters: pallet_clusters::{Pallet, Call, Storage, Event<T>},
->>>>>>> d0404bdb
 	}
 );
 
@@ -263,7 +260,6 @@
 	type WeightInfo = ();
 }
 
-<<<<<<< HEAD
 impl OracleContract for Test {
 	/// get the default oracle provider
 	fn get_provider() -> pallet_oracle::OracleProvider {
@@ -273,17 +269,18 @@
 
 impl pallet_oracle::Config for Test {
 	type AuthorityId = pallet_oracle::crypto::FragAuthId;
-	type RuntimeEvent = RuntimeEvent;
+	type Event = Event;
 	type OracleProvider = Test;
 	type Threshold = ConstU64<1>;
-=======
+}
+
 impl pallet_clusters::Config for Test {
 	type Event = Event;
 	type NameLimit = ConstU32<10>;
 	type DataLimit = ConstU32<100>;
 	type MembersLimit = ConstU32<10>;
 	type RoleSettingsLimit = ConstU32<20>;
->>>>>>> d0404bdb
+
 }
 
 pub fn new_test_ext() -> sp_io::TestExternalities {
