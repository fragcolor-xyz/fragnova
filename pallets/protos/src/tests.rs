--- conflicted
+++ resolved
@@ -1,447 +1,3 @@
-<<<<<<< HEAD
-use crate::mock;
-use crate as pallet_protos;
-
-use crate::*;
-
-use crate::dummy_data::*;
-
-use crate::mock::*;
-
-
-
-use frame_support::{
-	assert_noop, assert_ok,
-	traits::{
-		Get,
-	}
-};
-use codec::{Compact};
-
-
-use std::collections::BTreeMap;
-
-use frame_support::dispatch::DispatchResult;
-
-
-use upload_tests::upload as upload;
-use stake_tests::stake_ as stake_;
-
-
-use pallet_accounts::EthLockUpdate;
-use frame_system::offchain::SigningTypes;
-use copied_from_pallet_accounts::lock_ as lock_;
-use copied_from_pallet_accounts::link_ as link_;
-
-
-mod copied_from_pallet_accounts {
-
-	use super::*;
-
-	pub fn lock_(lock: &Lock) -> DispatchResult {
-
-        let payload = EthLockUpdate {
-            public: <Test as SigningTypes>::Public::from(sp_core::ed25519::Public([69u8; 32])),
-            amount: lock.lock_amount,
-            sender: lock.get_ethereum_account_id(),
-            signature: lock.get_lock_signature(),
-            lock: true, // yes, please lock it! 
-            block_number: lock.block_number,
-        };
-
-        AccountsPallet::internal_lock_update(Origin::none(), payload, sp_core::ed25519::Signature([69u8; 64]))
-    }
-
-	pub fn link_(signer: <Test as frame_system::Config>::AccountId, link_signature: &sp_core::ecdsa::Signature) -> DispatchResult {
-        AccountsPallet::link(
-            Origin::signed(signer),
-            link_signature.clone()
-        )
-    }
-}
-
-
-mod upload_tests {
-
-	use super::*;
-
-
-	pub fn upload(signer: <Test as frame_system::Config>::AccountId, proto: &ProtoFragment) -> DispatchResult {
-		ProtosPallet::upload(
-			Origin::signed(signer), 
-			proto.references.clone(), 
-			proto.category.clone(), 
-			proto.tags.clone(), 
-			proto.linked_asset.clone(), 
-			proto.include_cost.map(|cost| Compact::from(cost)), 
-			proto.data.clone(),
-		)
-	}
-
-
-	#[test]
-	fn upload_should_work() {
-		new_test_ext().execute_with(|| {
-			let dd = DummyData::new();
-
-			let block_number = System::block_number(); //@sinkingsugar
-
-			let proto = dd.proto_fragment;
-
-			assert_ok!(upload(dd.account_id, &proto));
-
-			assert!(<Protos<Test>>::contains_key(proto.get_proto_hash())); 
-			
-			let proto_struct = <Protos<Test>>::get(proto.get_proto_hash()).unwrap();
-
-			// I am using `match` to ensure that this test case fails if a new field is ever added to the `Proto` struct
-			// match proto_struct {
-			// 	Proto {
-			// 		block: 1, 
-			// 		patches: Vec::new(), 
-			// 		include_cost: proto.include_cost.map(|cost| Compact::from(cost)),  
-			// 		creator: dd.account_id, 
-			// 		owner: dd.account_id, 
-			// 		references: proto.references, 
-			// 		category: proto.category,
-			// 		tags: proto.tags,
-			// 		metadata: BTreeMap::new(),
-			// 	} => (),
-			// 	// _ => println!("Time to panic!!! Mayday"),
-			// }
-
-			let correct_proto_struct = Proto {
-				block: block_number, 
-				patches: Vec::new(), 
-				include_cost: proto.include_cost.map(|cost| Compact::from(cost)),  
-				creator: dd.account_id, 
-				owner: ProtoOwner::User(dd.account_id), 
-				references: proto.references.clone(), 
-				category: proto.category.clone(),
-				tags: Vec::new(), // proto.tags,
-				metadata: BTreeMap::new(),
-				accounts_info: AccountsInfo::default(),
-			};
-
-			// Ensure that this test case fails if a new field is ever added to the `Proto` struct
-			match proto_struct {
-				s if s == correct_proto_struct => (),
-				_ => panic!("The correct `Proto` struct was not saved in the StorageMap `Protos`"),
-			}
-
-
-			assert!(<ProtosByCategory<Test>>::get(&proto.category).unwrap().contains(&proto.get_proto_hash()));
-			assert!(<ProtosByOwner<Test>>::get(ProtoOwner::User(dd.account_id)).unwrap().contains(&proto.get_proto_hash()));
-
-			let event = <frame_system::Pallet<Test>>::events().pop().expect("Expected at least one EventRecord to be found").event;
-        	assert_eq!(event, mock::Event::from(pallet_protos::Event::Uploaded { proto_hash: proto.get_proto_hash(), cid: proto.get_proto_cid() }));
-		});
-	}
-
-	#[test]
-	fn upload_should_not_works_if_proto_hash_exists() {
-		new_test_ext().execute_with(|| {
-			let dd = DummyData::new();
-			let proto = dd.proto_fragment;
-			upload(dd.account_id, &proto);
-			assert_noop!(
-				upload(dd.account_id, &proto), 
-				Error::<Test>::ProtoExists
-			);
-		});
-	}
-
-	#[test]
-	fn upload_should_work_if_user_staked_enough() {
-
-		new_test_ext().execute_with(|| {
-			
-			let dd = DummyData::new();
-
-			let stake = dd.stake;
-	
-			upload(dd.account_id, &stake.proto_fragment);
-
-			lock_(&stake.lock);
-			link_(stake.lock.get_link().clamor_account_id, &stake.lock.get_link().get_link_signature());
-
-			stake_(
-				stake.lock.get_link().clamor_account_id, 
-				&stake.proto_fragment, 
-				&stake.get_stake_amount()
-			);
-	
-			let proto_with_refs = ProtoFragment {
-				references: vec![stake.proto_fragment.get_proto_hash()], 
-				..dd.proto_fragment
-			};
-			
-			assert_ok!(upload(stake.lock.get_link().clamor_account_id, &proto_with_refs));
-
-		});
-
-	}
-	
-	#[test]
-	fn upload_should_not_work_if_user_did_not_stake_enough() {
-
-		new_test_ext().execute_with(|| {
-
-			let dd = DummyData::new();
-
-			let stake = dd.stake;
-	
-			upload(dd.account_id, &stake.proto_fragment);
-
-			lock_(&stake.lock);
-			link_(stake.lock.get_link().clamor_account_id, &stake.lock.get_link().get_link_signature());
-
-			stake_(
-				stake.lock.get_link().clamor_account_id, 
-				&stake.proto_fragment, 
-				&(stake.get_stake_amount() - 1)
-			);
-	
-			let proto_with_refs = ProtoFragment {
-				references: vec![stake.proto_fragment.get_proto_hash()], 
-				..dd.proto_fragment
-			};
-			
-		
-			assert_noop!(
-				upload(stake.lock.get_link().clamor_account_id, &proto_with_refs),
-				Error::<Test>::NotEnoughStaked
-			);
-
-		});
-
-
-
-	}
-
-	#[test]
-	fn upload_should_not_work_if_user_did_not_stake_() {
-
-		new_test_ext().execute_with(|| {
-
-			let dd = DummyData::new();
-
-			let stake = dd.stake;
-	
-			upload(dd.account_id, &stake.proto_fragment);
-
-			lock_(&stake.lock);
-			link_(stake.lock.get_link().clamor_account_id, &stake.lock.get_link().get_link_signature());
-
-			let proto_with_refs = ProtoFragment {
-				references: vec![stake.proto_fragment.get_proto_hash()], 
-				..dd.proto_fragment
-			};
-					
-			assert_noop!(
-				upload(stake.lock.get_link().clamor_account_id, &proto_with_refs), 
-				Error::<Test>::StakeNotFound
-			);
-
-		});
-
-	}
-
-}
-
-
-mod patch_tests {
-
-	use super::*;
-
-	fn patch_(signer: <Test as frame_system::Config>::AccountId, patch: &Patch) -> DispatchResult {
-		ProtosPallet::patch(
-			Origin::signed(signer), 
-			patch.proto_fragment.clone().get_proto_hash(), 
-			patch.include_cost.map(|cost| Compact::from(cost)), 
-			patch.new_references.clone(), 
-			None, // TODO
-			patch.new_data.clone()
-		)
-	}
-
-	#[test]
-	fn patch_should_work() {
-		new_test_ext().execute_with(|| {
-			let dd = DummyData::new();
-
-			let block_number = System::block_number(); //@sinkingsugar
-
-			let patch = dd.patch;
-
-			upload(dd.account_id, &patch.proto_fragment);
-
-			
-			assert_ok!(patch_(dd.account_id, &patch));
-			let proto_struct = <Protos<Test>>::get(patch.proto_fragment.get_proto_hash()).unwrap();
-			assert_eq!(proto_struct.include_cost, patch.include_cost.map(|cost| Compact::from(cost)));
-			assert!(proto_struct.patches.contains(&ProtoPatch {block: block_number, data_hash: patch.get_data_hash(), references: patch.new_references.clone()}));
-
-			let event = <frame_system::Pallet<Test>>::events().pop().expect("Expected at least one EventRecord to be found").event;
-        	assert_eq!(
-				event, 
-				mock::Event::from(pallet_protos::Event::Patched { proto_hash: patch.proto_fragment.get_proto_hash(), cid: patch.get_data_cid() })
-			);
-				
-
-				
-		});
-	}
-
-	#[test]
-	fn patch_should_not_work_if_user_is_unauthorized() {
-		new_test_ext().execute_with(|| {
-			let dd = DummyData::new();
-
-			let patch = dd.patch;
-
-			upload(dd.account_id, &patch.proto_fragment);
-
-			assert_noop!(
-				patch_(dd.account_id_second, &patch), 
-				Error::<Test>::Unauthorized
-			);
-		});
-
-			
-	}
-
-	#[test]
-	fn patch_should_not_work_if_proto_not_found() {
-		new_test_ext().execute_with(|| {
-			let dd = DummyData::new();
-			let patch = dd.patch;
-			assert_noop!(
-				patch_(dd.account_id, &patch), 
-				Error::<Test>::ProtoNotFound
-			);
-		});
-	}
-
-
-	#[test]
-	fn patch_should_work_if_user_staked_enough() {
-
-		new_test_ext().execute_with(|| {
-
-			let dd = DummyData::new();
-
-			let stake = dd.stake;
-	
-			upload(dd.account_id, &stake.proto_fragment);
-
-			lock_(&stake.lock);
-			link_(stake.lock.get_link().clamor_account_id, &stake.lock.get_link().get_link_signature());
-
-			stake_(
-				stake.lock.get_link().clamor_account_id, 
-				&stake.proto_fragment,
-				&stake.get_stake_amount()
-			);
-
-
-			upload(stake.lock.get_link().clamor_account_id, &dd.proto_fragment);
-			
-			let patch_with_refs = Patch {
-				proto_fragment: dd.proto_fragment,
-				include_cost: None,
-				new_references: vec![stake.proto_fragment.get_proto_hash()],
-				new_data: b"<insert anything here>".to_vec(),
-			};
-			
-			assert_ok!(patch_(stake.lock.get_link().clamor_account_id, &patch_with_refs));
-
-		});
-
-
-
-
-	}
-	
-	#[test]
-	fn patch_should_not_work_if_user_did_not_stake_enough() {
-
-		new_test_ext().execute_with(|| {
-
-			let dd = DummyData::new();
-
-			let stake = dd.stake;
-			
-	
-			upload(dd.account_id, &stake.proto_fragment);
-
-			lock_(&stake.lock);
-			link_(stake.lock.get_link().clamor_account_id, &stake.lock.get_link().get_link_signature());
-
-			stake_(
-				stake.lock.get_link().clamor_account_id, 
-				&stake.proto_fragment,
-				&(stake.get_stake_amount() - 1)
-			);
-
-
-			upload(stake.lock.get_link().clamor_account_id, &dd.proto_fragment);
-			
-			let patch_with_refs = Patch {
-				proto_fragment: dd.proto_fragment,
-				include_cost: None,
-				new_references: vec![stake.proto_fragment.get_proto_hash()],
-				new_data: b"<insert anything here>".to_vec(),
-			};
-			
-			assert_noop!(
-				patch_(stake.lock.get_link().clamor_account_id, &patch_with_refs),
-				Error::<Test>::NotEnoughStaked
-			);
-
-		});
-
-
-
-	}
-
-	#[test]
-	fn patch_should_not_work_if_user_did_not_stake_() {
-
-
-		new_test_ext().execute_with(|| {
-
-			let dd = DummyData::new();
-
-			let stake = dd.stake;
-	
-			upload(dd.account_id, &stake.proto_fragment);
-
-			lock_(&stake.lock);
-			link_(stake.lock.get_link().clamor_account_id, &stake.lock.get_link().get_link_signature());
-
-
-			upload(stake.lock.get_link().clamor_account_id, &dd.proto_fragment);
-			
-			let patch_with_refs = Patch {
-				proto_fragment: dd.proto_fragment,
-				include_cost: None,
-				new_references: vec![stake.proto_fragment.get_proto_hash()],
-				new_data: b"<insert anything here>".to_vec(),
-			};
-				
-			assert_noop!(
-				patch_(stake.lock.get_link().clamor_account_id, &patch_with_refs),
-				Error::<Test>::StakeNotFound
-			);
-
-		});
-
-	}
-
-	
-
-=======
 use crate as pallet_protos;
 use crate::dummy_data::*;
 use crate::mock;
@@ -837,7 +393,6 @@
 		});
 	}
 
->>>>>>> ae07e425
 	// #[test]
 	// fn patch_should_not_work_if_detached() {
 	// 	let keystore = KeyStore::new();
@@ -871,11 +426,7 @@
 	// 			nonce: 1,
 	// 		};
 
-<<<<<<< HEAD
-	// 		assert_ok!(DetachPallet::internal_finalize_detach(
-=======
 	// 		assert_ok!(Detach::internal_finalize_detach(
->>>>>>> ae07e425
 	// 			Origin::none(),
 	// 			detach_data,
 	// 			pair.sign(DATA.as_bytes())
@@ -892,26 +443,6 @@
 	// 			Error::<Test>::Detached
 	// 		);
 
-<<<<<<< HEAD
-
-	// 	});
-	// }
-
-
-}
-
-
-mod transfer_tests {
-
-	use super::*;
-
-	fn transfer(signer: <Test as frame_system::Config>::AccountId, proto: &ProtoFragment, new_owner: <Test as frame_system::Config>::AccountId) -> DispatchResult {
-		ProtosPallet::transfer(Origin::signed(signer), proto.get_proto_hash(), new_owner)
-	}
-
-	#[test]
-	fn transfer_should_work() {
-=======
 	// 	});
 	// }
 }
@@ -969,79 +500,11 @@
 
 	#[test]
 	fn transfer_should_not_work_if_user_does_not_own_proto() {
->>>>>>> ae07e425
 		new_test_ext().execute_with(|| {
 			let dd = DummyData::new();
 
 			let proto = dd.proto_fragment;
 
-<<<<<<< HEAD
-			upload(dd.account_id, &proto);
-
-			assert_ok!(transfer(dd.account_id, &proto, dd.account_id_second));
-
-			assert_eq!(<Protos<Test>>::get(proto.get_proto_hash()).unwrap().owner, ProtoOwner::User(dd.account_id_second));
-
-			assert!(<ProtosByOwner<Test>>::get(ProtoOwner::User(dd.account_id)).unwrap().contains(&proto.get_proto_hash()) == false);
-			assert!(<ProtosByOwner<Test>>::get(ProtoOwner::User(dd.account_id_second)).unwrap().contains(&proto.get_proto_hash()));	
-
-			let event = <frame_system::Pallet<Test>>::events().pop().expect("Expected at least one EventRecord to be found").event;
-			assert_eq!(event, mock::Event::from(pallet_protos::Event::Transferred { proto_hash: proto.get_proto_hash(), owner_id: dd.account_id_second }));
-			
-		});
-	}
-
-	#[test]
-	fn transfer_should_not_work_if_user_is_unauthorized() {
-		new_test_ext().execute_with(|| {
-
-			let dd = DummyData::new();
-
-			let proto = dd.proto_fragment;
-
-			upload(dd.account_id, &proto);
-
-			assert_noop!(
-				transfer(dd.account_id_second, &proto, dd.account_id), 
-				Error::<Test>::Unauthorized
-			);
-
-
-		});
-	}
-
-	#[test]
-	fn transfer_should_not_work_if_proto_not_found() {
-		new_test_ext().execute_with(|| {
-			let dd = DummyData::new();
-
-			let proto = dd.proto_fragment;
-
-			assert_noop!(
-				transfer(dd.account_id, &proto, dd.account_id_second), 
-				Error::<Test>::ProtoNotFound
-			);
-		});
-	}
-
-
-
-}
-
-
-
-mod set_metadata_tests {
-
-	use super::*;
-
-
-	fn set_metadata(signer: <Test as frame_system::Config>::AccountId, metadata: &Metadata) -> DispatchResult {
-		ProtosPallet::set_metadata(
-			Origin::signed(signer), 
-			metadata.proto_fragment.get_proto_hash(), 
-			metadata.metadata_key.clone(), 
-			metadata.data.clone()
-=======
 			assert_ok!(upload(dd.account_id, &proto));
 
 			assert_noop!(
@@ -1078,49 +541,17 @@
 			metadata.proto_fragment.get_proto_hash(),
 			metadata.metadata_key.clone(),
 			metadata.data.clone(),
->>>>>>> ae07e425
 		)
 	}
 
 	#[test]
 	fn set_metadata_should_work() {
-<<<<<<< HEAD
-
-=======
->>>>>>> ae07e425
 		new_test_ext().execute_with(|| {
 			let key_count = <MetaKeysIndex<Test>>::try_get().unwrap_or_default(); // @sinkingsugar
 
 			let dd = DummyData::new();
 
 			let metadata = dd.metadata;
-<<<<<<< HEAD
-	
-			upload(dd.account_id, &metadata.proto_fragment);
-	
-			assert_ok!(set_metadata(dd.account_id, &metadata));
-			
-			let metadata_map = <Protos<Test>>::get(metadata.proto_fragment.get_proto_hash()).unwrap().metadata;
-			let metadata_key_index = <MetaKeys<Test>>::get(&metadata.metadata_key).unwrap();
-			assert_eq!(metadata_map[&<Compact<u64>>::from(metadata_key_index)], metadata.get_data_hash());
-	
-			assert_eq!(<MetaKeysIndex<Test>>::get(), key_count + 1); // @sinkingsugar
-
-			let event = <frame_system::Pallet<Test>>::events().pop().expect("Expected at least one EventRecord to be found").event;
-			assert_eq!(event, mock::Event::from(pallet_protos::Event::MetadataChanged { proto_hash: metadata.proto_fragment.get_proto_hash(), cid: metadata.metadata_key.clone() }));
-		});
-
-	}
-
-	#[test]
-	fn set_metadata_should_not_work_if_user_is_unauthorized() {
-		new_test_ext().execute_with(|| {
-			let dd = DummyData::new();
-			let metadata = dd.metadata;
-			upload(dd.account_id, &metadata.proto_fragment);
-			assert_noop!(
-				set_metadata(dd.account_id_second, &metadata), 
-=======
 
 			assert_ok!(upload(dd.account_id, &metadata.proto_fragment));
 
@@ -1158,7 +589,6 @@
 			assert_ok!(upload(dd.account_id, &metadata.proto_fragment));
 			assert_noop!(
 				set_metadata(dd.account_id_second, &metadata),
->>>>>>> ae07e425
 				Error::<Test>::Unauthorized
 			);
 		});
@@ -1169,64 +599,13 @@
 		new_test_ext().execute_with(|| {
 			let dd = DummyData::new();
 			let metadata = dd.metadata;
-<<<<<<< HEAD
-			assert_noop!(
-				set_metadata(dd.account_id, &metadata), 
-				Error::<Test>::ProtoNotFound
-			);
-		});
-	}
-
-
-=======
 			assert_noop!(set_metadata(dd.account_id, &metadata), Error::<Test>::ProtoNotFound);
 		});
 	}
->>>>>>> ae07e425
 }
 
 
 mod stake_tests {
-<<<<<<< HEAD
-
-	use super::*;
-
-	pub fn stake_(signer: <Test as frame_system::Config>::AccountId, proto: &ProtoFragment, stake_amount: &u64) -> DispatchResult {
-		ProtosPallet::stake(
-			Origin::signed(signer), 
-			proto.get_proto_hash(), 
-			stake_amount.clone()
-		)
-	}
-
-	#[test]
-	fn stake_should_work() {
-
-		new_test_ext().execute_with(|| {
-
-			let dd = DummyData::new();
-
-			let stake = dd.stake;
-	
-			upload(dd.account_id, &stake.proto_fragment);
-
-			let frag_staked = <pallet_accounts::FragUsage<Test>>::get(stake.lock.get_link().clamor_account_id).unwrap_or_default();
-
-			let current_block_number = System::block_number(); //@sinkingsugar
-
-			lock_(&stake.lock);
-			link_(stake.lock.get_link().clamor_account_id, &stake.lock.get_link().get_link_signature());	
-			assert_ok!(
-				stake_(
-					stake.lock.get_link().clamor_account_id, 
-					&stake.proto_fragment, 
-					&stake.get_stake_amount()
-				)
-			);
-
-			assert_eq!(
-				<pallet_accounts::FragUsage<Test>>::get(stake.lock.get_link().clamor_account_id).unwrap(), 
-=======
 	use super::*;
 
 	pub fn stake_(
@@ -1264,35 +643,10 @@
 
 			assert_eq!(
 				<pallet_accounts::FragUsage<Test>>::get(stake.lock.link.clamor_account_id).unwrap(),
->>>>>>> ae07e425
 				frag_staked.saturating_add(stake.get_stake_amount())
 			);
 
 			assert_eq!(
-<<<<<<< HEAD
-				<ProtoStakes<Test>>::get(stake.proto_fragment.get_proto_hash(), dd.account_id).unwrap(), 
-				(stake.get_stake_amount(), current_block_number)
-			);
-			assert!(<AccountStakes<Test>>::get(dd.account_id).unwrap().contains(&stake.proto_fragment.get_proto_hash()));
-
-			let event = <frame_system::Pallet<Test>>::events().pop().expect("Expected at least one EventRecord to be found").event;
-			assert_eq!(
-				event, 
-				mock::Event::from(
-					pallet_protos::Event::Staked {
-						proto_hash: stake.proto_fragment.get_proto_hash(), 
-						account_id: dd.account_id, 
-						balance: stake.get_stake_amount()
-					}
-				)
-			);
-
-		});
-
-	}
-
-	#[test]
-=======
 				<ProtoStakes<Test>>::get(stake.proto_fragment.get_proto_hash(), dd.account_id)
 					.unwrap(),
 				(stake.get_stake_amount(), current_block_number)
@@ -1319,226 +673,11 @@
 	// TODO
 	#[test]
 	#[ignore]
->>>>>>> ae07e425
 	fn stake_should_not_work_if_proto_not_found() {
 		new_test_ext().execute_with(|| {
 			let dd = DummyData::new();
 			let stake = dd.stake;
 
-<<<<<<< HEAD
-			lock_(&stake.lock);
-			link_(stake.lock.get_link().clamor_account_id, &stake.lock.get_link().get_link_signature());
-
-			assert_noop!(
-				stake_(
-					stake.lock.get_link().clamor_account_id, 
-					&stake.proto_fragment, 
-					&stake.get_stake_amount()
-				), 
-				Error::<Test>::ProtoNotFound
-			);
-		});
-	}
-
-
-	#[test]
-	fn stake_should_work_if_user_has_sufficient_balance() {
-
-		new_test_ext().execute_with(|| {
-
-			let dd = DummyData::new();
-
-			let stake = dd.stake;
-
-			upload(dd.account_id, &stake.proto_fragment);
-
-			lock_(&stake.lock);
-			link_(stake.lock.get_link().clamor_account_id, &stake.lock.get_link().get_link_signature());
-
-			let frag_locked = <pallet_accounts::EthLockedFrag<Test>>::get(stake.lock.get_link().get_ethereum_account_id()).unwrap()
-							.amount;
-			let frag_staked = <pallet_accounts::FragUsage<Test>>::get(stake.lock.get_link().clamor_account_id).unwrap_or_default();
-			let balance = frag_locked - frag_staked;
-
-			assert_ok!(
-				stake_(
-					stake.lock.get_link().clamor_account_id, 
-					&stake.proto_fragment, 
-					&balance
-				)
-			);
-
-		});
-
-	}
-
-	#[test]
-	fn stake_should_not_work_if_user_does_has_insufficient_balance() {
-
-		new_test_ext().execute_with(|| {
-
-			let dd = DummyData::new();
-
-			let stake = dd.stake;
-
-			upload(dd.account_id, &stake.proto_fragment);
-
-			lock_(&stake.lock);
-			link_(stake.lock.get_link().clamor_account_id, &stake.lock.get_link().get_link_signature());
-
-			let frag_locked = <pallet_accounts::EthLockedFrag<Test>>::get(stake.lock.get_link().get_ethereum_account_id()).unwrap()
-							.amount;
-			let frag_staked = <pallet_accounts::FragUsage<Test>>::get(stake.lock.get_link().clamor_account_id).unwrap_or_default();
-			let balance = frag_locked - frag_staked;
-
-			assert_noop!(
-				stake_(
-					stake.lock.get_link().clamor_account_id, 
-					&stake.proto_fragment,
-					&(balance - 1)
-				),
-				Error::<Test>::InsufficientBalance
-			);
-
-		});
-
-	}
-
-}
-
-
-
-mod unstake_tests {
-
-	use super::*;
-
-	fn unstake_(signer: <Test as frame_system::Config>::AccountId, proto: &ProtoFragment) -> DispatchResult {
-		ProtosPallet::unstake(Origin::signed(signer), proto.get_proto_hash())
-	}
-
-	#[test]
-	fn unstake_should_work() {
-		new_test_ext().execute_with(|| {
-
-			let dd = DummyData::new();
-
-			let stake = dd.stake;
-	
-			upload(dd.account_id, &stake.proto_fragment);
-
-			let frag_staked = <pallet_accounts::FragUsage<Test>>::get(stake.lock.get_link().clamor_account_id).unwrap_or_default();
-
-			let current_block_number = System::block_number(); //@sinkingsugar
-
-			lock_(&stake.lock);
-			link_(stake.lock.get_link().clamor_account_id, &stake.lock.get_link().get_link_signature());	
-			stake_(
-				stake.lock.get_link().clamor_account_id, 
-				&stake.proto_fragment,
-				&stake.get_stake_amount(),
-			);
-
-
-			let lockup_period = <<Test as pallet_protos::Config>::StakeLockupPeriod as Get<u64>>::get(); // .saturated_into(); - @sinkingsugar: what is `.saturated_into())`
-
-			run_to_block(current_block_number + lockup_period + 1); // @sinkingsugar should I check if this works in a seperate function
-			
-			assert_ok!(unstake_(stake.lock.get_link().clamor_account_id, &stake.proto_fragment));
-
-			assert_eq!(
-				<pallet_accounts::FragUsage<Test>>::get(stake.lock.get_link().clamor_account_id).unwrap(), 
-				frag_staked
-			);
-	
-			assert!(
-				<ProtoStakes<Test>>::contains_key(
-					stake.proto_fragment.get_proto_hash(), stake.lock.get_link().clamor_account_id
-				) == false
-			);
-
-			assert!(
-				<AccountStakes<Test>>::get(stake.lock.get_link().clamor_account_id).unwrap().contains(
-					&stake.proto_fragment.get_proto_hash()
-				) == false
-			);
-	
-			let event = <frame_system::Pallet<Test>>::events().pop().expect("Expected at least one EventRecord to be found").event;
-			assert_eq!(
-				event, 
-				mock::Event::from(
-					pallet_protos::Event::Unstaked{
-						proto_hash: stake.proto_fragment.get_proto_hash(), 
-						account_id: stake.lock.get_link().clamor_account_id, 
-						balance: stake.get_stake_amount()
-					}
-				)
-			);
-
-		});
-
-	}
-
-	#[test]
-	fn unstake_should_not_work_if_proto_not_found() {
-		new_test_ext().execute_with(|| {
-
-			let dd = DummyData::new();
-			let stake = dd.stake;
-
-			lock_(&stake.lock);
-			link_(stake.lock.get_link().clamor_account_id, &stake.lock.get_link().get_link_signature());
-
-			
-			assert_noop!(
-				unstake_(stake.lock.get_link().clamor_account_id, &stake.proto_fragment), 
-				Error::<Test>::ProtoNotFound
-			);
-
-		});
-	}
-
-	fn unstake_should_not_work_if_lockup_period_has_not_ended() {
-		new_test_ext().execute_with(|| {
-
-			let dd = DummyData::new();
-
-			let stake = dd.stake;
-	
-			upload(dd.account_id, &stake.proto_fragment);
-
-			let current_block_number = System::block_number(); //@sinkingsugar
-
-			lock_(&stake.lock);
-			link_(stake.lock.get_link().clamor_account_id, &stake.lock.get_link().get_link_signature());		
-			stake_(
-				stake.lock.get_link().clamor_account_id, 
-				&stake.proto_fragment,
-				&stake.get_stake_amount()
-			);
-
-			let lockup_period = <<Test as pallet_protos::Config>::StakeLockupPeriod as Get<u64>>::get(); // .saturated_into(); - @sinkingsugar: what is `.saturated_into())`
-
-			run_to_block(current_block_number + lockup_period);
-			
-			assert_noop!(
-				unstake_(stake.lock.get_link().clamor_account_id, &stake.proto_fragment),
-				Error::<Test>::StakeLocked
-			);
-
-		});
-
-	}
-
-
-
-	
-
-
-
-}
-
-
-=======
 			assert_ok!(lock_(&stake.lock));
 			assert_ok!(link_(&stake.lock.link));
 
@@ -1744,4 +883,5 @@
 		});
 	}
 }
->>>>>>> ae07e425
+
+
