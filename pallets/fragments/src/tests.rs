#![cfg(test)]

<<<<<<< HEAD
use crate::*;
use crate::dummy_data::*;
use crate::mock::*;
=======
use crate as pallet_fragments;

use crate::{dummy_data::*, mock::*, *};
>>>>>>> 8459c18f

use crate::Event as FragmentsEvent;

use frame_support::{assert_noop, assert_ok};
use itertools::Itertools;
use protos::permissions::FragmentPerms;

use sp_runtime::BoundedVec;

use copied_from_pallet_protos::upload;
mod copied_from_pallet_protos {
	use pallet_protos::{ProtoData, UsageLicense};

	use super::*;

	pub fn upload(
		signer: <Test as frame_system::Config>::AccountId,
		proto: &ProtoFragment,
	) -> DispatchResult {
		Protos::upload(
			Origin::signed(signer),
			proto.references.clone(),
			proto.category.clone(),
			TryInto::<BoundedVec<BoundedVec<_, _>, <Test as pallet_protos::Config>::MaxTags>>::try_into(
				proto
					.tags
					.clone()
					.into_iter()
					.map(|tag: Vec<u8>| TryInto::<BoundedVec<u8, <Test as pallet_protos::Config>::StringLimit>>::try_into(tag).unwrap())
					.collect::<Vec<BoundedVec<_, _>>>()
			).unwrap(),
			proto.linked_asset.clone(),
			UsageLicense::Closed,
			None,
			ProtoData::Local(proto.data.clone()),
		)
	}
}

use create_tests::create;
mod create_tests {
	use super::*;

	pub fn create(
		signer: <Test as frame_system::Config>::AccountId,
		definition: &Definition,
	) -> DispatchResult {
		FragmentsPallet::create(
			Origin::signed(signer),
			definition.proto_fragment.get_proto_hash(),
			DefinitionMetadata::<BoundedVec<_, _>, _> {
				name: definition.metadata.name.clone().try_into().unwrap(),
				currency: definition.metadata.currency,
			},
			definition.permissions,
			definition.unique.clone(),
			definition.max_supply,
		)
	}

	#[test]
	fn create_should_work() {
		new_test_ext().execute_with(|| {
			let dd = DummyData::new();

			let current_block_number = System::block_number();

			let definition = dd.definition;

			assert_ok!(upload(dd.account_id, &definition.proto_fragment));
			assert_ok!(create(dd.account_id, &definition));

			let minimum_balance = <Balances as fungible::Inspect<
				<Test as frame_system::Config>::AccountId,
			>>::minimum_balance();
			System::assert_has_event(
				frame_system::Event::NewAccount { account: definition.get_vault_account_id() }
					.into(),
			);
			System::assert_has_event(
				pallet_balances::Event::Endowed {
					account: definition.get_vault_account_id(),
					free_balance: minimum_balance,
				}
				.into(),
			);
			System::assert_has_event(
				pallet_balances::Event::Deposit {
					who: definition.get_vault_account_id(),
					amount: minimum_balance,
				}
				.into(),
			);
			System::assert_last_event(
				FragmentsEvent::DefinitionCreated {
					definition_hash: definition.get_definition_id(),
				}
				.into(),
			);

			let correct_definition_struct = FragmentDefinition {
				proto_hash: definition.proto_fragment.get_proto_hash(),
				metadata: definition.metadata.clone(),
				permissions: definition.permissions.clone(),
				unique: definition.unique.clone(),
				max_supply: definition.max_supply.map(|max_supply| Compact::from(max_supply)),
				creator: dd.account_id,
				created_at: current_block_number,
				custom_metadata: BTreeMap::new(),
			};
			assert_eq!(
				<Definitions<Test>>::get(&definition.get_definition_id()).unwrap(),
				correct_definition_struct
			);
			assert!(<Proto2Fragments<Test>>::get(&definition.proto_fragment.get_proto_hash())
				.unwrap()
				.contains(&definition.get_definition_id()));
		});
	}

	#[test]
	fn create_should_not_work_if_metadata_name_is_empty() {
		new_test_ext().execute_with(|| {
			let dd = DummyData::new();

			let mut definition = dd.definition;
			definition.metadata.name = b"".to_vec();
			assert_ok!(upload(dd.account_id, &definition.proto_fragment));
			assert_noop!(create(dd.account_id, &definition), Error::<Test>::MetadataNameIsEmpty);
		});
	}

	#[test]
	fn create_should_not_work_if_fragment_definition_already_exists() {
		new_test_ext().execute_with(|| {
			let dd = DummyData::new();

			let definition = dd.definition;

			assert_ok!(upload(dd.account_id, &definition.proto_fragment));

			assert_ok!(create(dd.account_id, &definition));

			assert_noop!(create(dd.account_id, &definition), Error::<Test>::AlreadyExist);
		});
	}

	#[test]
	fn create_should_not_work_if_proto_does_not_exist() {
		new_test_ext().execute_with(|| {
			let dd = DummyData::new();

			let definition = dd.definition;

			assert_noop!(create(dd.account_id, &definition), Error::<Test>::ProtoNotFound);
		});
	}

	#[test]
	fn create_should_not_work_if_user_does_not_own_proto() {
		new_test_ext().execute_with(|| {
			let dd = DummyData::new();

			let definition = dd.definition;

			assert_ok!(upload(dd.account_id, &definition.proto_fragment));

			assert_noop!(create(dd.account_id_second, &definition), Error::<Test>::NoPermission);
		});
	}

	#[test]
	fn create_should_not_work_if_currency_does_not_exist() {
		new_test_ext().execute_with(|| {
			let dd = DummyData::new();

			let asset_id = 0;

			let mut definition = dd.definition;
			definition.metadata.currency = Currency::Custom(asset_id);

			assert_ok!(upload(dd.account_id, &definition.proto_fragment));

			assert_noop!(create(dd.account_id, &definition), Error::<Test>::CurrencyNotFound);

			assert_ok!(Assets::force_create(
				Origin::root(),
				asset_id, // The identifier of the new asset. This must not be currently in use to identify an existing asset.
				dd.account_id, // The owner of this class of assets. The owner has full superuser permissions over this asset, but may later change and configure the permissions using transfer_ownership and set_team.
				true,          // Whether this asset needs users to have an existential deposit to hold this asset
				69, // The minimum balance of this new asset that any single account must have. If an account’s balance is reduced below this, then it collapses to zero.
				true  // Whether the asset is transferable or not
			));

			assert_ok!(create(dd.account_id, &definition));
		});
	}

	#[test]
	#[ignore]
	fn create_should_not_work_if_proto_is_detached() {
		todo!()
	}
}

use publish_tests::publish_;
mod publish_tests {
	use super::*;

	pub fn publish_(
		signer: <Test as frame_system::Config>::AccountId,
		publish: &Publish,
	) -> DispatchResult {
		FragmentsPallet::publish(
			Origin::signed(signer),
			publish.definition.get_definition_id(),
			publish.price,
			publish.quantity,
			publish.expires,
			publish.stack_amount,
		)
	}

	#[test]
	fn publish_should_work() {
		new_test_ext().execute_with(|| {
			let dd = DummyData::new();

			let publish = dd.publish;

			assert_ok!(upload(dd.account_id, &publish.definition.proto_fragment));
			assert_ok!(create(dd.account_id, &publish.definition));

			assert_ok!(publish_(dd.account_id, &publish));

			System::assert_last_event(
				FragmentsEvent::Publishing {
					definition_hash: publish.definition.get_definition_id(),
				}
				.into(),
			);

			let correct_publishing_data_struct = PublishingData {
				price: Compact::from(publish.price),
				units_left: publish.quantity.map(|quantity| Compact::from(quantity)),
				expiration: publish.expires,
				stack_amount: publish.stack_amount.map(|amount| Compact::from(amount)),
			};
			assert_eq!(
				<Publishing<Test>>::get(&publish.definition.get_definition_id()).unwrap(),
				correct_publishing_data_struct
			);
		});
	}

	#[test]
	fn publish_should_not_work_if_user_does_not_own_the_fragment_definition() {
		new_test_ext().execute_with(|| {
			let dd = DummyData::new();

			let publish = dd.publish;

			assert_ok!(upload(dd.account_id, &publish.definition.proto_fragment));
			assert_ok!(create(dd.account_id, &publish.definition));

			assert_noop!(publish_(dd.account_id_second, &publish), Error::<Test>::NoPermission);
		});
	}

	#[test]
	fn publish_should_not_work_if_fragment_definition_does_not_exist() {
		new_test_ext().execute_with(|| {
			let dd = DummyData::new();

			let publish = dd.publish;

			assert_noop!(publish_(dd.account_id, &publish), Error::<Test>::NotFound);
		});
	}

	#[test]
	fn publish_should_not_work_if_fragment_definition_is_currently_published() {
		new_test_ext().execute_with(|| {
			let dd = DummyData::new();

			let publish = dd.publish;

			assert_ok!(upload(dd.account_id, &publish.definition.proto_fragment));
			assert_ok!(create(dd.account_id, &publish.definition));
			assert_ok!(publish_(dd.account_id, &publish));

			assert_noop!(publish_(dd.account_id, &publish), Error::<Test>::SaleAlreadyOpen);
		});
	}

	#[test]
	fn publish_should_not_work_if_the_quantity_parameter_is_none_but_the_fragment_definition_has_a_max_supply(
	) {
		new_test_ext().execute_with(|| {
			let dd = DummyData::new();

			let publish_with_max_supply = dd.publish_with_max_supply;

			assert_ok!(upload(dd.account_id, &publish_with_max_supply.definition.proto_fragment));
			assert_ok!(create(dd.account_id, &publish_with_max_supply.definition));

			assert_noop!(
				publish_(dd.account_id, &Publish { quantity: None, ..publish_with_max_supply }),
				Error::<Test>::ParamsNotValid
			);
		});
	}

	#[test]
	fn publish_should_not_work_if_the_quantity_to_publish_is_greater_than_the_max_supply_of_the_fragment_definition(
	) {
		new_test_ext().execute_with(|| {
			let dd = DummyData::new();

			let publish_with_max_supply = dd.publish_with_max_supply;

			assert_ok!(upload(dd.account_id, &publish_with_max_supply.definition.proto_fragment));
			assert_ok!(create(dd.account_id, &publish_with_max_supply.definition));

			assert_noop!(
				publish_(
					dd.account_id,
					&Publish {
						quantity: publish_with_max_supply
							.definition
							.max_supply
							.map(|max_supply| max_supply + 1),
						..publish_with_max_supply.clone()
					}
				),
				Error::<Test>::MaxSupplyReached
			);
			assert_ok!(publish_(
				dd.account_id,
				&Publish {
					quantity: publish_with_max_supply.definition.max_supply,
					..publish_with_max_supply
				}
			));
		});
	}

	#[test]
	#[ignore]
	fn publish_should_not_work_if_proto_is_detached() {
		todo!()
	}
}

mod unpublish_tests {

	use super::*;

	pub fn unpublish_(
		signer: <Test as frame_system::Config>::AccountId,
		definition: &Definition,
	) -> DispatchResult {
		FragmentsPallet::unpublish(Origin::signed(signer), definition.get_definition_id())
	}

	#[test]
	fn unpublish_should_work() {
		new_test_ext().execute_with(|| {
			let dd = DummyData::new();

			let publish = dd.publish;

			assert_ok!(upload(dd.account_id, &publish.definition.proto_fragment));
			assert_ok!(create(dd.account_id, &publish.definition));
			assert_ok!(publish_(dd.account_id, &publish));

			assert_ok!(unpublish_(dd.account_id, &publish.definition));

			System::assert_last_event(
				FragmentsEvent::Unpublishing {
					definition_hash: publish.definition.get_definition_id(),
				}
				.into(),
			);

			assert_eq!(
				<Publishing<Test>>::contains_key(&publish.definition.get_definition_id()),
				false
			);
		});
	}

	#[test]
	fn upublish_should_not_work_if_user_does_not_own_the_fragment_definition() {
		new_test_ext().execute_with(|| {
			let dd = DummyData::new();

			let publish = dd.publish;

			assert_ok!(upload(dd.account_id, &publish.definition.proto_fragment));
			assert_ok!(create(dd.account_id, &publish.definition));
			assert_ok!(publish_(dd.account_id, &publish));

			assert_noop!(
				unpublish_(dd.account_id_second, &publish.definition),
				Error::<Test>::NoPermission
			);
		});
	}

	#[test]
	fn unpublish_should_not_work_if_fragment_definition_does_not_exist() {
		new_test_ext().execute_with(|| {
			let dd = DummyData::new();

			let publish = dd.publish;

			assert_noop!(unpublish_(dd.account_id, &publish.definition), Error::<Test>::NotFound);
		});
	}

	#[test]
	fn unpublish_should_not_work_if_fragment_definition_is_not_published() {
		new_test_ext().execute_with(|| {
			let dd = DummyData::new();

			let publish = dd.publish;

			assert_ok!(upload(dd.account_id, &publish.definition.proto_fragment));
			assert_ok!(create(dd.account_id, &publish.definition));

			assert_noop!(
				unpublish_(dd.account_id, &publish.definition),
				// this error does not exist yet @sinkingsugar ???
				Error::<Test>::NotFound
			);
		});
	}

	#[test]
	#[ignore]
	fn unpublish_should_not_work_if_proto_is_detached() {
		todo!()
	}
}

use mint_tests::mint_;
mod mint_tests {
	use super::*;

	pub fn mint_(signer: <Test as frame_system::Config>::AccountId, mint: &Mint) -> DispatchResult {
		FragmentsPallet::mint(
			Origin::signed(signer),
			mint.definition.get_definition_id(),
			mint.buy_options.clone(),
			mint.amount.clone(),
		)
	}

	#[test]
	fn mint_should_work_if_the_fragment_definition_is_not_unique() {
		new_test_ext().execute_with(|| {
			let dd = DummyData::new();

			let current_block_number = System::block_number();

			let mint_non_unique = dd.mint_non_unique;

			assert_ok!(upload(dd.account_id, &mint_non_unique.definition.proto_fragment));
			assert_ok!(create(dd.account_id, &mint_non_unique.definition));

			assert_ok!(mint_(dd.account_id, &mint_non_unique));

			let correct_fragment_instance_struct = FragmentInstance {
				permissions: mint_non_unique.definition.permissions,
				created_at: current_block_number,
				custom_data: None,
				expiring_at: None,
				stack_amount: mint_non_unique.amount.map(|amount| Compact::from(amount)),
				metadata: BTreeMap::new(),
			};

			let quantity = match mint_non_unique.buy_options {
				FragmentBuyOptions::Quantity(amount) => u64::from(amount),
				_ => panic!(),
			};

			for edition_id in 1..=quantity {
				System::assert_has_event(
					FragmentsEvent::InventoryAdded {
						account_id: dd.account_id,
						definition_hash: mint_non_unique.definition.get_definition_id(),
						fragment_id: (edition_id, 1),
					}
					.into(),
				);

				assert_eq!(
					<Fragments<Test>>::get((
						mint_non_unique.definition.get_definition_id(),
						edition_id,
						1
					))
					.unwrap(),
					correct_fragment_instance_struct
				);
				assert_eq!(
					<CopiesCount<Test>>::get((
						mint_non_unique.definition.get_definition_id(),
						edition_id
					))
					.unwrap(),
					Compact(1)
				);
				assert!(<Inventory<Test>>::get(
					dd.account_id,
					mint_non_unique.definition.get_definition_id()
				)
				.unwrap()
				.contains(&(Compact(edition_id), Compact(1))));
				assert!(<Owners<Test>>::get(
					mint_non_unique.definition.get_definition_id(),
					dd.account_id
				)
				.unwrap()
				.contains(&(Compact(edition_id), Compact(1))));
			}

			assert_eq!(
				<EditionsCount<Test>>::get(mint_non_unique.definition.get_definition_id()).unwrap(),
				Compact(quantity)
			);
		});
	}

	// TODO see if the data was indexed
	#[test]
	fn mint_should_work_if_the_fragment_definition_is_unique() {
		new_test_ext().execute_with(|| {
			let dd = DummyData::new();

			let current_block_number = System::block_number();

			let mint_unique = dd.mint_unique;

			assert_ok!(upload(dd.account_id, &mint_unique.definition.proto_fragment));
			assert_ok!(create(dd.account_id, &mint_unique.definition));

			assert_ok!(mint_(dd.account_id, &mint_unique));

			System::assert_last_event(
				FragmentsEvent::InventoryAdded {
					account_id: dd.account_id,
					definition_hash: mint_unique.definition.get_definition_id(),
					fragment_id: (1, 1),
				}
				.into(),
			);

			let correct_fragment_instance_struct = FragmentInstance {
				permissions: mint_unique.definition.permissions,
				created_at: current_block_number,
				custom_data: match mint_unique.buy_options {
					FragmentBuyOptions::UniqueData(data) => Some(blake2_256(&data)),
					_ => panic!(),
				},
				expiring_at: None,
				stack_amount: mint_unique.amount.map(|amount| Compact::from(amount)),
				metadata: BTreeMap::new(),
			};
			assert_eq!(
				<Fragments<Test>>::get((mint_unique.definition.get_definition_id(), 1, 1)).unwrap(),
				correct_fragment_instance_struct
			);
			assert_eq!(
				<CopiesCount<Test>>::get((mint_unique.definition.get_definition_id(), 1)).unwrap(),
				Compact(1)
			);
			assert!(<Inventory<Test>>::get(
				dd.account_id,
				mint_unique.definition.get_definition_id()
			)
			.unwrap()
			.contains(&(Compact(1), Compact(1))));
			assert!(<Owners<Test>>::get(mint_unique.definition.get_definition_id(), dd.account_id)
				.unwrap()
				.contains(&(Compact(1), Compact(1))));
			assert_eq!(
				<EditionsCount<Test>>::get(mint_unique.definition.get_definition_id()).unwrap(),
				Compact(1)
			);
		});
	}

	#[test]
	fn mint_should_not_work_if_the_user_is_not_the_owner_of_the_fragment_definition() {
		new_test_ext().execute_with(|| {
			let dd = DummyData::new();

			let mint = dd.mint_non_unique;

			assert_ok!(upload(dd.account_id, &mint.definition.proto_fragment));
			assert_ok!(create(dd.account_id, &mint.definition));

			assert_noop!(mint_(dd.account_id_second, &mint), Error::<Test>::NoPermission);
		});
	}

	#[test]
	fn mint_should_not_work_if_fragment_definition_does_not_exist() {
		new_test_ext().execute_with(|| {
			let dd = DummyData::new();

			let mint = dd.mint_non_unique;

			assert_ok!(upload(dd.account_id, &mint.definition.proto_fragment));

			assert_noop!(mint_(dd.account_id, &mint), Error::<Test>::NotFound);
		});
	}

	#[test]
	fn mint_should_not_work_if_the_quantity_to_create_is_greater_than_the_max_supply_of_the_fragment_definition(
	) {
		new_test_ext().execute_with(|| {
			let dd = DummyData::new();

			let mint = dd.mint_non_unique_with_max_supply;

			assert!(mint.definition.unique.is_none()); // we use non-unique because we can create multiple instances in a single extrinsic call (basically we're lazy)
			assert!(mint.definition.max_supply.is_some()); // max supply exists

			assert_ok!(upload(dd.account_id, &mint.definition.proto_fragment));
			assert_ok!(create(dd.account_id, &mint.definition));

			assert_noop!(
				mint_(
					dd.account_id,
					&Mint {
						buy_options: FragmentBuyOptions::Quantity(
							mint.definition.max_supply.unwrap() + 1
						),
						..mint.clone()
					}
				),
				Error::<Test>::MaxSupplyReached
			);
			assert_ok!(mint_(
				dd.account_id,
				&Mint {
					buy_options: FragmentBuyOptions::Quantity(mint.definition.max_supply.unwrap()),
					..mint
				}
			));
		});
	}

	#[test]
	fn mint_should_not_work_if_the_options_parameter_is_unique_but_the_the_fragment_definition_is_not_unique(
	) {
		new_test_ext().execute_with(|| {
			let dd = DummyData::new();

			let mint_non_unique = dd.mint_non_unique; // fragment definition is not unique

			assert_ok!(upload(dd.account_id, &mint_non_unique.definition.proto_fragment));
			assert_ok!(create(dd.account_id, &mint_non_unique.definition));

			assert_noop!(
				mint_(
					dd.account_id,
					&Mint {
						buy_options: FragmentBuyOptions::UniqueData(b"I dati".to_vec()), // options parameter is unique
						..mint_non_unique
					}
				),
				// this error does not exist yet @sinkingsugar ???
				Error::<Test>::ParamsNotValid
			);
		});
	}

	#[test]
	fn mint_should_not_work_if_the_options_parameter_is_not_unique_but_the_the_fragment_definition_is_unique(
	) {
		new_test_ext().execute_with(|| {
			let dd = DummyData::new();

			let mint_unique = dd.mint_unique; // fragment definition is unique

			assert_ok!(upload(dd.account_id, &mint_unique.definition.proto_fragment));
			assert_ok!(create(dd.account_id, &mint_unique.definition));

			assert_noop!(
				mint_(
					dd.account_id,
					&Mint {
						buy_options: FragmentBuyOptions::Quantity(123), // options parameter is not unique
						..mint_unique
					}
				),
				// this error does not exist yet @sinkingsugar ???
				Error::<Test>::ParamsNotValid
			);
		});
	}

	#[test]
	fn mint_should_not_work_if_fragment_instance_was_already_created_with_the_same_unique_data() {
		new_test_ext().execute_with(|| {
			let dd = DummyData::new();

			let mint_unique = dd.mint_unique;

			assert_ok!(upload(dd.account_id, &mint_unique.definition.proto_fragment));
			assert_ok!(create(dd.account_id, &mint_unique.definition));

			assert_ok!(mint_(dd.account_id, &mint_unique));

			assert_noop!(
				mint_(dd.account_id, &mint_unique),
				// this error does not exist yet @sinkingsugar ???
				Error::<Test>::UniqueDataExists
			);
		});
	}

	#[test]
	#[ignore]
	fn mint_should_not_work_if_proto_is_detached() {
		todo!()
	}
}

mod buy_tests {
	use super::*;

	fn buy_(signer: <Test as frame_system::Config>::AccountId, buy: &Buy) -> DispatchResult {
		FragmentsPallet::buy(
			Origin::signed(signer),
			buy.publish.definition.get_definition_id(),
			buy.buy_options.clone(),
		)
	}

	fn publish_definition(signer: <Test as frame_system::Config>::AccountId, buy: &Buy) {
		assert_ok!(upload(signer, &buy.publish.definition.proto_fragment));
		assert_ok!(create(signer, &buy.publish.definition));
		assert_ok!(publish_(signer, &buy.publish));
	}

	#[test]
	fn buy_should_work_if_fragment_definition_is_not_unique() {
		new_test_ext().execute_with(|| {
			let dd = DummyData::new();

			let current_block_number = System::block_number();

			let buy_non_unique = dd.buy_non_unique;

			publish_definition(dd.account_id, &buy_non_unique);

			// Deposit `quantity` to buyer's account
			let quantity = match buy_non_unique.buy_options {
				FragmentBuyOptions::Quantity(amount) => u64::from(amount),
				_ => 1u64,
			};
			let minimum_balance = <Balances as fungible::Inspect<
				<Test as frame_system::Config>::AccountId,
			>>::minimum_balance();
			_ = <Balances as fungible::Mutate<<Test as frame_system::Config>::AccountId>>::mint_into(
				&dd.account_id_second,
				buy_non_unique.publish.price.saturating_mul(quantity as u128) + minimum_balance,
			);

			assert_ok!(buy_(dd.account_id_second, &buy_non_unique));

			System::assert_has_event(
				pallet_balances::Event::Transfer {
					from: dd.account_id_second,
					to: buy_non_unique.publish.definition.get_vault_account_id(),
					amount: buy_non_unique.publish.price.saturating_mul(quantity as u128),
				}
				.into(),
			);

			for edition_id in 1..=quantity {
				System::assert_has_event(
					FragmentsEvent::InventoryAdded {
						account_id: dd.account_id_second,
						definition_hash: buy_non_unique.publish.definition.get_definition_id(),
						fragment_id: (edition_id, 1),
					}
					.into(),
				);

				// This `correct_fragment_instance_struct` is the same for every iteration btw!
				let correct_fragment_instance_struct = FragmentInstance {
					permissions: buy_non_unique.publish.definition.permissions,
					created_at: current_block_number,
					custom_data: None,
					expiring_at: None, // newly created Fragment Instance doesn't have an expiration date - confirm with @sinkingsugar
					stack_amount: buy_non_unique
						.publish
						.stack_amount
						.map(|amount| Compact::from(amount)),
					metadata: BTreeMap::new(),
				};
				assert_eq!(
					<Fragments<Test>>::get((
						buy_non_unique.publish.definition.get_definition_id(),
						edition_id,
						1
					))
					.unwrap(),
					correct_fragment_instance_struct
				);
				assert_eq!(
					<CopiesCount<Test>>::get((
						buy_non_unique.publish.definition.get_definition_id(),
						edition_id
					))
					.unwrap(),
					Compact(1)
				);
				assert!(<Inventory<Test>>::get(
					dd.account_id_second,
					buy_non_unique.publish.definition.get_definition_id()
				)
				.unwrap()
				.contains(&(Compact(edition_id), Compact(1))));

				assert!(<Owners<Test>>::get(
					buy_non_unique.publish.definition.get_definition_id(),
					dd.account_id_second
				)
				.unwrap()
				.contains(&(Compact(edition_id), Compact(1))));
			}

			assert_eq!(
				<EditionsCount<Test>>::get(buy_non_unique.publish.definition.get_definition_id())
					.unwrap(),
				Compact(quantity)
			);
		});
	}

	// TODO see if the data was indexed
	#[test]
	fn buy_should_work_if_the_fragment_definition_is_unique() {
		new_test_ext().execute_with(|| {
			let dd = DummyData::new();

			let current_block_number = System::block_number();

			let buy_unique = dd.buy_unique;

			publish_definition(dd.account_id, &buy_unique);

			// Deposit `quantity` to buyer's account
			let quantity = match buy_unique.buy_options {
				FragmentBuyOptions::Quantity(amount) => u64::from(amount),
				_ => 1u64,
			};
			let minimum_balance = <Balances as fungible::Inspect<
				<Test as frame_system::Config>::AccountId,
			>>::minimum_balance();
			_ = <Balances as fungible::Mutate<<Test as frame_system::Config>::AccountId>>::mint_into(
				&dd.account_id_second,
				buy_unique.publish.price.saturating_mul(quantity as u128) + minimum_balance,
			);

			assert_ok!(buy_(dd.account_id_second, &buy_unique));

			System::assert_has_event(
				FragmentsEvent::InventoryAdded {
					account_id: dd.account_id_second,
					definition_hash: buy_unique.publish.definition.get_definition_id(),
					fragment_id: (1, 1),
				}
				.into(),
			);
			System::assert_has_event(
				pallet_balances::Event::Transfer {
					from: dd.account_id_second,
					to: buy_unique.publish.definition.get_vault_account_id(),
					amount: buy_unique.publish.price.saturating_mul(quantity as u128),
				}
				.into(),
			);

			let correct_fragment_instance_struct = FragmentInstance {
				permissions: buy_unique.publish.definition.permissions,
				created_at: current_block_number,
				custom_data: match buy_unique.buy_options {
					FragmentBuyOptions::UniqueData(data) => Some(blake2_256(&data)),
					_ => panic!(),
				},
				expiring_at: None,
				stack_amount: buy_unique.publish.stack_amount.map(|amount| Compact::from(amount)),
				metadata: BTreeMap::new(),
			};
			assert_eq!(
				<Fragments<Test>>::get((buy_unique.publish.definition.get_definition_id(), 1, 1))
					.unwrap(),
				correct_fragment_instance_struct
			);
			assert!(<Inventory<Test>>::get(
				dd.account_id_second,
				buy_unique.publish.definition.get_definition_id()
			)
			.unwrap()
			.contains(&(Compact(1), Compact(1))));

			assert!(<Owners<Test>>::get(
				buy_unique.publish.definition.get_definition_id(),
				dd.account_id_second
			)
			.unwrap()
			.contains(&(Compact(1), Compact(1))));
			assert_eq!(
				<EditionsCount<Test>>::get(buy_unique.publish.definition.get_definition_id())
					.unwrap(),
				Compact(1)
			);
			assert_eq!(
				<CopiesCount<Test>>::get((buy_unique.publish.definition.get_definition_id(), 1))
					.unwrap(),
				Compact(1)
			);
		});
	}

	#[test]
	fn buy_should_not_work_if_the_fragment_definition_is_not_published() {
		new_test_ext().execute_with(|| {
			let dd = DummyData::new();

			let buy = dd.buy_non_unique;

			assert_ok!(upload(dd.account_id, &buy.publish.definition.proto_fragment));
			assert_ok!(create(dd.account_id, &buy.publish.definition));

			assert_noop!(buy_(dd.account_id_second, &buy), Error::<Test>::NotFound,);
		});
	}

	#[test]
	fn buy_should_not_work_if_user_has_insufficient_balance_in_pallet_balances() {
		new_test_ext().execute_with(|| {
			let dd = DummyData::new();

			let buy = dd.buy_non_unique;

			publish_definition(dd.account_id, &buy);

			// Deposit `quantity` to buyer's account
			let quantity = match buy.buy_options {
				FragmentBuyOptions::Quantity(amount) => u64::from(amount),
				_ => 1u64,
			};
			let minimum_balance = <Balances as fungible::Inspect<
				<Test as frame_system::Config>::AccountId,
			>>::minimum_balance();

			_ = <Balances as fungible::Mutate<<Test as frame_system::Config>::AccountId>>::mint_into(
				&dd.account_id_second,
				buy.publish.price.saturating_mul(quantity as u128) + minimum_balance - 1,
			);
			assert_noop!(buy_(dd.account_id_second, &buy), Error::<Test>::InsufficientBalance);

			_ = <Balances as fungible::Mutate<<Test as frame_system::Config>::AccountId>>::mint_into(
				&dd.account_id_third,
				buy.publish.price.saturating_mul(quantity as u128) + minimum_balance,
			);
			assert_ok!(buy_(dd.account_id_third, &buy));
		});
	}

	#[test]
	fn buy_should_not_work_if_user_has_insufficient_balance_in_pallet_assets() {
		new_test_ext().execute_with(|| {
			let dd = DummyData::new();

			let asset_id = 0;

			let mut buy = dd.buy_non_unique;
			buy.publish.definition.metadata.currency = Currency::Custom(asset_id);

			let minimum_balance = 1;
			assert_ok!(Assets::force_create(
				Origin::root(),
				asset_id, // The identifier of the new asset. This must not be currently in use to identify an existing asset.
				dd.account_id, // The owner of this class of assets. The owner has full superuser permissions over this asset, but may later change and configure the permissions using transfer_ownership and set_team.
				true,          // Whether this asset needs users to have an existential deposit to hold this asset
				minimum_balance, // The minimum balance of this new asset that any single account must have. If an account’s balance is reduced below this, then it collapses to zero.
				true
			));

			publish_definition(dd.account_id, &buy);

			// Deposit `quantity` to buyer's account
			let quantity = match buy.buy_options {
				FragmentBuyOptions::Quantity(amount) => u64::from(amount),
				_ => 1u64,
			};

			assert_ok!(Assets::mint(
				Origin::signed(dd.account_id),
				asset_id,
				dd.account_id_second,
				buy.publish.price.saturating_mul(quantity as u128) + minimum_balance - 1,
			));
			assert_noop!(buy_(dd.account_id_second, &buy), Error::<Test>::InsufficientBalance);

			assert_ok!(Assets::mint(
				Origin::signed(dd.account_id),
				asset_id,
				dd.account_id_third,
				buy.publish.price.saturating_mul(quantity as u128) + minimum_balance,
			));
			assert_ok!(buy_(dd.account_id_third, &buy));
		});
	}

	#[ignore = "will the definition vault's account ever fall below minimum balance?"]
	#[test]
	fn buy_should_work_if_the_definition_vault_id_will_have_a_minimum_balance_of_the_asset_after_transaction(
	) {
		new_test_ext().execute_with(|| {
			let dd = DummyData::new();

			let asset_id = 0;

			let mut buy = dd.buy_non_unique;
			buy.publish.definition.metadata.currency = Currency::Custom(asset_id);

			// Deposit `quantity` to buyer's account
			let quantity = match buy.buy_options {
				FragmentBuyOptions::Quantity(amount) => u64::from(amount),
				_ => 1u64,
			};

			let minimum_balance = buy.publish.price.saturating_mul(quantity as u128); // vault ID wil have minimum balance after `buy()` transaction
			assert_ok!(Assets::force_create(
				Origin::root(),
				asset_id, // The identifier of the new asset. This must not be currently in use to identify an existing asset.
				dd.account_id, // The owner of this class of assets. The owner has full superuser permissions over this asset, but may later change and configure the permissions using transfer_ownership and set_team.
				true,          // Whether this asset needs users to have an existential deposit to hold this asset
				minimum_balance, // The minimum balance of this new asset that any single account must have. If an account’s balance is reduced below this, then it collapses to zero.
				true
			));

			publish_definition(dd.account_id, &buy);

			assert_ok!(Assets::mint(
				Origin::signed(dd.account_id),
				asset_id,
				dd.account_id_second,
				buy.publish.price.saturating_mul(quantity as u128) + minimum_balance,
			));

			assert_ok!(buy_(dd.account_id_second, &buy));
		});
	}

	#[ignore = "will the definition vault's account ever fall below minimum balance?"]
	#[test]
	fn buy_should_not_work_if_the_definition_vault_id_will_not_have_a_minimum_balance_of_the_asset_after_transaction(
	) {
		new_test_ext().execute_with(|| {
			let dd = DummyData::new();

			let asset_id = 0;

			let mut buy = dd.buy_non_unique;
			buy.publish.definition.metadata.currency = Currency::Custom(asset_id);

			// Deposit `quantity` to buyer's account
			let quantity = match buy.buy_options {
				FragmentBuyOptions::Quantity(amount) => u64::from(amount),
				_ => 1u64,
			};

			let minimum_balance = buy.publish.price.saturating_mul(quantity as u128) + 1; // vault ID wil not have minimum balance after `buy()` transaction
			assert_ok!(Assets::force_create(
				Origin::root(),
				asset_id, // The identifier of the new asset. This must not be currently in use to identify an existing asset.
				dd.account_id, // The owner of this class of assets. The owner has full superuser permissions over this asset, but may later change and configure the permissions using transfer_ownership and set_team.
				true,          // Whether this asset needs users to have an existential deposit to hold this asset
				minimum_balance, // The minimum balance of this new asset that any single account must have. If an account’s balance is reduced below this, then it collapses to zero.
				true
			));

			publish_definition(dd.account_id, &buy);

			assert_ok!(Assets::mint(
				Origin::signed(dd.account_id),
				asset_id,
				dd.account_id_second,
				buy.publish.price.saturating_mul(quantity as u128) + minimum_balance,
			));

			assert_noop!(
				buy_(dd.account_id_second, &buy),
				Error::<Test>::ReceiverBelowMinimumBalance
			);
		});
	}

	#[test]
	fn buy_should_not_work_if_the_quantity_to_mint_is_greater_than_the_published_quantity_of_the_fragment_definition(
	) {
		new_test_ext().execute_with(|| {
			let dd = DummyData::new();

			let mut buy = dd.buy_non_unique_with_limited_published_quantity;

			assert!(buy.publish.definition.unique.is_none()); // we use non-unique because we can create multiple instances in a single extrinsic call (basically we're lazy)
			assert!(buy.publish.quantity.is_some()); // published quantity exists exists

			publish_definition(dd.account_id, &buy);

			let minimum_balance = <Balances as fungible::Inspect<
				<Test as frame_system::Config>::AccountId,
			>>::minimum_balance();

			buy.buy_options = FragmentBuyOptions::Quantity(buy.publish.quantity.unwrap() + 1); // greater than the max supply of the fragment definition
			let quantity = match buy.buy_options {
				FragmentBuyOptions::Quantity(amount) => u64::from(amount),
				_ => 1u64,
			};
			_ = <Balances as fungible::Mutate<<Test as frame_system::Config>::AccountId>>::mint_into(
				&dd.account_id_second,
				buy.publish.price.saturating_mul(quantity as u128) + minimum_balance,
			);
			assert_noop!(buy_(dd.account_id_second, &buy), Error::<Test>::PublishedQuantityReached);

			buy.buy_options = FragmentBuyOptions::Quantity(buy.publish.quantity.unwrap()); // equal to the published quantity of the fragment definition
			assert_ok!(buy_(dd.account_id_second, &buy));
		});
	}

	#[test]
	fn buy_should_not_work_if_the_options_parameter_is_unique_but_the_the_fragment_definition_is_not_unique(
	) {
		new_test_ext().execute_with(|| {
			let dd = DummyData::new();

			let buy_non_unique = dd.buy_non_unique; // fragment definition is not unique

			publish_definition(dd.account_id, &buy_non_unique);

			// We deposit (Price * 1) + `minimum_balance`
			// because that's all we need to deposit if our options parameter is unique
			let minimum_balance = <Balances as fungible::Inspect<
				<Test as frame_system::Config>::AccountId,
			>>::minimum_balance();
			_ = <Balances as fungible::Mutate<<Test as frame_system::Config>::AccountId>>::mint_into(
				&dd.account_id_second,
				buy_non_unique.publish.price.saturating_mul(1 as u128) + minimum_balance,
			);

			assert_noop!(
				buy_(
					dd.account_id_second,
					&Buy {
						buy_options: FragmentBuyOptions::UniqueData(b"I dati".to_vec()), // options parameter is unique
						..buy_non_unique
					}
				),
				// this error does not exist yet @sinkingsugar ???
				Error::<Test>::ParamsNotValid
			);
		});
	}

	#[test]
	fn buy_should_not_work_if_the_options_parameter_is_not_unique_but_the_the_fragment_definition_is_unique(
	) {
		new_test_ext().execute_with(|| {
			let dd = DummyData::new();

			let buy_unique = dd.buy_unique; // fragment definition is unique

			publish_definition(dd.account_id, &buy_unique);

			// Since our options parameter is `FragmentBuyOptions::Quantity(123)`,
			// we deposit (Price * 123) + `minimum_balance`
			let minimum_balance = <Balances as fungible::Inspect<
				<Test as frame_system::Config>::AccountId,
			>>::minimum_balance();
			_ = <Balances as fungible::Mutate<<Test as frame_system::Config>::AccountId>>::mint_into(
				&dd.account_id_second,
				buy_unique.publish.price.saturating_mul(123 as u128) + minimum_balance,
			);

			assert_noop!(
				buy_(
					dd.account_id_second,
					&Buy {
						buy_options: FragmentBuyOptions::Quantity(123), // options parameter is not unique
						..buy_unique
					}
				),
				// this error does not exist yet @sinkingsugar ???
				Error::<Test>::ParamsNotValid
			);
		});
	}

	#[test]
	fn buy_should_not_work_if_the_sale_has_expired() {
		new_test_ext().execute_with(|| {
			let dd = DummyData::new();

			let mut buy = dd.buy_non_unique;
			buy.publish.expires = Some(999);

			assert!(buy.publish.expires.is_some()); // sale must have an expiration

			publish_definition(dd.account_id, &buy);

			// Deposit `quantity` to buyer's account
			let quantity = match buy.buy_options {
				FragmentBuyOptions::Quantity(amount) => u64::from(amount),
				_ => 1u64,
			};
			let minimum_balance = <Balances as fungible::Inspect<
				<Test as frame_system::Config>::AccountId,
			>>::minimum_balance();
			_ = <Balances as fungible::Mutate<<Test as frame_system::Config>::AccountId>>::mint_into(
				&dd.account_id_second,
				buy.publish.price.saturating_mul(quantity as u128) + minimum_balance,
			);

			run_to_block(buy.publish.expires.unwrap() - 1);
			assert_ok!(buy_(dd.account_id_second, &buy));
			run_to_block(buy.publish.expires.unwrap());
			assert_noop!(buy_(dd.account_id_second, &buy), Error::<Test>::Expired);
		});
	}

	#[test]
	fn buy_should_not_work_if_fragment_instance_was_already_created_with_the_same_unique_data() {
		new_test_ext().execute_with(|| {
			let dd = DummyData::new();

			let buy_unique = dd.buy_unique;

			publish_definition(dd.account_id, &buy_unique);

			// We deposit (Price * 1) + `minimum_balance`
			// because that's all we need to deposit if our options parameter is unique
			let minimum_balance = <Balances as fungible::Inspect<
				<Test as frame_system::Config>::AccountId,
			>>::minimum_balance();
			_ = <Balances as fungible::Mutate<<Test as frame_system::Config>::AccountId>>::mint_into(
				&dd.account_id_second,
				buy_unique.publish.price.saturating_mul(1 as u128) + minimum_balance,
			);

			assert_ok!(buy_(dd.account_id_second, &buy_unique));

			// We deposit (Price * 1) + `minimum_balance`
			// because that's all we need to deposit if our options parameter is unique
			let minimum_balance = <Balances as fungible::Inspect<
				<Test as frame_system::Config>::AccountId,
			>>::minimum_balance();
			_ = <Balances as fungible::Mutate<<Test as frame_system::Config>::AccountId>>::mint_into(
				&dd.account_id_second,
				buy_unique.publish.price.saturating_mul(1 as u128) + minimum_balance,
			);

			assert_noop!(
				buy_(dd.account_id_second, &buy_unique),
				// this error does not exist yet @sinkingsugar ???
				Error::<Test>::UniqueDataExists
			);
		});
	}

	#[test]
	#[ignore]
	fn buy_should_not_work_if_proto_is_detached() {
		todo!()
	}
}

use give_tests::{give_, mint_give_instance};
mod give_tests {
	use super::*;

	pub fn give_(
		// Review whether these many parameters are appropriate/needed @karan
		signer: <Test as frame_system::Config>::AccountId,
		give: &Give,
	) -> DispatchResult {
		FragmentsPallet::give(
			Origin::signed(signer),
			give.mint.definition.get_definition_id(),
			give.edition_id,
			give.copy_id,
			give.to,
			give.new_permissions,
			give.expiration,
		)
	}

	pub fn mint_give_instance(signer: <Test as frame_system::Config>::AccountId, give: &Give) {
		assert_ok!(upload(signer, &give.mint.definition.proto_fragment));
		assert_ok!(create(signer, &give.mint.definition));
		assert_ok!(mint_(signer, &give.mint));
	}

	#[test]
	fn give_should_work_if_the_fragment_instance_does_not_have_copy_permissions() {
		new_test_ext().execute_with(|| {
			let dd = DummyData::new();

			let give = dd.give_no_copy_perms;

			mint_give_instance(dd.account_id, &give);
			assert_ok!(give_(dd.account_id, &give));

			System::assert_has_event(
				FragmentsEvent::InventoryRemoved {
					account_id: dd.account_id,
					definition_hash: give.mint.definition.get_definition_id(),
					fragment_id: (give.edition_id, give.copy_id),
				}
				.into(),
			);
			System::assert_has_event(
				FragmentsEvent::InventoryAdded {
					account_id: give.to,
					definition_hash: give.mint.definition.get_definition_id(),
					fragment_id: (give.edition_id, give.copy_id),
				}
				.into(),
			);

			assert_eq!(
				<Owners<Test>>::get(give.mint.definition.get_definition_id(), dd.account_id)
					.unwrap()
					.contains(&(Compact(give.edition_id), Compact(give.copy_id))),
				false
			);
			assert_eq!(
				<Inventory<Test>>::get(dd.account_id, give.mint.definition.get_definition_id())
					.unwrap()
					.contains(&(Compact(give.edition_id), Compact(give.copy_id))),
				false
			);

			assert_eq!(
				<Owners<Test>>::get(give.mint.definition.get_definition_id(), give.to)
					.unwrap()
					.contains(&(Compact(give.edition_id), Compact(give.copy_id))),
				true
			);
			assert_eq!(
				<Inventory<Test>>::get(give.to, give.mint.definition.get_definition_id())
					.unwrap()
					.contains(&(Compact(give.edition_id), Compact(give.copy_id))),
				true
			);

			assert_eq!(
				<Fragments<Test>>::get((
					give.mint.definition.get_definition_id(),
					give.edition_id,
					give.copy_id
				))
				.unwrap()
				.permissions,
				give.new_permissions.unwrap()
			);
		});
	}

	#[test]
	fn give_should_work_if_the_fragment_instance_has_copy_permissions() {
		new_test_ext().execute_with(|| {
			let dd = DummyData::new();

			let give = dd.give_copy_perms;

			mint_give_instance(dd.account_id, &give);
			assert_ok!(give_(dd.account_id, &give));

			System::assert_last_event(
				FragmentsEvent::InventoryAdded {
					account_id: give.to,
					definition_hash: give.mint.definition.get_definition_id(),
					fragment_id: (give.edition_id, give.copy_id + 1),
				}
				.into(),
			);

			assert_eq!(
				<Owners<Test>>::get(give.mint.definition.get_definition_id(), dd.account_id)
					.unwrap()
					.contains(&(Compact(give.edition_id), Compact(give.copy_id))),
				true
			);
			assert_eq!(
				<Inventory<Test>>::get(dd.account_id, give.mint.definition.get_definition_id())
					.unwrap()
					.contains(&(Compact(give.edition_id), Compact(give.copy_id))),
				true
			);

			assert_eq!(
				<Owners<Test>>::get(give.mint.definition.get_definition_id(), give.to)
					.unwrap()
					.contains(&(Compact(give.edition_id), Compact(give.copy_id + 1))),
				true
			);
			assert_eq!(
				<Inventory<Test>>::get(give.to, give.mint.definition.get_definition_id())
					.unwrap()
					.contains(&(Compact(give.edition_id), Compact(give.copy_id + 1))),
				true
			);

			assert_eq!(
				<CopiesCount<Test>>::get((
					give.mint.definition.get_definition_id(),
					give.edition_id
				))
				.unwrap(),
				Compact(2)
			);

			assert_eq!(
				<Fragments<Test>>::get((
					give.mint.definition.get_definition_id(),
					give.edition_id,
					give.copy_id + 1
				))
				.unwrap()
				.permissions,
				give.new_permissions.unwrap()
			);
			assert_eq!(
				<Fragments<Test>>::get((
					give.mint.definition.get_definition_id(),
					give.edition_id,
					give.copy_id + 1
				))
				.unwrap()
				.expiring_at,
				give.expiration
			);

			assert!(<Expirations<Test>>::get(&give.expiration.unwrap()).unwrap().contains(&(
				give.mint.definition.get_definition_id(),
				Compact(give.edition_id),
				Compact(give.copy_id + 1)
			)));
		});
	}

	#[test]
	fn give_should_not_work_if_the_user_does_not_own_the_fragment_instance() {
		new_test_ext().execute_with(|| {
			let dd = DummyData::new();

			let give = dd.give_no_copy_perms;

			mint_give_instance(dd.account_id, &give);

			assert_noop!(give_(dd.account_id_second, &give), Error::<Test>::NoPermission);
		});
	}

	#[test]
	fn give_should_not_work_if_the_new_permissions_are_less_restrictive() {
		let vec_all_perms = vec![FragmentPerms::EDIT, FragmentPerms::TRANSFER, FragmentPerms::COPY];
		assert_eq!(
			vec_all_perms.iter().fold(FragmentPerms::NONE, |acc, &x| acc | x),
			FragmentPerms::ALL
		);
		let vec_all_perms_excl_transfer = vec_all_perms
			.clone()
			.into_iter()
			.filter(|&x| x != FragmentPerms::TRANSFER)
			.collect::<Vec<FragmentPerms>>();

		for len_combo in 0..vec_all_perms_excl_transfer.len() {
			for vec_perms_excl_transfer in
				vec_all_perms_excl_transfer.clone().into_iter().combinations(len_combo)
			{
				let vec_perms = [vec_perms_excl_transfer, vec![FragmentPerms::TRANSFER]].concat(); // TRANSFER must be included, since we want to give it

				let vec_possible_additional_perms = vec_all_perms
					.clone()
					.into_iter()
					.filter(|x| !vec_perms.contains(x))
					.collect::<Vec<FragmentPerms>>();

				// Less Restrictive
				for len_combo in 1..=vec_possible_additional_perms.len() {
					for vec_new_perms in
						vec_possible_additional_perms.clone().into_iter().combinations(len_combo)
					{
						let vec_new_permissions_parameter =
							[vec_perms.clone(), vec_new_perms.clone()].concat();

						new_test_ext().execute_with(|| {
							let dd = DummyData::new();
							let mut give = dd.give_no_copy_perms;
							give.mint.definition.permissions =
								vec_perms.iter().fold(FragmentPerms::NONE, |acc, &x| acc | x);
							give.new_permissions = Some(
								vec_new_permissions_parameter
									.iter()
									.fold(FragmentPerms::NONE, |acc, &x| acc | x),
							);
							// Should Not Work
							mint_give_instance(dd.account_id, &give);
							assert_noop!(give_(dd.account_id, &give), Error::<Test>::NoPermission);
						});
					}
				}

				// Equally or More Restrictive
				for len_combo in 0..=vec_perms.len() {
					for vec_new_permissions_parameter in
						vec_perms.clone().into_iter().combinations(len_combo)
					{
						new_test_ext().execute_with(|| {
							let dd = DummyData::new();
							let mut give = dd.give_no_copy_perms;
							give.mint.definition.permissions =
								vec_perms.iter().fold(FragmentPerms::NONE, |acc, &x| acc | x);
							give.new_permissions = Some(
								vec_new_permissions_parameter
									.iter()
									.fold(FragmentPerms::NONE, |acc, &x| acc | x),
							);
							// Should Work
							mint_give_instance(dd.account_id, &give);
							assert_ok!(give_(dd.account_id, &give));
						});
					}
				}
			}
		}
	}

	#[test]
	fn give_should_not_work_if_the_fragment_instance_does_not_have_the_transfer_permission() {
		new_test_ext().execute_with(|| {
			let dd = DummyData::new();

			let mut give = dd.give_no_copy_perms;

			give.mint.definition.permissions = FragmentPerms::ALL - FragmentPerms::TRANSFER; // does not have transfer permission

			mint_give_instance(dd.account_id, &give);
			assert_noop!(give_(dd.account_id, &give), Error::<Test>::NoPermission);
		});
	}

	#[test]
	fn give_should_not_work_if_the_fragment_instance_expires_before_or_at_the_current_block_number()
	{
		new_test_ext().execute_with(|| {
			let dd = DummyData::new();

			let mut give = dd.give_copy_perms;
			assert!(give.expiration.is_some());
			give.new_permissions = Some(FragmentPerms::TRANSFER | FragmentPerms::COPY); // ensure that the copied instance can also be used to create copies
			mint_give_instance(dd.account_id, &give);
			assert_ok!(give_(dd.account_id, &give));

			let give_again =
				Give { copy_id: give.copy_id + 1, to: dd.account_id_second, ..give.clone() };

			run_to_block(give.expiration.unwrap() - 1);
			assert_ok!(give_(give.to, &give_again));
			run_to_block(give.expiration.unwrap());
			assert_noop!(give_(give.to, &give_again), Error::<Test>::NotFound);
		});
	}

	#[test]
	fn give_should_not_work_if_the_expiration_parameter_is_lesser_than_or_equal_to_the_current_block_number(
	) {
		new_test_ext().execute_with(|| {
			let dd = DummyData::new();

			let current_block_number = System::block_number();

			let give = dd.give_copy_perms;

			mint_give_instance(dd.account_id, &give);

			assert_noop!(
				give_(
					dd.account_id,
					&Give { expiration: Some(current_block_number), ..give.clone() }
				),
				Error::<Test>::ParamsNotValid
			);
			assert_ok!(give_(
				dd.account_id,
				&Give { expiration: Some(current_block_number + 1), ..give }
			));
		});
	}

	#[test]
	fn give_should_not_change_the_expiration_of_the_copied_fragment_instance_if_the_expiration_parameter_is_greater_than_it(
	) {
		new_test_ext().execute_with(|| {
			let dd = DummyData::new();

			let mut give = dd.give_copy_perms;
			assert!(give.expiration.is_some());
			give.new_permissions = Some(FragmentPerms::TRANSFER | FragmentPerms::COPY); // ensure that the copied instance can also be used to create copies

			mint_give_instance(dd.account_id, &give);
			assert_ok!(give_(dd.account_id, &give));

			assert_ok!(give_(
				give.to,
				&Give {
					copy_id: give.copy_id + 1,
					to: dd.account_id_second,
					expiration: Some(give.expiration.unwrap() - 1),
					..give.clone()
				}
			));
			assert!(!<Expirations<Test>>::get(give.expiration.unwrap()).unwrap().contains(&(
				give.mint.definition.get_definition_id(),
				Compact(give.edition_id),
				Compact(give.copy_id + 2)
			)));
			assert!(<Expirations<Test>>::get(give.expiration.unwrap() - 1).unwrap().contains(&(
				give.mint.definition.get_definition_id(),
				Compact(give.edition_id),
				Compact(give.copy_id + 2)
			)));

			assert_ok!(give_(
				give.to,
				&Give {
					copy_id: give.copy_id + 1,
					to: dd.account_id_second,
					expiration: Some(give.expiration.unwrap() + 1),
					..give.clone()
				}
			));
			assert!(!<Expirations<Test>>::contains_key(give.expiration.unwrap() + 1));
			assert!(<Expirations<Test>>::get(give.expiration.unwrap()).unwrap().contains(&(
				give.mint.definition.get_definition_id(),
				Compact(give.edition_id),
				Compact(give.copy_id + 3)
			)));
		});
	}

	#[test]
	#[ignore]
	fn give_should_not_work_if_the_instance_is_detached() {
		todo!()
	}
}

mod create_account_tests {
	use super::*;

	pub fn create_account_(
		signer: <Test as frame_system::Config>::AccountId,
		create_account: &CreateAccount,
	) -> DispatchResult {
		FragmentsPallet::create_account(
			Origin::signed(signer),
			create_account.mint.definition.get_definition_id(),
			create_account.edition_id,
			create_account.copy_id,
		)
	}

	#[test]
	fn create_account_should_work() {
		new_test_ext().execute_with(|| {
			let dd = DummyData::new();

			let create_account = dd.create_account;

			assert_ok!(upload(dd.account_id, &create_account.mint.definition.proto_fragment));
			assert_ok!(create(dd.account_id, &create_account.mint.definition));
			assert_ok!(mint_(dd.account_id, &create_account.mint));

			assert_ok!(create_account_(dd.account_id, &create_account));
		});
	}

	#[test]
	fn create_account_should_not_work_if_the_user_is_not_the_owner_of_the_fragment_instance() {
		new_test_ext().execute_with(|| {
			let dd = DummyData::new();

			let create_account = dd.create_account;

			assert_ok!(upload(dd.account_id, &create_account.mint.definition.proto_fragment));
			assert_ok!(create(dd.account_id, &create_account.mint.definition));
			assert_ok!(mint_(dd.account_id, &create_account.mint));

			assert_noop!(
				create_account_(dd.account_id_second, &create_account),
				Error::<Test>::NotFound
			);
		});
	}
}

use resell_tests::resell_;
mod resell_tests {
	use super::*;

	pub fn resell_(
		signer: <Test as frame_system::Config>::AccountId,
		resell: &Resell,
	) -> DispatchResult {
		FragmentsPallet::resell(
			Origin::signed(signer),
			resell.mint.definition.get_definition_id(),
			resell.edition_id,
			resell.copy_id,
			resell.new_permissions,
			resell.expiration,
			resell.secondary_sale_type.clone(),
		)
	}

	pub fn mint_resell_instance(
		signer: <Test as frame_system::Config>::AccountId,
		resell: &Resell,
	) {
		assert_ok!(upload(signer, &resell.mint.definition.proto_fragment));
		assert_ok!(create(signer, &resell.mint.definition));
		assert_ok!(mint_(signer, &resell.mint));
	}

	#[test]
	fn resell_should_work() {
		new_test_ext().execute_with(|| {
			let dd = DummyData::new();
			let resell = dd.resell_normal;
			mint_resell_instance(dd.account_id, &resell);
			assert_ok!(resell_(dd.account_id, &resell));

			System::assert_last_event(
				FragmentsEvent::Resell {
					definition_hash: resell.mint.definition.get_definition_id(),
					fragment_id: (resell.edition_id, resell.copy_id),
				}
				.into(),
			);

			assert!(
				Definition2SecondarySales::<Test>::get((
					resell.mint.definition.get_definition_id(),
					resell.edition_id,
					resell.copy_id
				))
				.unwrap() == SecondarySaleData {
					owner: dd.account_id,
					new_permissions: resell.new_permissions,
					expiration: resell.expiration,
					secondary_sale_type: resell.secondary_sale_type,
				}
			);
		});
	}

	#[test]
	fn resell_should_not_work_if_user_does_not_own_instance() {
		new_test_ext().execute_with(|| {
			let dd = DummyData::new();

			let resell = dd.resell_normal;

			mint_resell_instance(dd.account_id, &resell);

			assert_noop!(resell_(dd.account_id_second, &resell), Error::<Test>::NoPermission);
		});
	}

	#[test]
	fn resell_should_not_work_if_the_instance_is_already_on_sale() {
		new_test_ext().execute_with(|| {
			let dd = DummyData::new();
			let resell = dd.resell_normal;
			mint_resell_instance(dd.account_id, &resell);
			assert_ok!(resell_(dd.account_id, &resell));
			assert_noop!(resell_(dd.account_id, &resell), Error::<Test>::SaleAlreadyOpen);
		});
	}

	#[test]
	fn resell_should_not_work_if_the_new_permissions_are_less_restrictive() {
		let vec_all_perms = vec![FragmentPerms::EDIT, FragmentPerms::TRANSFER, FragmentPerms::COPY];
		assert_eq!(
			vec_all_perms.iter().fold(FragmentPerms::NONE, |acc, &x| acc | x),
			FragmentPerms::ALL
		);
		let vec_all_perms_excl_transfer = vec_all_perms
			.clone()
			.into_iter()
			.filter(|&x| x != FragmentPerms::TRANSFER)
			.collect::<Vec<FragmentPerms>>();

		for len_combo in 0..vec_all_perms_excl_transfer.len() {
			for vec_perms_excl_transfer in
				vec_all_perms_excl_transfer.clone().into_iter().combinations(len_combo)
			{
				let vec_perms = [vec_perms_excl_transfer, vec![FragmentPerms::TRANSFER]].concat(); // TRANSFER must be included, since we want to give it

				let vec_possible_additional_perms = vec_all_perms
					.clone()
					.into_iter()
					.filter(|x| !vec_perms.contains(x))
					.collect::<Vec<FragmentPerms>>();

				// Less Restrictive
				for len_combo in 1..=vec_possible_additional_perms.len() {
					for vec_new_perms in
						vec_possible_additional_perms.clone().into_iter().combinations(len_combo)
					{
						let vec_new_permissions_parameter =
							[vec_perms.clone(), vec_new_perms.clone()].concat();

						new_test_ext().execute_with(|| {
							let dd = DummyData::new();
							let mut resell = dd.resell_normal;
							resell.mint.definition.permissions =
								vec_perms.iter().fold(FragmentPerms::NONE, |acc, &x| acc | x);
							resell.new_permissions = Some(
								vec_new_permissions_parameter
									.iter()
									.fold(FragmentPerms::NONE, |acc, &x| acc | x),
							);
							// Should Not Work
							mint_resell_instance(dd.account_id, &resell);
							assert_noop!(
								resell_(dd.account_id, &resell),
								Error::<Test>::NoPermission
							);
						});
					}
				}

				// Equally or More Restrictive
				for len_combo in 0..=vec_perms.len() {
					for vec_new_permissions_parameter in
						vec_perms.clone().into_iter().combinations(len_combo)
					{
						new_test_ext().execute_with(|| {
							let dd = DummyData::new();
							let mut resell = dd.resell_normal;
							resell.mint.definition.permissions =
								vec_perms.iter().fold(FragmentPerms::NONE, |acc, &x| acc | x);
							resell.new_permissions = Some(
								vec_new_permissions_parameter
									.iter()
									.fold(FragmentPerms::NONE, |acc, &x| acc | x),
							);
							// Should Work
							mint_resell_instance(dd.account_id, &resell);
							assert_ok!(resell_(dd.account_id, &resell));
						});
					}
				}
			}
		}
	}

	#[test]
	fn resell_should_not_work_if_the_fragment_instance_does_not_have_the_transfer_permission() {
		new_test_ext().execute_with(|| {
			let dd = DummyData::new();

			let mut resell = dd.resell_normal;
			resell.mint.definition.permissions = FragmentPerms::ALL - FragmentPerms::TRANSFER; // does not have transfer permission
			mint_resell_instance(dd.account_id, &resell);
			assert_noop!(resell_(dd.account_id, &resell), Error::<Test>::NoPermission);
		});
	}

	#[test]
	fn resell_should_not_work_if_the_fragment_instance_expires_before_or_at_the_current_block_number(
	) {
		new_test_ext().execute_with(|| {
			let dd = DummyData::new();

			let mut give = dd.give_copy_perms;
			assert!(give.expiration.is_some());
			give.new_permissions = Some(FragmentPerms::TRANSFER | FragmentPerms::COPY); // ensure that the copied instance can also be used to create copies
			mint_give_instance(dd.account_id, &give);

			// Should Work if Instance Has Not Expired
			assert_ok!(give_(dd.account_id, &give));
			let resell = Resell {
				mint: give.mint.clone(),
				edition_id: give.edition_id,
				copy_id: give.copy_id + 1,
				new_permissions: None,
				expiration: None,
				secondary_sale_type: SecondarySaleType::Normal(7),
			};
			run_to_block(give.expiration.unwrap() - 1);
			assert_ok!(resell_(give.to, &resell));

			// Should Not Work if Instance Has Expired
			assert_ok!(give_(dd.account_id, &give));
			let resell = Resell {
				mint: give.mint,
				edition_id: give.edition_id,
				copy_id: give.copy_id + 2,
				new_permissions: None,
				expiration: None,
				secondary_sale_type: SecondarySaleType::Normal(7),
			};
			run_to_block(give.expiration.unwrap());
			assert_noop!(resell_(give.to, &resell), Error::<Test>::NotFound);
		});
	}

	#[test]
	fn resell_should_not_work_if_the_expiration_parameter_is_lesser_than_or_equal_to_the_current_block_number(
	) {
		new_test_ext().execute_with(|| {
			let dd = DummyData::new();

			let current_block_number = System::block_number();

			let resell = dd.resell_normal;

			mint_resell_instance(dd.account_id, &resell);

			assert_noop!(
				resell_(
					dd.account_id,
					&Resell { expiration: Some(current_block_number), ..resell.clone() }
				),
				Error::<Test>::ParamsNotValid
			);
			assert_ok!(resell_(
				dd.account_id,
				&Resell { expiration: Some(current_block_number + 1), ..resell }
			));
		});
	}

	#[test]
	fn resell_should_not_change_the_expiration_of_the_copied_fragment_instance_if_the_expiration_parameter_is_greater_than_it(
	) {
		new_test_ext().execute_with(|| {
			let dd = DummyData::new();

			let mut give = dd.give_copy_perms;
			assert!(give.expiration.is_some());
			give.new_permissions = Some(FragmentPerms::TRANSFER | FragmentPerms::COPY); // ensure that the copied instance can also be used to create copies

			assert_ok!(upload(dd.account_id, &give.mint.definition.proto_fragment));
			assert_ok!(create(dd.account_id, &give.mint.definition));
			assert_ok!(mint_(dd.account_id, &give.mint));
			assert_ok!(give_(dd.account_id, &give));

			assert_ok!(give_(
				give.to,
				&Give {
					copy_id: give.copy_id + 1,
					to: dd.account_id_second,
					expiration: Some(give.expiration.unwrap() - 1),
					..give.clone()
				}
			));
			assert!(!<Expirations<Test>>::get(give.expiration.unwrap()).unwrap().contains(&(
				give.mint.definition.get_definition_id(),
				Compact(give.edition_id),
				Compact(give.copy_id + 2)
			)));
			assert!(<Expirations<Test>>::get(give.expiration.unwrap() - 1).unwrap().contains(&(
				give.mint.definition.get_definition_id(),
				Compact(give.edition_id),
				Compact(give.copy_id + 2)
			)));

			assert_ok!(give_(
				give.to,
				&Give {
					copy_id: give.copy_id + 1,
					to: dd.account_id_second,
					expiration: Some(give.expiration.unwrap() + 1),
					..give.clone()
				}
			));
			assert!(!<Expirations<Test>>::contains_key(give.expiration.unwrap() + 1));
			assert!(<Expirations<Test>>::get(give.expiration.unwrap()).unwrap().contains(&(
				give.mint.definition.get_definition_id(),
				Compact(give.edition_id),
				Compact(give.copy_id + 3)
			)));
		});
	}
}

mod end_resale_tests {
	use super::*;

	pub fn end_resale_(
		signer: <Test as frame_system::Config>::AccountId,
		end_resale: &EndResale,
	) -> DispatchResult {
		FragmentsPallet::end_resale(
			Origin::signed(signer),
			end_resale.resell.mint.definition.get_definition_id(),
			end_resale.resell.edition_id,
			end_resale.resell.copy_id,
		)
	}

	pub fn resell_instance(
		signer: <Test as frame_system::Config>::AccountId,
		end_resale: &EndResale,
	) {
		assert_ok!(upload(signer, &end_resale.resell.mint.definition.proto_fragment));
		assert_ok!(create(signer, &end_resale.resell.mint.definition));
		assert_ok!(mint_(signer, &end_resale.resell.mint));
		assert_ok!(resell_(signer, &end_resale.resell));
	}

	#[test]
	fn end_resale_should_work() {
		new_test_ext().execute_with(|| {
			let dd = DummyData::new();

			let end_resale = dd.end_resale;

			resell_instance(dd.account_id, &end_resale);
			assert_ok!(end_resale_(dd.account_id, &end_resale));

			System::assert_last_event(
				FragmentsEvent::EndResale {
					definition_hash: end_resale.resell.mint.definition.get_definition_id(),
					fragment_id: (end_resale.resell.edition_id, end_resale.resell.copy_id),
				}
				.into(),
			);

			assert!(!Definition2SecondarySales::<Test>::contains_key((
				end_resale.resell.mint.definition.get_definition_id(),
				end_resale.resell.edition_id,
				end_resale.resell.copy_id
			)));
		});
	}

	#[test]
	fn end_resale_should_not_work_if_user_does_not_own_the_instance() {
		new_test_ext().execute_with(|| {
			let dd = DummyData::new();

			let end_resale = dd.end_resale;

			resell_instance(dd.account_id, &end_resale);

			assert_noop!(
				end_resale_(dd.account_id_second, &end_resale),
				Error::<Test>::NoPermission
			);
		});
	}

	#[test]
	fn end_resale_should_not_work_if_instance_not_on_sale() {
		new_test_ext().execute_with(|| {
			let dd = DummyData::new();

			let end_resale = dd.end_resale;

			assert_ok!(upload(dd.account_id, &end_resale.resell.mint.definition.proto_fragment));
			assert_ok!(create(dd.account_id, &end_resale.resell.mint.definition));
			assert_ok!(mint_(dd.account_id, &end_resale.resell.mint));

			assert_noop!(end_resale_(dd.account_id, &end_resale), Error::<Test>::NotFound);
		});
	}
}

mod secondary_buy_tests {
	use super::*;

	pub fn secondary_buy_(
		signer: <Test as frame_system::Config>::AccountId,
		secondary_buy: &SecondaryBuy,
	) -> DispatchResult {
		FragmentsPallet::secondary_buy(
			Origin::signed(signer),
			secondary_buy.resell.mint.definition.get_definition_id(),
			secondary_buy.resell.edition_id,
			secondary_buy.resell.copy_id,
			secondary_buy.options.clone(),
		)
	}

	pub fn resell_instance(
		signer: <Test as frame_system::Config>::AccountId,
		secondary_buy: &SecondaryBuy,
	) {
		assert_ok!(upload(signer, &secondary_buy.resell.mint.definition.proto_fragment));
		assert_ok!(create(signer, &secondary_buy.resell.mint.definition));
		assert_ok!(mint_(signer, &secondary_buy.resell.mint));
		assert_ok!(resell_(signer, &secondary_buy.resell));
	}

	#[test]
	fn secondary_buy_should_work_if_the_fragment_instance_does_not_have_copy_permissions() {
		new_test_ext().execute_with(|| {
			let dd = DummyData::new();

			let secondary_buy = dd.secondary_buy_no_copy_perms;

			resell_instance(dd.account_id, &secondary_buy);

			let price = match secondary_buy.resell.secondary_sale_type {
				SecondarySaleType::Normal(price) => price,
			};
			let minimum_balance = <Balances as fungible::Inspect<
				<Test as frame_system::Config>::AccountId,
			>>::minimum_balance();
			_ = <Balances as fungible::Mutate<<Test as frame_system::Config>::AccountId>>::mint_into(
				&dd.account_id_second,
				price + minimum_balance,
			);

			assert_ok!(secondary_buy_(dd.account_id_second, &secondary_buy));

			System::assert_has_event(
				FragmentsEvent::InventoryRemoved {
					account_id: dd.account_id,
					definition_hash: secondary_buy.resell.mint.definition.get_definition_id(),
					fragment_id: (secondary_buy.resell.edition_id, secondary_buy.resell.copy_id),
				}
				.into(),
			);
			System::assert_has_event(
				FragmentsEvent::InventoryAdded {
					account_id: dd.account_id_second,
					definition_hash: secondary_buy.resell.mint.definition.get_definition_id(),
					fragment_id: (secondary_buy.resell.edition_id, secondary_buy.resell.copy_id),
				}
				.into(),
			);
			System::assert_has_event(
				pallet_balances::Event::Transfer {
					from: dd.account_id_second,
					to: dd.account_id,
					amount: price,
				}
				.into(),
			);

			assert_eq!(
				<Owners<Test>>::get(
					secondary_buy.resell.mint.definition.get_definition_id(),
					dd.account_id
				)
				.unwrap()
				.contains(&(
					Compact(secondary_buy.resell.edition_id),
					Compact(secondary_buy.resell.copy_id)
				)),
				false
			);
			assert_eq!(
				<Inventory<Test>>::get(
					dd.account_id,
					secondary_buy.resell.mint.definition.get_definition_id()
				)
				.unwrap()
				.contains(&(
					Compact(secondary_buy.resell.edition_id),
					Compact(secondary_buy.resell.copy_id)
				)),
				false
			);

			assert_eq!(
				<Owners<Test>>::get(
					secondary_buy.resell.mint.definition.get_definition_id(),
					dd.account_id_second
				)
				.unwrap()
				.contains(&(
					Compact(secondary_buy.resell.edition_id),
					Compact(secondary_buy.resell.copy_id)
				)),
				true
			);
			assert_eq!(
				<Inventory<Test>>::get(
					dd.account_id_second,
					secondary_buy.resell.mint.definition.get_definition_id()
				)
				.unwrap()
				.contains(&(
					Compact(secondary_buy.resell.edition_id),
					Compact(secondary_buy.resell.copy_id)
				)),
				true
			);

			assert_eq!(
				<Fragments<Test>>::get((
					secondary_buy.resell.mint.definition.get_definition_id(),
					secondary_buy.resell.edition_id,
					secondary_buy.resell.copy_id
				))
				.unwrap()
				.permissions,
				secondary_buy.resell.new_permissions.unwrap()
			);
		});
	}

	#[test]
	fn secondary_buy_should_work_if_the_fragment_instance_has_copy_permissions() {
		new_test_ext().execute_with(|| {
			let dd = DummyData::new();

			let secondary_buy = dd.secondary_buy_copy_perms;

			resell_instance(dd.account_id, &secondary_buy);

			let price = match secondary_buy.resell.secondary_sale_type {
				SecondarySaleType::Normal(price) => price,
			};
			let minimum_balance = <Balances as fungible::Inspect<
				<Test as frame_system::Config>::AccountId,
			>>::minimum_balance();
			_ = <Balances as fungible::Mutate<<Test as frame_system::Config>::AccountId>>::mint_into(
				&dd.account_id_second,
				price + minimum_balance,
			);

			assert_ok!(secondary_buy_(dd.account_id_second, &secondary_buy));

			System::assert_has_event(
				FragmentsEvent::InventoryAdded {
					account_id: dd.account_id_second,
					definition_hash: secondary_buy.resell.mint.definition.get_definition_id(),
					fragment_id: (
						secondary_buy.resell.edition_id,
						secondary_buy.resell.copy_id + 1,
					),
				}
				.into(),
			);
			System::assert_has_event(
				pallet_balances::Event::Transfer {
					from: dd.account_id_second,
					to: dd.account_id,
					amount: price,
				}
				.into(),
			);

			assert_eq!(
				<Owners<Test>>::get(
					secondary_buy.resell.mint.definition.get_definition_id(),
					dd.account_id
				)
				.unwrap()
				.contains(&(
					Compact(secondary_buy.resell.edition_id),
					Compact(secondary_buy.resell.copy_id)
				)),
				true
			);
			assert_eq!(
				<Inventory<Test>>::get(
					dd.account_id,
					secondary_buy.resell.mint.definition.get_definition_id()
				)
				.unwrap()
				.contains(&(
					Compact(secondary_buy.resell.edition_id),
					Compact(secondary_buy.resell.copy_id)
				)),
				true
			);

			assert_eq!(
				<Owners<Test>>::get(
					secondary_buy.resell.mint.definition.get_definition_id(),
					dd.account_id_second
				)
				.unwrap()
				.contains(&(
					Compact(secondary_buy.resell.edition_id),
					Compact(secondary_buy.resell.copy_id + 1)
				)),
				true
			);
			assert_eq!(
				<Inventory<Test>>::get(
					dd.account_id_second,
					secondary_buy.resell.mint.definition.get_definition_id()
				)
				.unwrap()
				.contains(&(
					Compact(secondary_buy.resell.edition_id),
					Compact(secondary_buy.resell.copy_id + 1)
				)),
				true
			);

			assert_eq!(
				<CopiesCount<Test>>::get((
					secondary_buy.resell.mint.definition.get_definition_id(),
					secondary_buy.resell.edition_id
				))
				.unwrap(),
				Compact(2)
			);

			assert_eq!(
				<Fragments<Test>>::get((
					secondary_buy.resell.mint.definition.get_definition_id(),
					secondary_buy.resell.edition_id,
					secondary_buy.resell.copy_id + 1
				))
				.unwrap()
				.permissions,
				secondary_buy.resell.new_permissions.unwrap()
			);
			assert_eq!(
				<Fragments<Test>>::get((
					secondary_buy.resell.mint.definition.get_definition_id(),
					secondary_buy.resell.edition_id,
					secondary_buy.resell.copy_id + 1
				))
				.unwrap()
				.expiring_at,
				secondary_buy.resell.expiration
			);

			assert!(<Expirations<Test>>::get(&secondary_buy.resell.expiration.unwrap())
				.unwrap()
				.contains(&(
					secondary_buy.resell.mint.definition.get_definition_id(),
					Compact(secondary_buy.resell.edition_id),
					Compact(secondary_buy.resell.copy_id + 1)
				)));
		});
	}

	#[ignore = "Currently there is only one sale type. So we can't test this"]
	#[test]
	fn secondary_buy_should_not_work_if_options_param_does_not_match_sale_type() {
		new_test_ext().execute_with(|| {
			todo!("Currently there is only one sale type. So we can't test this");
		});
	}

	#[test]
	fn secondary_buy_should_not_work_if_user_has_insufficient_balance_in_pallet_balances() {
		new_test_ext().execute_with(|| {
			let dd = DummyData::new();

			let secondary_buy = dd.secondary_buy;

			resell_instance(dd.account_id, &secondary_buy);

			let price = match secondary_buy.resell.secondary_sale_type {
				SecondarySaleType::Normal(price) => price,
			};
			let minimum_balance = <Balances as fungible::Inspect<
				<Test as frame_system::Config>::AccountId,
			>>::minimum_balance();

			_ = <Balances as fungible::Mutate<<Test as frame_system::Config>::AccountId>>::mint_into(
				&dd.account_id_second,
				price + minimum_balance - 1,
			);
			assert_noop!(
				secondary_buy_(dd.account_id_second, &secondary_buy),
				Error::<Test>::InsufficientBalance
			);

			_ = <Balances as fungible::Mutate<<Test as frame_system::Config>::AccountId>>::mint_into(
				&dd.account_id_third,
				price + minimum_balance,
			);
			assert_ok!(secondary_buy_(dd.account_id_third, &secondary_buy));
		});
	}

	#[test]
	fn secondary_buy_should_not_work_if_user_has_insufficient_balance_in_pallet_assets() {
		new_test_ext().execute_with(|| {
			let dd = DummyData::new();

			let asset_id = 0;

			let mut secondary_buy = dd.secondary_buy;
			secondary_buy.resell.mint.definition.metadata.currency = Currency::Custom(asset_id);

			let minimum_balance = 1;
			assert_ok!(Assets::force_create(
				Origin::root(),
				asset_id, // The identifier of the new asset. This must not be currently in use to identify an existing asset.
				dd.account_id, // The owner of this class of assets. The owner has full superuser permissions over this asset, but may later change and configure the permissions using transfer_ownership and set_team.
				true,          // Whether this asset needs users to have an existential deposit to hold this asset
				minimum_balance, // The minimum balance of this new asset that any single account must have. If an account’s balance is reduced below this, then it collapses to zero.
				true
			));

			resell_instance(dd.account_id, &secondary_buy);

			let price = match secondary_buy.resell.secondary_sale_type {
				SecondarySaleType::Normal(price) => price,
			};

			assert_ok!(Assets::mint(
				Origin::signed(dd.account_id),
				asset_id,
				dd.account_id_second,
				price + minimum_balance - 1,
			));
			assert_noop!(
				secondary_buy_(dd.account_id_second, &secondary_buy),
				Error::<Test>::InsufficientBalance
			);

			assert_ok!(Assets::mint(
				Origin::signed(dd.account_id),
				asset_id,
				dd.account_id_third,
				price + minimum_balance,
			));
			assert_ok!(secondary_buy_(dd.account_id_third, &secondary_buy));
		});
	}

	#[ignore = "will the definition vault's account ever fall below minimum balance?"]
	#[test]
	fn secondary_buy_should_work_if_the_definition_vault_id_will_have_a_minimum_balance_of_the_asset_after_transaction(
	) {
		new_test_ext().execute_with(|| {
			let dd = DummyData::new();

			let asset_id = 0;

			let mut secondary_buy = dd.secondary_buy;
			secondary_buy.resell.mint.definition.metadata.currency = Currency::Custom(asset_id);

			let price = match secondary_buy.resell.secondary_sale_type {
				SecondarySaleType::Normal(price) => price,
			};

			let minimum_balance = price;
			assert_ok!(Assets::force_create(
				Origin::root(),
				asset_id, // The identifier of the new asset. This must not be currently in use to identify an existing asset.
				dd.account_id, // The owner of this class of assets. The owner has full superuser permissions over this asset, but may later change and configure the permissions using transfer_ownership and set_team.
				true,          // Whether this asset needs users to have an existential deposit to hold this asset
				minimum_balance, // The minimum balance of this new asset that any single account must have. If an account’s balance is reduced below this, then it collapses to zero.
				true
			));

			resell_instance(dd.account_id, &secondary_buy);

			assert_ok!(Assets::mint(
				Origin::signed(dd.account_id),
				asset_id,
				dd.account_id_second,
				price + minimum_balance,
			));

			assert_ok!(secondary_buy_(dd.account_id_second, &secondary_buy));
		});
	}

	#[ignore = "will the definition vault's account ever fall below minimum balance?"]
	#[test]
	fn secondary_buy_should_not_work_if_the_definition_vault_id_will_not_have_a_minimum_balance_of_the_asset_after_transaction(
	) {
		new_test_ext().execute_with(|| {
			let dd = DummyData::new();

			let asset_id = 0;

			let mut secondary_buy = dd.secondary_buy;
			secondary_buy.resell.mint.definition.metadata.currency = Currency::Custom(asset_id);

			let price = match secondary_buy.resell.secondary_sale_type {
				SecondarySaleType::Normal(price) => price,
			};

			let minimum_balance = price + 1;
			assert_ok!(Assets::force_create(
				Origin::root(),
				asset_id, // The identifier of the new asset. This must not be currently in use to identify an existing asset.
				dd.account_id, // The owner of this class of assets. The owner has full superuser permissions over this asset, but may later change and configure the permissions using transfer_ownership and set_team.
				true,          // Whether this asset needs users to have an existential deposit to hold this asset
				minimum_balance, // The minimum balance of this new asset that any single account must have. If an account’s balance is reduced below this, then it collapses to zero.
				true
			));

			resell_instance(dd.account_id, &secondary_buy);

			assert_ok!(Assets::mint(
				Origin::signed(dd.account_id),
				asset_id,
				dd.account_id_second,
				price + minimum_balance,
			));

			assert_noop!(
				secondary_buy_(dd.account_id_second, &secondary_buy),
				Error::<Test>::ReceiverBelowMinimumBalance
			);
		});
	}
}

mod detach_tests {
	use super::*;
	use pallet_detach::DetachCollection;

	pub fn detach_(
		signer: <Test as frame_system::Config>::AccountId,
		detach: &Detach,
	) -> DispatchResult {
		FragmentsPallet::detach(
			Origin::signed(signer),
			detach.mint.definition.get_definition_id(),
			detach.edition_ids.clone(),
			detach.target_chain,
			detach.target_account.clone().try_into().unwrap(),
		)
	}

	pub fn mint_detach_instance(
		signer: <Test as frame_system::Config>::AccountId,
		detach: &Detach,
	) {
		assert_ok!(upload(signer, &detach.mint.definition.proto_fragment));
		assert_ok!(create(signer, &detach.mint.definition));
		assert_ok!(mint_(signer, &detach.mint));
	}

	#[test]
	fn detach_should_work() {
		new_test_ext().execute_with(|| {
			let dd = DummyData::new();

			let detach = dd.detach;

			mint_detach_instance(dd.account_id, &detach);
			assert_ok!(detach_(dd.account_id, &detach));

			assert_eq!(
				pallet_detach::DetachRequests::<Test>::get(),
				vec![pallet_detach::DetachRequest {
					collection: DetachCollection::Instances(
						detach
							.edition_ids
							.into_iter()
							.map(|edition_id| (
								detach.mint.definition.get_definition_id(),
								Compact(edition_id),
								Compact(1)
							))
							.collect()
					),
					target_chain: detach.target_chain,
					target_account: detach.target_account,
				},]
			);
		});
	}

	#[test]
	fn detach_should_not_work_if_user_does_not_own_the_instance() {
		new_test_ext().execute_with(|| {
			let dd = DummyData::new();

			let detach = dd.detach;

			mint_detach_instance(dd.account_id, &detach);
			assert_noop!(detach_(dd.account_id_second, &detach), Error::<Test>::NoPermission);
		});
	}

	#[test]
	fn detach_should_not_work_if_the_instance_does_not_exist() {
		new_test_ext().execute_with(|| {
			let dd = DummyData::new();

			let detach = dd.detach;

			assert_noop!(detach_(dd.account_id, &detach), Error::<Test>::NoPermission);
		});
	}
}

mod get_definitions_tests {
	use super::*;

	#[test]
	fn get_definitions_should_work() {
		new_test_ext().execute_with(|| {
			let dd = DummyData::new();

			let definition = dd.definition;

			assert_ok!(upload(dd.account_id, &definition.proto_fragment));
			assert_ok!(create(dd.account_id, &definition));

			assert_eq!(
				serde_json::from_slice::<Value>(
					&FragmentsPallet::get_definitions(GetDefinitionsParams {
						limit: u64::MAX,
						return_owners: true,
						..Default::default()
					})
					.unwrap()
				)
				.unwrap(),
				json!({
					hex::encode(definition.get_definition_id()): {
						"name": String::from_utf8(definition.metadata.name).unwrap(),
						"num_instances": 0,
						"owner": {
							"type": "internal",
							"value": hex::encode(dd.account_id)
						}
					}
				})
			);
		});
	}

	#[test]
	fn get_definitions_should_work_if_owner_owns_definitions() {
		new_test_ext().execute_with(|| {
			let dd = DummyData::new();
			let definition = dd.definition;
			assert_ok!(upload(dd.account_id, &definition.proto_fragment));
			assert_ok!(create(dd.account_id, &definition));

			assert_eq!(
				serde_json::from_slice::<Value>(
					&FragmentsPallet::get_definitions(GetDefinitionsParams {
						limit: u64::MAX,
						owner: Some(dd.account_id),
						return_owners: true,
						..Default::default()
					})
					.unwrap()
				)
				.unwrap(),
				json!({
					hex::encode(definition.get_definition_id()): {
						"name": String::from_utf8(definition.metadata.name).unwrap(),
						"num_instances": 0,
						"owner": {
							"type": "internal",
							"value": hex::encode(dd.account_id)
						}
					}
				})
			);
		});
	}

	#[test]
	fn get_definitions_should_not_work_if_owner_does_not_own_definitions() {
		new_test_ext().execute_with(|| {
			let dd = DummyData::new();
			let definition = dd.definition;
			assert_ok!(upload(dd.account_id, &definition.proto_fragment));
			assert_ok!(create(dd.account_id, &definition));

			assert_eq!(
				FragmentsPallet::get_definitions(GetDefinitionsParams {
					limit: u64::MAX,
					owner: Some(dd.account_id_second),
					return_owners: true,
					..Default::default()
				}),
				Err("Owner not found".into())
			);
		});
	}
}

mod get_instances_tests {
	use super::*;
	use serde_json::Map;

	#[test]
	fn get_instances_should_work() {
		new_test_ext().execute_with(|| {
			let dd = DummyData::new();
			let mint = dd.mint_non_unique;
			assert_ok!(upload(dd.account_id, &mint.definition.proto_fragment));
			assert_ok!(create(dd.account_id, &mint.definition));
			assert_ok!(mint_(dd.account_id, &mint));

			let mut correct_map_instances = Map::new();
			for edition_id in 1..=mint.get_quantity() {
				correct_map_instances.insert(format!("{}.1", edition_id), Map::new().into());
			}

			assert_eq!(
				serde_json::from_slice::<Value>(
					&FragmentsPallet::get_instances(GetInstancesParams {
						definition_hash: hex::encode(mint.definition.get_definition_id())
							.into_bytes(),
						limit: u64::MAX,
						..Default::default()
					})
					.unwrap()
				)
				.unwrap(),
				json!(correct_map_instances)
			)
		});
	}

	#[test]
	fn get_instances_should_work_if_only_return_first_copies_is_true() {
		new_test_ext().execute_with(|| {
			let dd = DummyData::new();
			let give = dd.give_copy_perms;
			assert_ok!(upload(dd.account_id, &give.mint.definition.proto_fragment));
			assert_ok!(create(dd.account_id, &give.mint.definition));
			assert_ok!(mint_(dd.account_id, &give.mint));
			assert_ok!(give_(dd.account_id, &give));

			assert_eq!(
				serde_json::from_slice::<Value>(
					&FragmentsPallet::get_instances(GetInstancesParams {
						definition_hash: hex::encode(give.mint.definition.get_definition_id())
							.into_bytes(),
						limit: u64::MAX,
						only_return_first_copies: true,
						..Default::default()
					})
					.unwrap()
				)
				.unwrap(),
				json!({
					"1.1": {},
				})
			);
		});
	}

	#[test]
	fn get_instances_should_work_if_only_return_first_copies_is_false() {
		new_test_ext().execute_with(|| {
			let dd = DummyData::new();
			let give = dd.give_copy_perms;
			assert_ok!(upload(dd.account_id, &give.mint.definition.proto_fragment));
			assert_ok!(create(dd.account_id, &give.mint.definition));
			assert_ok!(mint_(dd.account_id, &give.mint));
			assert_ok!(give_(dd.account_id, &give));

			assert_eq!(
				serde_json::from_slice::<Value>(
					&FragmentsPallet::get_instances(GetInstancesParams {
						definition_hash: hex::encode(give.mint.definition.get_definition_id())
							.into(),
						limit: u64::MAX,
						only_return_first_copies: false,
						..Default::default()
					})
					.unwrap()
				)
				.unwrap(),
				json!({
					"1.1": {},
					"1.2": {},
				})
			);
		});
	}

	#[test]
	fn get_instances_should_work_if_owner_owns_instances() {
		new_test_ext().execute_with(|| {
			let dd = DummyData::new();
			let give = dd.give_no_copy_perms;
			assert_ok!(upload(dd.account_id, &give.mint.definition.proto_fragment));
			assert_ok!(create(dd.account_id, &give.mint.definition));
			assert_ok!(mint_(dd.account_id, &give.mint));
			assert_ok!(give_(dd.account_id, &give));

			assert_eq!(
				serde_json::from_slice::<Value>(
					&FragmentsPallet::get_instances(GetInstancesParams {
						definition_hash: hex::encode(give.mint.definition.get_definition_id())
							.into(),
						limit: u64::MAX,
						owner: Some(give.to),
						..Default::default()
					})
					.unwrap()
				)
				.unwrap(),
				json!({
					format!("{}.{}", give.edition_id, give.copy_id): {}
				})
			);
		});
	}
}

mod get_instance_owner_tests {
	use super::*;

	#[test]
	fn get_instance_owner_should_work() {
		new_test_ext().execute_with(|| {
			let dd = DummyData::new();
			let mint = dd.mint_non_unique;
			assert_ok!(upload(dd.account_id, &mint.definition.proto_fragment));
			assert_ok!(create(dd.account_id, &mint.definition));
			assert_ok!(mint_(dd.account_id, &mint));

			assert_eq!(
				FragmentsPallet::get_instance_owner(GetInstanceOwnerParams {
					definition_hash: hex::encode(mint.definition.get_definition_id()).into(),
					edition_id: 1,
					copy_id: 1,
				})
				.unwrap(),
				hex::encode(dd.account_id).into_bytes()
			);
		});
	}

	#[test]
	fn get_instance_owner_should_not_work_if_instance_does_not_exist() {
		new_test_ext().execute_with(|| {
			let dd = DummyData::new();
			let mint = dd.mint_non_unique;
			assert_ok!(upload(dd.account_id, &mint.definition.proto_fragment));
			assert_ok!(create(dd.account_id, &mint.definition));

			assert_eq!(
				FragmentsPallet::get_instance_owner(GetInstanceOwnerParams {
					definition_hash: hex::encode(mint.definition.get_definition_id()).into(),
					edition_id: 1,
					copy_id: 1,
				}),
				Err("Instance not found".into())
			);
		});
	}
}<|MERGE_RESOLUTION|>--- conflicted
+++ resolved
@@ -1,14 +1,8 @@
 #![cfg(test)]
 
-<<<<<<< HEAD
 use crate::*;
 use crate::dummy_data::*;
 use crate::mock::*;
-=======
-use crate as pallet_fragments;
-
-use crate::{dummy_data::*, mock::*, *};
->>>>>>> 8459c18f
 
 use crate::Event as FragmentsEvent;
 
