--- conflicted
+++ resolved
@@ -107,12 +107,8 @@
 
 use scale_info::prelude::string::String;
 
-<<<<<<< HEAD
 use codec::{Encode, Decode};
-=======
-use codec::Encode;
 use frame_support::traits::AsEnsureOriginWithArg;
->>>>>>> 9507085a
 use sp_runtime::traits::{SaturatedConversion, StaticLookup};
 
 use pallet_fragments::{GetDefinitionsParams, GetInstanceOwnerParams, GetInstancesParams};
@@ -160,16 +156,6 @@
 /// A hash of some data used by the chain.
 pub type Hash = sp_core::H256;
 
-<<<<<<< HEAD
-=======
-/// Unchecked extrinsic type as expected by this runtime.
-pub type UncheckedExtrinsic =
-	generic::UncheckedExtrinsic<Address, Call, Signature, SignedExtra>;
-
-/// The payload being signed in transactions.
-pub type SignedPayload = generic::SignedPayload<Call, SignedExtra>;
-
->>>>>>> 9507085a
 /// Related to Index pallet
 pub type AccountIndex = u64;
 
@@ -265,17 +251,12 @@
 /// We allow `Normal` extrinsics to fill up the block up to 75% (i.e up to 75% of the block length and block weight of a block can be filled up by Normal extrinsics).
 /// The rest can be used by Operational extrinsics.
 const NORMAL_DISPATCH_RATIO: Perbill = Perbill::from_percent(75);
-<<<<<<< HEAD
 /// TODO Documentation - It is actually the "target block weight", not "maximum block weight".
 /// The **maximum block weight** is the **maximum amount of computation time** (assuming no extrinsic class uses its `reserved` space - please see the type `RuntimeBlockWeights` below to understand what `reserved` is)
 /// that is **allowed to be spent in constructing a block** by a Node.
 ///
 /// Here, we set this to 2 seconds because we want a 6 second average block time. (since in Substrate, the **maximum block weight** should be equivalent to **one-third of the target block time** - see the crate documentation above for more information)
-const MAXIMUM_BLOCK_WEIGHT: Weight = WEIGHT_PER_SECOND.saturating_mul(2);
-=======
-/// We allow for 2 seconds of compute with a 6 second average block time.
 const MAXIMUM_BLOCK_WEIGHT: Weight = 2 * WEIGHT_PER_SECOND;
->>>>>>> 9507085a
 
 /// The maximum possible length (in bytes) that a Clamor Block can be
 pub const MAXIMUM_BLOCK_LENGTH: u32 = 5 * 1024 * 1024;
@@ -307,7 +288,6 @@
 	pub RuntimeBlockLength: BlockLength = BlockLength
 		::max_with_normal_ratio(MAXIMUM_BLOCK_LENGTH, NORMAL_DISPATCH_RATIO);
 
-<<<<<<< HEAD
 	/// Set the "target block weight" for the Clamor Blockchain.
 	///
 	/// # Footnotes
@@ -351,8 +331,6 @@
 	/// Note 3: Each block starts with `BlockWeights::base_block` weight being consumed right away **as part of the Mandatory extrinsic class**. Source: https://paritytech.github.io/substrate/master/frame_system/limits/struct.BlockWeights.html#
 	///
 	/// Source: https://paritytech.github.io/substrate/master/frame_system/limits/struct.BlockWeights.html# (click the "src" button - since the diagram gets cut off on the webpage)
-=======
->>>>>>> 9507085a
 	pub RuntimeBlockWeights: BlockWeights = BlockWeights::builder()
 		// `BlockWeightsBuilder::base_block()` sets the base weight of the block (i.e `BlockWeights::base_block`) to
 	    // `frame_support::weights::constants::BlockExecutionWeight` which is defined as the "Time to execute an empty block" (https://paritytech.github.io/substrate/master/frame_support/weights/constants/struct.BlockExecutionWeight.html#).
@@ -1321,28 +1299,9 @@
 			tx: <Block as BlockT>::Extrinsic,
 			block_hash: <Block as BlockT>::Hash,
 		) -> TransactionValidity {
-<<<<<<< HEAD
 			// We want to prevent polluting blocks with a lot of useless invalid data.
 			if does_extrinsic_contain_invalid_call_or_exceed_maximum_depth_level(&tx) {
 				return Err(TransactionValidityError::Invalid(InvalidTransaction::Call)); // TODO Review - Maybe change `InvalidTransaction::Call` to `InvalidTransaction::Custom(u8)`
-=======
-			match tx.function {
-				// We want to prevent polluting blocks with a lot of useless invalid data.
-				// TODO perform quick and preliminary data validation
-				#[allow(unused_variables)]
-				Call::Protos(ProtosCall::upload{ref data, ref category, ref tags, ..}) => {
-					// TODO
-				},
-				#[allow(unused_variables)]
-				Call::Protos(ProtosCall::patch{ref data, ..}) |
-				Call::Protos(ProtosCall::set_metadata{ref data, ..}) => {
-					// TODO
-					// if let Err(_) = <pallet_protos::Pallet<Runtime>>::ensure_valid_auth(auth) {
-					// 	return InvalidTransaction::BadProof.into();
-					// }
-				},
-				_ => {},
->>>>>>> 9507085a
 			}
 			// Always run normally anyways
 			Executive::validate_transaction(source, tx, block_hash)
@@ -1502,53 +1461,61 @@
 	/// The Runtime API used to dry-run contract interactions.
 	///
 	/// See: https://paritytech.github.io/substrate/master/pallet_contracts/trait.ContractsApi.html#
-	impl pallet_contracts_rpc_runtime_api::ContractsApi<Block, AccountId, Balance, BlockNumber, Hash>
-	for Runtime
-{
-	/// TODO: Documentation
-	fn call(
-		origin: AccountId,
-		dest: AccountId,
-		value: Balance,
-		gas_limit: u64,
-		storage_deposit_limit: Option<Balance>,
-		input_data: Vec<u8>,
-	) -> pallet_contracts_primitives::ContractExecResult<Balance> {
-		Contracts::bare_call(origin, dest, value, gas_limit, storage_deposit_limit, input_data, true)
-	}
-
-	/// TODO: Documentation
-	fn instantiate(
-		origin: AccountId,
-		value: Balance,
-		gas_limit: u64,
-		storage_deposit_limit: Option<Balance>,
-		code: pallet_contracts_primitives::Code<Hash>,
-		data: Vec<u8>,
-		salt: Vec<u8>,
-	) -> pallet_contracts_primitives::ContractInstantiateResult<AccountId, Balance>
-	{
-		Contracts::bare_instantiate(origin, value, gas_limit, storage_deposit_limit, code, data, salt, true)
-	}
-
-	/// TODO: Documentation
-	fn upload_code(
-		origin: AccountId,
-		code: Vec<u8>,
-		storage_deposit_limit: Option<Balance>,
-	) -> pallet_contracts_primitives::CodeUploadResult<Hash, Balance>
-	{
-		Contracts::bare_upload_code(origin, code, storage_deposit_limit)
-	}
-
-	/// TODO: Documentation
-	fn get_storage(
-		address: AccountId,
-		key: Vec<u8>,
-	) -> pallet_contracts_primitives::GetStorageResult {
-		Contracts::get_storage(address, key)
-	}
-}
+	impl pallet_contracts_rpc_runtime_api::ContractsApi<Block, AccountId, Balance, BlockNumber, Hash> for Runtime {
+		/// Perform a call from a specified account to a given contract.
+		///
+		/// See [`crate::Pallet::bare_call`].
+		fn call(
+			origin: AccountId,
+			dest: AccountId,
+			value: Balance,
+			gas_limit: u64,
+			storage_deposit_limit: Option<Balance>,
+			input_data: Vec<u8>,
+		) -> pallet_contracts_primitives::ContractExecResult<Balance> {
+			Contracts::bare_call(origin, dest, value, gas_limit, storage_deposit_limit, input_data, true)
+		}
+
+		/// Instantiate a new contract.
+		///
+		/// See `[crate::Pallet::bare_instantiate]`.
+		fn instantiate(
+			origin: AccountId,
+			value: Balance,
+			gas_limit: u64,
+			storage_deposit_limit: Option<Balance>,
+			code: pallet_contracts_primitives::Code<Hash>,
+			data: Vec<u8>,
+			salt: Vec<u8>,
+		) -> pallet_contracts_primitives::ContractInstantiateResult<AccountId, Balance>
+		{
+			Contracts::bare_instantiate(origin, value, gas_limit, storage_deposit_limit, code, data, salt, true)
+		}
+
+		/// Upload new code without instantiating a contract from it.
+		///
+		/// See [`crate::Pallet::bare_upload_code`].
+		fn upload_code(
+			origin: AccountId,
+			code: Vec<u8>,
+			storage_deposit_limit: Option<Balance>,
+		) -> pallet_contracts_primitives::CodeUploadResult<Hash, Balance>
+		{
+			Contracts::bare_upload_code(origin, code, storage_deposit_limit)
+		}
+
+		/// Query a given storage key in a given contract.
+		///
+		/// Returns `Ok(Some(Vec<u8>))` if the storage value exists under the given key in the
+		/// specified account and `Ok(None)` if it doesn't. If the account specified by the address
+		/// doesn't exist, or doesn't have a contract then `Err` is returned.
+		fn get_storage(
+			address: AccountId,
+			key: Vec<u8>,
+		) -> pallet_contracts_primitives::GetStorageResult {
+			Contracts::get_storage(address, key)
+		}
+	}
 
 	/// Runtime API that allows the Outer Node to communicate with the Runtime's Pallet-Protos
 	impl pallet_protos_rpc_runtime_api::ProtosRuntimeApi<Block, AccountId> for Runtime {
