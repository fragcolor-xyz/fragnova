//! The Runtime of the Clamor Node.
//!
//! The runtime for a Substrate node contains all of the business logic
//! for executing transactions, saving state transitions, and interacting with the outer node.

// Some of the Substrate Macros in this file throw missing_docs warnings.
// That's why we allow this file to have missing_docs.
#![allow(missing_docs)]
// Ensure we're `no_std` when compiling for Wasm.
#![cfg_attr(not(feature = "std"), no_std)]
// `construct_runtime!` does a lot of recursion and requires us to increase the limit to 256.
#![recursion_limit = "256"]

// This will include the generated WASM binary as two constants WASM_BINARY and WASM_BINARY_BLOATY. The former is a compact WASM binary and the latter is not compacted.
#[cfg(feature = "std")]
include!(concat!(env!("OUT_DIR"), "/wasm_binary.rs"));

use frame_support::{
	traits::{ConstU128, ConstU16, ConstU32, ConstU64},
	dispatch::DispatchClass,
};
use frame_system::{
	limits::{BlockLength, BlockWeights},
	EnsureRoot,
};
use pallet_grandpa::{
	fg_primitives, AuthorityId as GrandpaId, AuthorityList as GrandpaAuthorityList,
};
use sp_api::impl_runtime_apis;
use sp_consensus_aura::sr25519::AuthorityId as AuraId;
use sp_core::{crypto::KeyTypeId, OpaqueMetadata};
use sp_runtime::{
	create_runtime_str, generic, impl_opaque_keys,
	traits::{
		BlakeTwo256, Block as BlockT, Extrinsic as ExtrinsicT, IdentifyAccount, NumberFor, Verify,
	},
	transaction_validity::{TransactionSource, TransactionValidity},
	ApplyExtrinsicResult, MultiSignature,
};
use sp_std::prelude::*;
#[cfg(feature = "std")]
use sp_version::NativeVersion;
use sp_version::RuntimeVersion;

// A few exports that help ease life for downstream crates.
pub use frame_support::{
	construct_runtime, parameter_types,
	traits::{Contains, KeyOwnerProofSystem, Randomness, StorageInfo},
	weights::{
		constants::{BlockExecutionWeight, ExtrinsicBaseWeight, RocksDbWeight, WEIGHT_PER_SECOND},
		IdentityFee, Weight,
	},
	StorageValue,
};
pub use pallet_balances::Call as BalancesCall;
pub use pallet_protos::Call as ProtosCall;
pub use pallet_timestamp::Call as TimestampCall;
use pallet_transaction_payment::CurrencyAdapter;
#[cfg(any(feature = "std", test))]
pub use sp_runtime::BuildStorage;
pub use sp_runtime::{Perbill, Permill};

use scale_info::prelude::string::String;

use codec::Encode;
use sp_runtime::traits::{SaturatedConversion, StaticLookup};

use pallet_fragments::{GetDefinitionsParams, GetInstanceOwnerParams, GetInstancesParams};
use pallet_protos::{GetGenealogyParams, GetProtosParams};

pub use pallet_contracts::Schedule;

/// Prints debug output of the `contracts` pallet to stdout if the node is
/// started with `-lruntime::contracts=debug`.
pub const CONTRACTS_DEBUG_OUTPUT: bool = true;

/// An index to a block.
pub type BlockNumber = u64;

/// Alias to 512-bit hash when used in the context of a transaction signature on the chain.
pub type Signature = MultiSignature;

/// Some way of identifying an account on the chain. We intentionally make it equivalent
/// to the public key of our transaction signing scheme.
pub type AccountId = <<Signature as Verify>::Signer as IdentifyAccount>::AccountId;

/// Balance of an account.
pub type Balance = u128;

/// Index of a transaction in the chain.
pub type Index = u32;

/// A hash of some data used by the chain.
pub type Hash = sp_core::H256;

/// Unchecked extrinsic type as expected by this runtime.
pub type UncheckedExtrinsic =
	generic::UncheckedExtrinsic<Address, RuntimeCall, Signature, SignedExtra>;

/// The payload being signed in transactions.
pub type SignedPayload = generic::SignedPayload<RuntimeCall, SignedExtra>;

/// Related to Index pallet
pub type AccountIndex = u64;

/// Opaque types. These are used by the CLI to instantiate machinery that don't need to know
/// the specifics of the runtime. They can then be made to be agnostic over specific formats
/// of data like extrinsics, allowing for them to continue syncing the network through upgrades
/// to even the core data structures.
pub mod opaque {
	use super::*;

	pub use sp_runtime::OpaqueExtrinsic as UncheckedExtrinsic;

	/// Opaque block header type.
	pub type Header = generic::Header<BlockNumber, BlakeTwo256>;
	/// Opaque block type.
	pub type Block = generic::Block<Header, UncheckedExtrinsic>;
	/// Opaque block identifier type.
	pub type BlockId = generic::BlockId<Block>;

	// Implement OpaqueKeys for a described struct.
	// Every field type must implement BoundToRuntimeAppPublic. KeyTypeIdProviders is set to the types given as fields.
	impl_opaque_keys! {
		/// TODO: Documentation
		pub struct SessionKeys {
			/// TODO: Documentation
			pub aura: Aura,
			/// TODO: Documentation
			pub grandpa: Grandpa,
		}
	}
}

/// To learn more about runtime versioning and what each of the following value means:
///   https://docs.substrate.io/v3/runtime/upgrades#runtime-versioning
#[sp_version::runtime_version]
pub const VERSION: RuntimeVersion = RuntimeVersion {
	spec_name: create_runtime_str!("fragnova-testnet"),
	impl_name: create_runtime_str!("fragnova-color"),
	authoring_version: 1,
	// The version of the runtime specification. A full node will not attempt to use its native
	//   runtime in substitute for the on-chain Wasm runtime unless all of `spec_name`,
	//   `spec_version`, and `authoring_version` are the same between Wasm and native.
	// This value is set to 100 to notify Polkadot-JS App (https://polkadot.js.org/apps) to use
	//   the compatible custom types.
	spec_version: 2,
	impl_version: 1,
	apis: RUNTIME_API_VERSIONS,
	transaction_version: 1,
	state_version: 1,
};

/// This determines the average expected block time that we are targeting.
/// Blocks will be produced at a minimum duration defined by `SLOT_DURATION`.
/// `SLOT_DURATION` is picked up by `pallet_timestamp` which is in turn picked
/// up by `pallet_aura` to implement `fn slot_duration()`.
///
/// Change this to adjust the block time.
pub const MILLISECS_PER_BLOCK: u64 = 6000;
/// TODO: Documentation
pub const MILLICENTS: Balance = 1_000_000_000;
/// TODO: Documentation
pub const CENTS: Balance = 1_000 * MILLICENTS; // assume this is worth about a cent.
/// TODO: Documentation
pub const DOLLARS: Balance = 100 * CENTS;
/// The amount of balance a caller has to pay for calling an extrinsic with `bytes` bytes and .
pub const fn deposit(items: u32, bytes: u32) -> Balance {
	items as Balance * 15 * CENTS + (bytes as Balance) * 6 * CENTS
}

/// Blocks will be produced at a minimum duration defined by `SLOT_DURATION`.
///
/// Note: Currently it is not possible to change the slot duration after the chain has started.
///       Attempting to do so will brick block production.
pub const SLOT_DURATION: u64 = MILLISECS_PER_BLOCK;

// Time is measured by number of blocks.
/// Number of blocks that would be added to the Blockchain on average, when one minute passes
pub const MINUTES: BlockNumber = 60_000 / (MILLISECS_PER_BLOCK as BlockNumber);
/// Number of blocks that would be added to the Blockchain on average, when one hour passes
pub const HOURS: BlockNumber = MINUTES * 60;
/// Number of blocks that would be added to the Blockchain on average, when one day passes
pub const DAYS: BlockNumber = HOURS * 24;

/// The version information is used to identify this runtime when compiled natively.
#[cfg(feature = "std")]
pub fn native_version() -> NativeVersion {
	NativeVersion { runtime_version: VERSION, can_author_with: Default::default() }
}

/// We assume that ~10% of the block weight is consumed by `on_initialize` handlers.
/// This is used to limit the maximal weight of a single extrinsic.
const AVERAGE_ON_INITIALIZE_RATIO: Perbill = Perbill::from_percent(10);
/// We allow `Normal` extrinsics to fill up the block up to 75%, the rest can be used
/// by  Operational  extrinsics.
const NORMAL_DISPATCH_RATIO: Perbill = Perbill::from_percent(75);
/// We allow for 2 seconds of compute with a 6 second average block time.
const MAXIMUM_BLOCK_WEIGHT: Weight = WEIGHT_PER_SECOND.saturating_mul(2);

// When to use:
//
// To declare parameter types for a pallet's relevant associated types during runtime construction.
//
// What it does:
//
// The macro replaces each parameter specified into a struct type with a get() function returning its specified value.
// Each parameter struct type also implements the frame_support::traits::Get<I> trait to convert the type to its specified value.
//
// Source: https://docs.substrate.io/v3/runtime/macros/
parameter_types! {
	/// TODO: Documentation
	pub const Version: RuntimeVersion = VERSION;
	/// TODO: Documentation
	pub const BlockHashCount: BlockNumber = 2400;
	/// TODO: Documentation
	pub const SS58Prefix: u8 = 93;

	/// We allow for 2 seconds of compute with a 6 second average block time.
	pub RuntimeBlockLength: BlockLength = BlockLength
		::max_with_normal_ratio(5 * 1024 * 1024, NORMAL_DISPATCH_RATIO);

	/// TODO: Documentation
	pub RuntimeBlockWeights: BlockWeights = BlockWeights::builder()
		.base_block(BlockExecutionWeight::get())
		.for_class(DispatchClass::all(), |weights| {
			weights.base_extrinsic = ExtrinsicBaseWeight::get();
		})
		.for_class(DispatchClass::Normal, |weights| {
			weights.max_total = Some(NORMAL_DISPATCH_RATIO * MAXIMUM_BLOCK_WEIGHT);
		})
		.for_class(DispatchClass::Operational, |weights| {
			weights.max_total = Some(MAXIMUM_BLOCK_WEIGHT);
			// Operational transactions have some extra reserved space, so that they
			// are included even if block reached `MAXIMUM_BLOCK_WEIGHT`.
			weights.reserved = Some(
				MAXIMUM_BLOCK_WEIGHT - NORMAL_DISPATCH_RATIO * MAXIMUM_BLOCK_WEIGHT
			);
		})
		.avg_block_initialization(AVERAGE_ON_INITIALIZE_RATIO)
		.build_or_panic();
}

// Configure FRAME pallets to include in runtime.

impl frame_system::Config for Runtime {
	/// The basic call filter to use in dispatchable.
	type BaseCallFilter = frame_support::traits::Everything;
	/// Block & extrinsics weights: base values and limits.
	type BlockWeights = RuntimeBlockWeights;
	/// The maximum length of a block (in bytes).
	type BlockLength = RuntimeBlockLength;
	/// The identifier used to distinguish between accounts.
	type AccountId = AccountId;
	/// The aggregated dispatch type that is available for extrinsics.
	type RuntimeCall = RuntimeCall;
	/// The lookup mechanism to get account ID from whatever is passed in dispatchers.
	type Lookup = Indices;
	/// The index type for storing how many extrinsics an account has signed.
	type Index = Index;
	/// The index type for blocks.
	type BlockNumber = BlockNumber;
	/// The type for hashing blocks and tries.
	type Hash = Hash;
	/// The hashing algorithm used.
	type Hashing = BlakeTwo256;
	/// The header type.
	type Header = generic::Header<BlockNumber, BlakeTwo256>;
	/// The ubiquitous event type.
	type RuntimeEvent = RuntimeEvent;
	/// The ubiquitous origin type.
	type RuntimeOrigin = RuntimeOrigin;
	/// Maximum number of block number to block hash mappings to keep (oldest pruned first).
	type BlockHashCount = BlockHashCount;
	/// The weight of database operations that the runtime can invoke.
	type DbWeight = RocksDbWeight;
	/// Version of the runtime.
	type Version = Version;
	/// Converts a module to the index of the module in `construct_runtime!`.
	///
	/// This type is being generated by `construct_runtime!`.
	type PalletInfo = PalletInfo;
	/// What to do if a new account is created.
	type OnNewAccount = ();
	/// What to do if an account is fully reaped from the system.
	type OnKilledAccount = ();
	/// The data to be stored in an account.
	type AccountData = pallet_balances::AccountData<Balance>;
	/// Weight information for the extrinsics of this pallet.
	type SystemWeightInfo = ();
	/// This is used as an identifier of the chain. 42 is the generic substrate prefix.
	type SS58Prefix = SS58Prefix;
	/// The set code logic, just the default since we're not a parachain.
	type OnSetCode = ();
	type MaxConsumers = frame_support::traits::ConstU32<16>;
}

impl pallet_randomness_collective_flip::Config for Runtime {}

parameter_types! {
	/// The maximum number of authorities that `pallet_aura` can hold.
	pub const MaxAuthorities: u32 = 32;
}

impl pallet_aura::Config for Runtime {
	type AuthorityId = AuraId;
	type DisabledValidators = ();
	type MaxAuthorities = MaxAuthorities;
}

impl pallet_grandpa::Config for Runtime {
	type RuntimeEvent = RuntimeEvent;

	type KeyOwnerProofSystem = ();

	type KeyOwnerProof =
		<Self::KeyOwnerProofSystem as KeyOwnerProofSystem<(KeyTypeId, GrandpaId)>>::Proof;

	type KeyOwnerIdentification = <Self::KeyOwnerProofSystem as KeyOwnerProofSystem<(
		KeyTypeId,
		GrandpaId,
	)>>::IdentificationTuple;

	type HandleEquivocation = ();

	type WeightInfo = ();
	type MaxAuthorities = MaxAuthorities;
}

parameter_types! {
	/// TODO: Documentation
	pub const MinimumPeriod: u64 = SLOT_DURATION / 2;
}

impl pallet_timestamp::Config for Runtime {
	/// A timestamp: milliseconds since the unix epoch.
	type Moment = u64;
	type OnTimestampSet = Aura;
	type MinimumPeriod = MinimumPeriod;
	type WeightInfo = ();
}

parameter_types! {
	/// The minimum amount required to keep an account open.
	pub const ExistentialDeposit: u128 = 500;
	/// The maximum number of locks that should exist on an account.
	/// Not strictly enforced, but used for weight estimation.
	pub const MaxLocks: u32 = 50;
	/// TODO: Documentation
	pub const IsTransferable: bool = false;
}

impl pallet_balances::Config for Runtime {
	type MaxLocks = MaxLocks;
	type MaxReserves = ();
	type ReserveIdentifier = [u8; 8];
	/// The type for recording an account's balance.
	type Balance = Balance;
	/// The ubiquitous event type.
	type RuntimeEvent = RuntimeEvent;
	type DustRemoval = ();
	type ExistentialDeposit = ExistentialDeposit;
	type AccountStore = System;
	type WeightInfo = pallet_balances::weights::SubstrateWeight<Runtime>;
	type IsTransferable = IsTransferable;
}

// Parameters related to calculating the Weight fee.
parameter_types! {
	/// The amount of balance a caller (here "caller" refers to a "smart-contract account") has to pay for each storage item.
	///
	/// Note: Changing this value for an existing chain might need a storage migration.
	///
	/// # Definition of a "smart-contract account"
	///
	/// “smart-contract accounts” have the ability to instantiate smart-contracts and make calls to other contract and non-contract accounts.
	/// When a smart-contract is called,
	/// its associated code is retrieved via the code hash and gets executed.
	/// This call can alter the storage entries of the smart-contract account, instantiate new smart-contracts, or call other smart-contracts.
	///
	/// See for more information: https://paritytech.github.io/substrate/master/pallet_contracts/index.html
	pub const DepositPerItem: Balance = deposit(1, 0);
	/// The amount of balance a caller (here "caller" refers to a "smart-contract account") has to pay for each byte of storage.
	///
	/// Note: Changing this value for an existing chain might need a storage migration.
	///
	/// # Definition of  a "smart-contract account"
	///
	/// “smart-contract accounts” have the ability to instantiate smart-contracts and make calls to other contract and non-contract accounts.
	/// When a smart-contract is called,
	/// its associated code is retrieved via the code hash and gets executed.
	/// This call can alter the storage entries of the smart-contract account, instantiate new smart-contracts, or call other smart-contracts.
	///
	/// See for mor information: https://paritytech.github.io/substrate/master/pallet_contracts/index.html
	pub const DepositPerByte: Balance = deposit(0, 1);
	// pub const MaxValueSize: u32 = 16_384;
	/// The maximum number of contracts that can be pending for deletion.
	pub const DeletionQueueDepth: u32 = 1024;
	/// The maximum amount of weight that can be consumed per block for lazy trie removal.
	pub const DeletionWeightLimit: Weight = Weight::from_ref_time(500_000_000_000);
	// pub const MaxCodeSize: u32 = 2 * 1024;
	/// Cost schedule and limits.
	pub MySchedule: Schedule<Runtime> = <Schedule<Runtime>>::default();
	/// A fee mulitplier for `Operational` extrinsics to compute "virtual tip" to boost their
	/// `priority`
	pub OperationalFeeMultiplier: u8 = 5;
	/// Weight for adding a a byte worth of storage in certain extrinsics such as `upload()`.
	pub StorageBytesMultiplier: u64 = 10;
}

impl pallet_transaction_payment::Config for Runtime {
	type RuntimeEvent = RuntimeEvent;
	type OnChargeTransaction = CurrencyAdapter<Balances, ()>;
	type OperationalFeeMultiplier = OperationalFeeMultiplier;
	type WeightToFee = IdentityFee<Balance>;
	type LengthToFee = IdentityFee<Balance>;
	type FeeMultiplierUpdate = ();
}

impl pallet_sudo::Config for Runtime {
	type RuntimeEvent = RuntimeEvent;
	type RuntimeCall = RuntimeCall;
}

impl pallet_fragments::Config for Runtime {
	type RuntimeEvent = RuntimeEvent;
	type WeightInfo = ();
}

impl pallet_accounts::EthFragContract for Runtime {
	fn get_partner_contracts() -> Vec<String> {
		vec![String::from("0x34670f29e28b5dc0c47a8cc22d221bf26929f9ac")]
	}
}

parameter_types! {
	pub const TicketsAssetId: u64 = 1337;
}

impl pallet_accounts::Config for Runtime {
	type RuntimeEvent = RuntimeEvent;
	type WeightInfo = ();
	type EthChainId = ConstU64<5>; // goerli
	type EthFragContract = Runtime;
	type EthConfirmations = ConstU64<1>;
	type Threshold = ConstU64<1>;
	type AuthorityId = pallet_accounts::crypto::FragAuthId;
<<<<<<< HEAD
	type TicketsAssetId = TicketsAssetId;
	type InitialPercentageTickets = ConstU128<80>;
	type InitialPercentageNova = ConstU128<20>;
	type USDEquivalentAmount = ConstU128<100>;
=======
}

parameter_types! {
	/// Asset ID of the fungible asset "TICKET"
	pub const TicketsAssetId: u64 = 1337;
>>>>>>> 6b6af538
}

impl pallet_protos::Config for Runtime {
	type RuntimeEvent = RuntimeEvent;
	type WeightInfo = ();
	type StorageBytesMultiplier = StorageBytesMultiplier;
	type CurationExpiration = ConstU64<100800>; // one week
	type TicketsAssetId = TicketsAssetId;
}

impl pallet_detach::Config for Runtime {
	type RuntimeEvent = RuntimeEvent;
	type WeightInfo = ();
	type AuthorityId = pallet_detach::crypto::DetachAuthId;
}

impl pallet_multisig::Config for Runtime {
	type RuntimeEvent = RuntimeEvent;
	type RuntimeCall = RuntimeCall;
	type Currency = Balances;
	type DepositBase = ConstU128<1>;
	type DepositFactor = ConstU128<1>;
	type MaxSignatories = ConstU16<3>;
	type WeightInfo = ();
}

impl pallet_proxy::Config for Runtime {
	type RuntimeEvent = RuntimeEvent;
	type RuntimeCall = RuntimeCall;
	type Currency = Balances;
	type ProxyType = ();
	type ProxyDepositBase = ConstU128<1>;
	type ProxyDepositFactor = ConstU128<1>;
	type MaxProxies = ConstU32<4>;
	type WeightInfo = ();
	type MaxPending = ConstU32<2>;
	type CallHasher = BlakeTwo256;
	type AnnouncementDepositBase = ConstU128<1>;
	type AnnouncementDepositFactor = ConstU128<1>;
}

parameter_types! {
	/// Maximum number of additional fields that may be stored in an ID. Needed to bound the I/O
	/// required to access an identity, but can be pretty high.
	pub const MaxAdditionalFields: u32 = 2;
	/// Maxmimum number of registrars allowed in the system. Needed to bound the complexity
	/// of, e.g., updating judgements.
	pub const MaxRegistrars: u32 = 20;
}

impl pallet_identity::Config for Runtime {
	type RuntimeEvent = RuntimeEvent;
	type Currency = Balances;
	type Slashed = ();
	type BasicDeposit = ConstU128<10>;
	type FieldDeposit = ConstU128<10>;
	type SubAccountDeposit = ConstU128<10>;
	type MaxSubAccounts = ConstU32<2>;
	type MaxAdditionalFields = MaxAdditionalFields;
	type MaxRegistrars = MaxRegistrars;
	type RegistrarOrigin = EnsureRoot<AccountId>;
	type ForceOrigin = EnsureRoot<AccountId>;
	type WeightInfo = ();
}

impl pallet_utility::Config for Runtime {
	type RuntimeEvent = RuntimeEvent;
	type RuntimeCall = RuntimeCall;
	type PalletsOrigin = OriginCaller;
	type WeightInfo = ();
}

/// Implement SigningTypes and SendTransactionTypes in the runtime to support submitting transactions by an off-chain worker,
/// whether they are signed or unsigned.
///
/// Source: https://docs.substrate.io/how-to-guides/v3/ocw/transactions/
impl frame_system::offchain::SigningTypes for Runtime {
	type Public = <Signature as Verify>::Signer;
	type Signature = Signature;
}

/// Implement SigningTypes and SendTransactionTypes in the runtime to support submitting transactions by an off-chain worker,
/// whether they are signed or unsigned.
///
/// Source: https://docs.substrate.io/how-to-guides/v3/ocw/transactions/
impl<LocalCall> frame_system::offchain::SendTransactionTypes<LocalCall> for Runtime
where
	RuntimeCall: From<LocalCall>,
{
	type OverarchingCall = RuntimeCall;
	type Extrinsic = UncheckedExtrinsic;
}

/// Because you configured the Config trait for detach pallet and frag pallet
/// to implement the CreateSignedTransaction trait, you also need to implement that trait for the runtime.
impl<LocalCall> frame_system::offchain::CreateSignedTransaction<LocalCall> for Runtime
where
	RuntimeCall: From<LocalCall>,
{
	/// The code seems long, but what it tries to do is really:
	/// 	- Create and prepare extra of SignedExtra type, and put various checkers in-place.
	/// 	- Create a raw payload based on the passed in call and extra.
	/// 	- Sign the raw payload with the account public key.
	/// 	- Finally, bundle all data up and return a tuple of the call, the caller, its signature,
	/// 	  and any signed extension data.
	///
	/// Source: https://docs.substrate.io/how-to-guides/v3/ocw/transactions/
	fn create_transaction<C: frame_system::offchain::AppCrypto<Self::Public, Self::Signature>>(
		call: RuntimeCall,
		public: <Signature as Verify>::Signer,
		account: AccountId,
		nonce: Index,
	) -> Option<(RuntimeCall, <UncheckedExtrinsic as ExtrinsicT>::SignaturePayload)> {
		let tip = 0;
		// take the biggest period possible.
		let period =
			BlockHashCount::get().checked_next_power_of_two().map(|c| c / 2).unwrap_or(2) as u64;
		let current_block = System::block_number()
			.saturated_into::<u64>()
			// The `System::block_number` is initialized with `n+1`,
			// so the actual block number is `n`.
			.saturating_sub(1);
		let era = generic::Era::mortal(period, current_block);
		let extra = (
			frame_system::CheckSpecVersion::<Runtime>::new(),
			frame_system::CheckTxVersion::<Runtime>::new(),
			frame_system::CheckGenesis::<Runtime>::new(),
			frame_system::CheckEra::<Runtime>::from(era),
			frame_system::CheckNonce::<Runtime>::from(nonce),
			frame_system::CheckWeight::<Runtime>::new(),
			pallet_transaction_payment::ChargeTransactionPayment::<Runtime>::from(tip),
		);
		let raw_payload = SignedPayload::new(call, extra)
			.map_err(|_e| {
				// log::warn!("Unable to create signed payload: {:?}", e);
			})
			.ok()?;
		let signature = raw_payload.using_encoded(|payload| C::sign(payload, public))?;
		let address = Indices::unlookup(account);
		let (call, extra, _) = raw_payload.deconstruct();
		Some((call, (address, signature.into(), extra)))
	}
}

impl pallet_contracts::Config for Runtime {
	type Time = Timestamp;
	type Randomness = RandomnessCollectiveFlip;
	type Currency = Balances;
	type RuntimeEvent = RuntimeEvent;
	type RuntimeCall = RuntimeCall;
	/// The safest default is to allow no calls at all.
	///
	/// Runtimes should whitelist dispatchables that are allowed to be called from contracts
	/// and make sure they are stable. Dispatchables exposed to contracts are not allowed to
	/// change because that would break already deployed contracts. The `Call` structure itself
	/// is not allowed to change the indices of existing pallets, too.
	type CallFilter = frame_support::traits::Nothing;
	type DepositPerItem = DepositPerItem;
	type DepositPerByte = DepositPerByte;
	type CallStack = [pallet_contracts::Frame<Self>; 31];
	type WeightPrice = pallet_transaction_payment::Pallet<Self>;
	type WeightInfo = ();
	type ChainExtension = ();
	type DeletionQueueDepth = DeletionQueueDepth;
	type DeletionWeightLimit = DeletionWeightLimit;
	type Schedule = MySchedule;
	type AddressGenerator = pallet_contracts::DefaultAddressGenerator;
	type ContractAccessWeight = pallet_contracts::DefaultContractAccessWeight<RuntimeBlockWeights>;
	type MaxCodeLen = ConstU32<{ 128 * 1024 }>;
	type MaxStorageKeyLen = ConstU32<128>;
}

parameter_types! {
	/// TODO: Documentation
	pub const IndexDeposit: Balance = 500;
}

impl pallet_indices::Config for Runtime {
	type AccountIndex = AccountIndex;
	type Currency = Balances;
	type Deposit = IndexDeposit;
	type RuntimeEvent = RuntimeEvent;
	type WeightInfo = pallet_indices::weights::SubstrateWeight<Runtime>;
}

parameter_types! {
	/// The basic amount of funds that must be reserved for an asset.
	pub const AssetDeposit: Balance = 100 * DOLLARS;
	/// The amount of funds that must be reserved when creating a new approval.
	pub const ApprovalDeposit: Balance = 1 * DOLLARS;
	/// The maximum length of a name or symbol of an asset stored on-chain.
	pub const StringLimit: u32 = 50;
	/// The basic amount of funds that must be reserved when adding metadata to your asset.
	pub const MetadataDepositBase: Balance = 10 * DOLLARS;
	/// The additional funds that must be reserved for the number of bytes you store in your
	/// asset's metadata.
	pub const MetadataDepositPerByte: Balance = 1 * DOLLARS;
}

impl pallet_assets::Config for Runtime {
	type RuntimeEvent = RuntimeEvent;
	type Balance = Balance;
	type AssetId = u64;
	type Currency = Balances;
	type ForceOrigin = EnsureRoot<AccountId>;
	type AssetDeposit = AssetDeposit;
	type AssetAccountDeposit = ConstU128<DOLLARS>;
	type MetadataDepositBase = MetadataDepositBase;
	type MetadataDepositPerByte = MetadataDepositPerByte;
	type ApprovalDeposit = ApprovalDeposit;
	type StringLimit = StringLimit;
	type Freezer = ();
	type Extra = ();
	type WeightInfo = pallet_assets::weights::SubstrateWeight<Runtime>;
}

// Construct the Substrate runtime and integrates various pallets into the aforementioned runtime.
//
// The parameters here are specific types for `Block`, `NodeBlock`, and `UncheckedExtrinsic` and the pallets that are used by the runtime.
//
// Each pallet is declared like **"<Identifier>: <path::to::pallet>[<::{Part1, Part<T>, ..}>]"**, where:
//
// - `Identifier`: name given to the pallet that uniquely identifies it.
// - `:`: colon separator
// - `path::to::pallet`: identifiers separated by colons which declare the path to a pallet definition.
// - `::{ Part1, Part2<T>, .. }` (optional if the pallet was declared with a `frame_support::pallet:` macro): **Comma separated parts declared with their generic**.
//
// 	**If** a **pallet is **declared with `frame_support::pallet` macro** then the **parts can be automatically derived if not explicitly provided**.
//  We provide support for the following module parts in a pallet:
//
// 	- `Pallet` - Required for all pallets
// 	- `Call` - If the pallet has callable functions
// 	- `Storage` - If the pallet uses storage
// 	- `Event` or `Event<T>` (if the event is generic) - If the pallet emits events
// 	- `Origin` or `Origin<T>` (if the origin is generic) - If the pallet has instanciable origins
// 	- `Config` or `Config<T>` (if the config is generic) - If the pallet builds the genesis storage with GenesisConfig
// 	- `Inherent` - If the pallet provides/can check inherents.
// 	- `ValidateUnsigned` - If the pallet validates unsigned extrinsics.
//
//
// IMP NOTE 1: The macro generates a type alias for each pallet to their `Pallet`. E.g. `type System = frame_system::Pallet<Runtime>`
//
// IMP NOTE 2: The population of the genesis storage depends on the order of pallets.
// So, if one of your pallets depends on another pallet, the pallet that is depended upon needs to come before the pallet depending on it.
//
// V IMP NOTE 3: The order that the pallets appear in this macro determines its pallet index
construct_runtime!(
	pub enum Runtime where
		Block = Block, //  Block is the block type that is used in the runtime
		NodeBlock = opaque::Block, // NodeBlock is the block type that is used in the node
		UncheckedExtrinsic = UncheckedExtrinsic
	{
		// The System pallet is responsible for accumulating the weight of each block as it gets executed and making sure that it does not exceed the limit.
		System: frame_system,
		RandomnessCollectiveFlip: pallet_randomness_collective_flip,
		Timestamp: pallet_timestamp,
		Aura: pallet_aura,
		Grandpa: pallet_grandpa,
		Balances: pallet_balances,
		TransactionPayment: pallet_transaction_payment,
		Sudo: pallet_sudo,
		Assets: pallet_assets,
		// Our additions
		Indices: pallet_indices,
		Contracts: pallet_contracts,
		// Since this is the 11th pallet that's defined in this macro, its pallet index is "11"
		Protos: pallet_protos,
		Fragments: pallet_fragments,
		Detach: pallet_detach,
		Multisig: pallet_multisig,
		Proxy: pallet_proxy,
		Identity: pallet_identity,
		Utility: pallet_utility,
		Accounts: pallet_accounts,
	}
);

/// The address format for describing accounts.
pub type Address = sp_runtime::MultiAddress<AccountId, AccountIndex>;
/// Block header type as expected by this runtime.
pub type Header = generic::Header<BlockNumber, BlakeTwo256>;
/// Block type as expected by this runtime.
pub type Block = generic::Block<Header, UncheckedExtrinsic>;
/// The SignedExtension to the basic transaction logic.
pub type SignedExtra = (
	frame_system::CheckSpecVersion<Runtime>,
	frame_system::CheckTxVersion<Runtime>,
	frame_system::CheckGenesis<Runtime>,
	frame_system::CheckEra<Runtime>,
	frame_system::CheckNonce<Runtime>,
	frame_system::CheckWeight<Runtime>,
	pallet_transaction_payment::ChargeTransactionPayment<Runtime>,
);

/// Executive: handles dispatch to the various modules.
pub type Executive = frame_executive::Executive<
	Runtime,
	Block,
	frame_system::ChainContext<Runtime>,
	Runtime,
	AllPalletsWithSystem,
>;

// Marks the given trait implementations as runtime apis.
//
// For more information, read: https://paritytech.github.io/substrate/master/sp_api/macro.impl_runtime_apis.html
impl_runtime_apis! {

	/// TODO: Documentation
	impl sp_api::Core<Block> for Runtime {
		/// TODO: Documentation
		fn version() -> RuntimeVersion {
			VERSION
		}

		/// TODO: Documentation
		fn execute_block(block: Block) {
			Executive::execute_block(block);
		}

		/// TODO: Documentation
		fn initialize_block(header: &<Block as BlockT>::Header) {
			Executive::initialize_block(header)
		}
	}

	/// TODO: Documentation
	impl sp_api::Metadata<Block> for Runtime {
		/// TODO: Documentation
		fn metadata() -> OpaqueMetadata {
			OpaqueMetadata::new(Runtime::metadata().into())
		}
	}

	/// TODO: Documentation
	impl sp_block_builder::BlockBuilder<Block> for Runtime {
		/// TODO: Documentation
		fn apply_extrinsic(extrinsic: <Block as BlockT>::Extrinsic) -> ApplyExtrinsicResult {
			Executive::apply_extrinsic(extrinsic)
		}

		/// TODO: Documentation
		fn finalize_block() -> <Block as BlockT>::Header {
			Executive::finalize_block()
		}

		/// TODO: Documentation
		fn inherent_extrinsics(data: sp_inherents::InherentData) -> Vec<<Block as BlockT>::Extrinsic> {
			data.create_extrinsics()
		}

		/// TODO: Documentation
		fn check_inherents(
			block: Block,
			data: sp_inherents::InherentData,
		) -> sp_inherents::CheckInherentsResult {
			data.check_extrinsics(&block)
		}
	}

	/// TODO: Documentation
	impl sp_transaction_pool::runtime_api::TaggedTransactionQueue<Block> for Runtime {
		/// TODO: Documentation
		fn validate_transaction(
			source: TransactionSource,
			tx: <Block as BlockT>::Extrinsic,
			block_hash: <Block as BlockT>::Hash,
		) -> TransactionValidity {
			match tx.function {
				// We want to prevent polluting blocks with a lot of useless invalid data.
				// TODO perform quick and preliminary data validation
				#[allow(unused_variables)]
				RuntimeCall::Protos(ProtosCall::upload{ref data, ref category, ref tags, ..}) => {
					// TODO
				},
				#[allow(unused_variables)]
				RuntimeCall::Protos(ProtosCall::patch{ref data, ..}) |
				RuntimeCall::Protos(ProtosCall::set_metadata{ref data, ..}) => {
					// TODO
					// if let Err(_) = <pallet_protos::Pallet<Runtime>>::ensure_valid_auth(auth) {
					// 	return InvalidTransaction::BadProof.into();
					// }
				},
				_ => {},
			}
			// Always run normally anyways
			Executive::validate_transaction(source, tx, block_hash)
		}
	}

	/// TODO: Documentation
	impl sp_offchain::OffchainWorkerApi<Block> for Runtime {
		/// TODO: Documentation
		fn offchain_worker(header: &<Block as BlockT>::Header) {
			Executive::offchain_worker(header)
		}
	}

	/// TODO: Documentation
	impl sp_consensus_aura::AuraApi<Block, AuraId> for Runtime {
		/// TODO: Documentation
		fn slot_duration() -> sp_consensus_aura::SlotDuration {
			sp_consensus_aura::SlotDuration::from_millis(Aura::slot_duration())
		}

		/// TODO: Documentation
		fn authorities() -> Vec<AuraId> {
			Aura::authorities().into_inner()
		}
	}

	/// TODO: Documentation
	impl sp_session::SessionKeys<Block> for Runtime {
		/// TODO: Documentation
		fn generate_session_keys(seed: Option<Vec<u8>>) -> Vec<u8> {
			opaque::SessionKeys::generate(seed)
		}

		/// TODO: Documentation
		fn decode_session_keys(
			encoded: Vec<u8>,
		) -> Option<Vec<(Vec<u8>, KeyTypeId)>> {
			opaque::SessionKeys::decode_into_raw_public_keys(&encoded)
		}
	}

	/// TODO: Documentation
	impl fg_primitives::GrandpaApi<Block> for Runtime {
		/// TODO: Documentation
		fn grandpa_authorities() -> GrandpaAuthorityList {
			Grandpa::grandpa_authorities()
		}

		/// TODO: Documentation
		fn current_set_id() -> fg_primitives::SetId {
			Grandpa::current_set_id()
		}

		/// TODO: Documentation
		fn submit_report_equivocation_unsigned_extrinsic(
			_equivocation_proof: fg_primitives::EquivocationProof<
				<Block as BlockT>::Hash,
				NumberFor<Block>,
			>,
			_key_owner_proof: fg_primitives::OpaqueKeyOwnershipProof,
		) -> Option<()> {
			None
		}

		/// TODO: Documentation
		fn generate_key_ownership_proof(
			_set_id: fg_primitives::SetId,
			_authority_id: GrandpaId,
		) -> Option<fg_primitives::OpaqueKeyOwnershipProof> {
			// NOTE: this is the only implementation possible since we've
			// defined our key owner proof type as a bottom type (i.e. a type
			// with no values).
			None
		}
	}

	/// TODO: Documentation
	impl frame_system_rpc_runtime_api::AccountNonceApi<Block, AccountId, Index> for Runtime {
		/// TODO: Documentation
		fn account_nonce(account: AccountId) -> Index {
			System::account_nonce(account)
		}
	}

	/// TODO: Documentation
	impl pallet_transaction_payment_rpc_runtime_api::TransactionPaymentApi<Block, Balance> for Runtime {
		/// TODO: Documentation
		fn query_info(
			uxt: <Block as BlockT>::Extrinsic,
			len: u32,
		) -> pallet_transaction_payment_rpc_runtime_api::RuntimeDispatchInfo<Balance> {
			TransactionPayment::query_info(uxt, len)
		}

		/// TODO: Documentation
		fn query_fee_details(
			uxt: <Block as BlockT>::Extrinsic,
			len: u32,
		) -> pallet_transaction_payment::FeeDetails<Balance> {
			TransactionPayment::query_fee_details(uxt, len)
		}
	}

	/// TODO: Documentation
		impl pallet_contracts_rpc_runtime_api::ContractsApi<Block, AccountId, Balance, BlockNumber, Hash>
		for Runtime
	{
		/// TODO: Documentation
		fn call(
			origin: AccountId,
			dest: AccountId,
			value: Balance,
			gas_limit: u64,
			storage_deposit_limit: Option<Balance>,
			input_data: Vec<u8>,
		) -> pallet_contracts_primitives::ContractExecResult<Balance> {
			Contracts::bare_call(origin, dest, value, Weight::from_ref_time(gas_limit), storage_deposit_limit, input_data, true)
		}

		/// TODO: Documentation
		fn instantiate(
			origin: AccountId,
			value: Balance,
			gas_limit: u64,
			storage_deposit_limit: Option<Balance>,
			code: pallet_contracts_primitives::Code<Hash>,
			data: Vec<u8>,
			salt: Vec<u8>,
		) -> pallet_contracts_primitives::ContractInstantiateResult<AccountId, Balance>
		{
			Contracts::bare_instantiate(origin, value, Weight::from_ref_time(gas_limit), storage_deposit_limit, code, data, salt, true)
		}

		/// TODO: Documentation
		fn upload_code(
			origin: AccountId,
			code: Vec<u8>,
			storage_deposit_limit: Option<Balance>,
		) -> pallet_contracts_primitives::CodeUploadResult<Hash, Balance>
		{
			Contracts::bare_upload_code(origin, code, storage_deposit_limit)
		}

		/// TODO: Documentation
		fn get_storage(
			address: AccountId,
			key: Vec<u8>,
		) -> pallet_contracts_primitives::GetStorageResult {
			Contracts::get_storage(address, key)
		}
	}

	/// TODO: Documentation
	impl pallet_protos_rpc_runtime_api::ProtosRuntimeApi<Block, AccountId> for Runtime {
		/// **Query** and **Return** **Proto-Fragment(s)** based on **`params`**
		fn get_protos(params: GetProtosParams<AccountId, Vec<u8>>) -> Result<Vec<u8>, Vec<u8>> {
			Protos::get_protos(params)
		}
		/// **Query** the Genealogy of a Proto-Fragment based on **`params`**
		fn get_genealogy(params: GetGenealogyParams<Vec<u8>>) -> Result<Vec<u8>, Vec<u8>> {
			Protos::get_genealogy(params)
		}
	}

	/// TODO: Documentation
	impl pallet_fragments_rpc_runtime_api::FragmentsRuntimeApi<Block, AccountId> for Runtime {
		/// **Query** and **Return** **Fragment Definition(s)** based on **`params`**
		fn get_definitions(params: GetDefinitionsParams<AccountId, Vec<u8>>) -> Result<Vec<u8>, Vec<u8>> {
			Fragments::get_definitions(params)
		}
		/// **Query** and **Return** **Fragment Instance(s)** based on **`params`**
		fn get_instances(params: GetInstancesParams<AccountId, Vec<u8>>) -> Result<Vec<u8>, Vec<u8>> {
			Fragments::get_instances(params)
		}
		/// Query the owner of a Fragment Instance. The return type is a String
		fn get_instance_owner(params: GetInstanceOwnerParams<Vec<u8>>) -> Result<Vec<u8>, Vec<u8>> {
			Fragments::get_instance_owner(params)
		}
	}

	/// TODO: Documentation
	#[cfg(feature = "runtime-benchmarks")]
	impl frame_benchmarking::Benchmark<Block> for Runtime {
		/// TODO: Documentation
		fn benchmark_metadata(extra: bool) -> (
			Vec<frame_benchmarking::BenchmarkList>,
			Vec<frame_support::traits::StorageInfo>,
		) {
			use frame_benchmarking::{list_benchmark, baseline, Benchmarking, BenchmarkList};
			use frame_support::traits::StorageInfoTrait;
			use baseline::Pallet as BaselineBench;

			let mut list = Vec::<BenchmarkList>::new();

			list_benchmark!(list, extra, frame_benchmarking, BaselineBench::<Runtime>);
			list_benchmark!(list, extra, pallet_balances, Balances);
			list_benchmark!(list, extra, pallet_timestamp, Timestamp);
			list_benchmark!(list, extra, pallet_assets, Assets);
			list_benchmark!(list, extra, pallet_multisig, Multisig);
			list_benchmark!(list, extra, pallet_proxy, Proxy);
			list_benchmark!(list, extra, pallet_identity, Identity);
			list_benchmark!(list, extra, pallet_utility, Utility);

			list_benchmark!(list, extra, pallet_accounts, Accounts);
			list_benchmark!(list, extra, pallet_detach, Detach);
			list_benchmark!(list, extra, pallet_fragments, Fragments);
			list_benchmark!(list, extra, pallet_protos, Protos);

			let storage_info = AllPalletsWithSystem::storage_info();

			return (list, storage_info)
		}

		/// TODO: Documentation
		fn dispatch_benchmark(
			config: frame_benchmarking::BenchmarkConfig
		) -> Result<Vec<frame_benchmarking::BenchmarkBatch>, sp_runtime::RuntimeString> {
			use frame_benchmarking::{baseline, Benchmarking, BenchmarkBatch, add_benchmark, TrackedStorageKey};

			use baseline::Pallet as BaselineBench;

			impl frame_system_benchmarking::Config for Runtime {}
			impl baseline::Config for Runtime {}

			let whitelist: Vec<TrackedStorageKey> = vec![
				// Block Number
				hex_literal::hex!("26aa394eea5630e07c48ae0c9558cef702a5c1b19ab7a04f536c519aca4983ac").to_vec().into(),
				// Total Issuance
				hex_literal::hex!("c2261276cc9d1f8598ea4b6a74b15c2f57c875e4cff74148e4628f264b974c80").to_vec().into(),
				// Execution Phase
				hex_literal::hex!("26aa394eea5630e07c48ae0c9558cef7ff553b5a9862a516939d82b3d3d8661a").to_vec().into(),
				// Event Count
				hex_literal::hex!("26aa394eea5630e07c48ae0c9558cef70a98fdbe9ce6c55837576c60c7af3850").to_vec().into(),
				// System Events
				hex_literal::hex!("26aa394eea5630e07c48ae0c9558cef780d41e5e16056765bc8461851072c9d7").to_vec().into(),
			];

			let mut batches = Vec::<BenchmarkBatch>::new();
			let params = (&config, &whitelist);

			add_benchmark!(params, batches, frame_benchmarking, BaselineBench::<Runtime>);
			add_benchmark!(params, batches, pallet_timestamp, Timestamp);
			add_benchmark!(params, batches, pallet_assets, Assets);
			add_benchmark!(params, batches, pallet_multisig, Multisig);
			add_benchmark!(params, batches, pallet_proxy, Proxy);
			add_benchmark!(params, batches, pallet_identity, Identity);
			add_benchmark!(params, batches, pallet_utility, Utility);

			add_benchmark!(params, batches, pallet_accounts, Accounts);
			add_benchmark!(params, batches, pallet_detach, Detach);
			add_benchmark!(params, batches, pallet_fragments, Fragments);
			add_benchmark!(params, batches, pallet_protos, Protos);

			Ok(batches)
		}
	}
}<|MERGE_RESOLUTION|>--- conflicted
+++ resolved
@@ -445,18 +445,10 @@
 	type EthConfirmations = ConstU64<1>;
 	type Threshold = ConstU64<1>;
 	type AuthorityId = pallet_accounts::crypto::FragAuthId;
-<<<<<<< HEAD
 	type TicketsAssetId = TicketsAssetId;
 	type InitialPercentageTickets = ConstU128<80>;
 	type InitialPercentageNova = ConstU128<20>;
 	type USDEquivalentAmount = ConstU128<100>;
-=======
-}
-
-parameter_types! {
-	/// Asset ID of the fungible asset "TICKET"
-	pub const TicketsAssetId: u64 = 1337;
->>>>>>> 6b6af538
 }
 
 impl pallet_protos::Config for Runtime {
